--- conflicted
+++ resolved
@@ -16,12 +16,8 @@
 )
 
 const (
-<<<<<<< HEAD
-	CurrentSchemaVersion   = Version5380
-=======
 	CurrentSchemaVersion   = Version5390
 	Version5390            = "5.39.0"
->>>>>>> bf88d605
 	Version5380            = "5.38.0"
 	Version5370            = "5.37.0"
 	Version5360            = "5.36.0"
@@ -214,10 +210,7 @@
 	upgradeDatabaseToVersion536(sqlStore)
 	upgradeDatabaseToVersion537(sqlStore)
 	upgradeDatabaseToVersion538(sqlStore)
-<<<<<<< HEAD
-=======
 	upgradeDatabaseToVersion539(sqlStore)
->>>>>>> bf88d605
 
 	return nil
 }
@@ -540,10 +533,6 @@
 			sqlStore.RemoveDefaultIfColumnExists("OutgoingWebhooks", "IconURL")
 		}
 		sqlStore.AlterDefaultIfColumnExists("OutgoingWebhooks", "Username", model.NewString("NULL"), nil)
-<<<<<<< HEAD
-=======
-		sqlStore.AlterDefaultIfColumnExists("PluginKeyValueStore", "ExpireAt", model.NewString("NULL"), model.NewString("NULL"))
->>>>>>> bf88d605
 
 		saveSchemaVersion(sqlStore, Version580)
 	}
@@ -741,61 +730,9 @@
 }
 
 func upgradeDatabaseToVersion529(sqlStore *SqlStore) {
-<<<<<<< HEAD
-=======
-	if hasMissingMigrationsVersion529(sqlStore) {
-		mlog.Info("Applying migrations for version 5.29")
-		sqlStore.AlterColumnTypeIfExists("SidebarCategories", "Id", "VARCHAR(128)", "VARCHAR(128)")
-		sqlStore.RemoveDefaultIfColumnExists("SidebarCategories", "Id")
-		sqlStore.AlterColumnTypeIfExists("SidebarChannels", "CategoryId", "VARCHAR(128)", "VARCHAR(128)")
-		sqlStore.RemoveDefaultIfColumnExists("SidebarChannels", "CategoryId")
-
-		sqlStore.CreateColumnIfNotExistsNoDefault("Threads", "ChannelId", "VARCHAR(26)", "VARCHAR(26)")
-
-		updateThreadChannelsQuery := "UPDATE Threads INNER JOIN Posts ON Posts.Id=Threads.PostId SET Threads.ChannelId=Posts.ChannelId WHERE Threads.ChannelId IS NULL"
-		if sqlStore.DriverName() == model.DATABASE_DRIVER_POSTGRES {
-			updateThreadChannelsQuery = "UPDATE Threads SET ChannelId=Posts.ChannelId FROM Posts WHERE Posts.Id=Threads.PostId AND Threads.ChannelId IS NULL"
-		}
-		if _, err := sqlStore.GetMaster().ExecNoTimeout(updateThreadChannelsQuery); err != nil {
-			mlog.Error("Error updating ChannelId in Threads table", mlog.Err(err))
-		}
-	}
-
->>>>>>> bf88d605
 	if shouldPerformUpgrade(sqlStore, Version5281, Version5290) {
 		saveSchemaVersion(sqlStore, Version5290)
 	}
-}
-
-func hasMissingMigrationsVersion529(sqlStore *SqlStore) bool {
-	scIdInfo, err := sqlStore.GetColumnInfo("SidebarCategories", "Id")
-	if err != nil {
-		mlog.Error("Error getting column info for migration check",
-			mlog.String("table", "SidebarCategories"),
-			mlog.String("column", "Id"),
-			mlog.Err(err),
-		)
-		return true
-	}
-	if !sqlStore.IsVarchar(scIdInfo.DataType) || scIdInfo.CharMaximumLength != 128 {
-		return true
-	}
-	scCategoryIdInfo, err := sqlStore.GetColumnInfo("SidebarChannels", "CategoryId")
-	if err != nil {
-		mlog.Error("Error getting column info for migration check",
-			mlog.String("table", "SidebarChannels"),
-			mlog.String("column", "CategoryId"),
-			mlog.Err(err),
-		)
-		return true
-	}
-	if !sqlStore.IsVarchar(scCategoryIdInfo.DataType) || scCategoryIdInfo.CharMaximumLength != 128 {
-		return true
-	}
-	if !sqlStore.DoesColumnExist("Threads", "ChannelId") {
-		return true
-	}
-	return false
 }
 
 func upgradeDatabaseToVersion5291(sqlStore *SqlStore) {
@@ -805,27 +742,9 @@
 }
 
 func upgradeDatabaseToVersion530(sqlStore *SqlStore) {
-<<<<<<< HEAD
-=======
-	if hasMissingMigrationsVersion530(sqlStore) {
-		mlog.Info("Applying migrations for version 5.30")
-		sqlStore.CreateColumnIfNotExistsNoDefault("FileInfo", "Content", "longtext", "text")
-		sqlStore.CreateColumnIfNotExists("SidebarCategories", "Muted", "tinyint(1)", "boolean", "0")
-	}
->>>>>>> bf88d605
 	if shouldPerformUpgrade(sqlStore, Version5291, Version5300) {
 		saveSchemaVersion(sqlStore, Version5300)
 	}
-}
-
-func hasMissingMigrationsVersion530(sqlStore *SqlStore) bool {
-	if !sqlStore.DoesColumnExist("FileInfo", "Content") {
-		return true
-	}
-	if !sqlStore.DoesColumnExist("SidebarCategories", "Muted") {
-		return true
-	}
-	return false
 }
 
 func upgradeDatabaseToVersion531(sqlStore *SqlStore) {
@@ -834,32 +753,6 @@
 	}
 }
 
-<<<<<<< HEAD
-=======
-const RemoteClusterSiteURLUniqueIndex = "remote_clusters_site_url_unique"
-
-func upgradeDatabaseToVersion532(sqlStore *SqlStore) {
-	if hasMissingMigrationsVersion532(sqlStore) {
-		// this migration was reverted on MySQL due to performance reasons. Doing
-		// it only on PostgreSQL for the time being.
-		if sqlStore.DriverName() == model.DATABASE_DRIVER_POSTGRES {
-			// allow 10 files per post
-			sqlStore.AlterColumnTypeIfExists("Posts", "FileIds", "text", "varchar(300)")
-		}
-
-		sqlStore.CreateColumnIfNotExists("ThreadMemberships", "UnreadMentions", "bigint", "bigint", "0")
-		// Shared channels support
-		sqlStore.CreateColumnIfNotExistsNoDefault("Channels", "Shared", "tinyint(1)", "boolean")
-		sqlStore.CreateColumnIfNotExistsNoDefault("Reactions", "UpdateAt", "bigint", "bigint")
-		sqlStore.CreateColumnIfNotExistsNoDefault("Reactions", "DeleteAt", "bigint", "bigint")
-	}
-
-	if shouldPerformUpgrade(sqlStore, Version5310, Version5320) {
-		saveSchemaVersion(sqlStore, Version5320)
-	}
-}
-
->>>>>>> bf88d605
 func hasMissingMigrationsVersion532(sqlStore *SqlStore) bool {
 	scIdInfo, err := sqlStore.GetColumnInfo("Posts", "FileIds")
 	if err != nil {
@@ -877,22 +770,9 @@
 		}
 	}
 
-	if !sqlStore.DoesColumnExist("ThreadMemberships", "UnreadMentions") {
-		return true
-	}
-
-	if !sqlStore.DoesColumnExist("Reactions", "UpdateAt") {
-		return true
-	}
-
-	if !sqlStore.DoesColumnExist("Reactions", "DeleteAt") {
-		return true
-	}
-
 	return false
 }
 
-<<<<<<< HEAD
 func upgradeDatabaseToVersion532(sqlStore *SqlStore) {
 	if hasMissingMigrationsVersion532(sqlStore) {
 		// this migration was reverted on MySQL due to performance reasons. Doing
@@ -908,8 +788,6 @@
 	}
 }
 
-=======
->>>>>>> bf88d605
 func upgradeDatabaseToVersion533(sqlStore *SqlStore) {
 	if shouldPerformUpgrade(sqlStore, Version5320, Version5330) {
 		saveSchemaVersion(sqlStore, Version5330)
@@ -923,7 +801,6 @@
 }
 
 func upgradeDatabaseToVersion535(sqlStore *SqlStore) {
-<<<<<<< HEAD
 	if shouldPerformUpgrade(sqlStore, Version5340, Version5350) {
 		// Shared channels support
 		if _, err := sqlStore.GetMaster().ExecNoTimeout("UPDATE UploadSessions SET RemoteId='', ReqFileId='' WHERE RemoteId IS NULL"); err != nil {
@@ -943,36 +820,6 @@
 func upgradeDatabaseToVersion537(sqlStore *SqlStore) {
 	if shouldPerformUpgrade(sqlStore, Version5360, Version5370) {
 		saveSchemaVersion(sqlStore, Version5370)
-=======
-	if hasMissingMigrationsVersion535(sqlStore) {
-		sqlStore.AlterColumnTypeIfExists("Roles", "Permissions", "longtext", "text")
-
-		sqlStore.CreateColumnIfNotExists("SidebarCategories", "Collapsed", "tinyint(1)", "boolean", "0")
-
-		// Shared channels support
-		sqlStore.CreateColumnIfNotExistsNoDefault("Reactions", "RemoteId", "VARCHAR(26)", "VARCHAR(26)")
-		sqlStore.CreateColumnIfNotExistsNoDefault("Users", "RemoteId", "VARCHAR(26)", "VARCHAR(26)")
-		sqlStore.CreateColumnIfNotExistsNoDefault("Posts", "RemoteId", "VARCHAR(26)", "VARCHAR(26)")
-		sqlStore.CreateColumnIfNotExistsNoDefault("FileInfo", "RemoteId", "VARCHAR(26)", "VARCHAR(26)")
-		sqlStore.CreateColumnIfNotExists("UploadSessions", "RemoteId", "VARCHAR(26)", "VARCHAR(26)", "")
-		sqlStore.CreateColumnIfNotExists("UploadSessions", "ReqFileId", "VARCHAR(26)", "VARCHAR(26)", "")
-
-		if _, err := sqlStore.GetMaster().ExecNoTimeout("UPDATE UploadSessions SET RemoteId='', ReqFileId='' WHERE RemoteId IS NULL"); err != nil {
-			mlog.Error("Error updating RemoteId,ReqFileId in UploadsSession table", mlog.Err(err))
-		}
-		uniquenessColumns := []string{"SiteUrl", "RemoteTeamId"}
-		if sqlStore.DriverName() == model.DATABASE_DRIVER_MYSQL {
-			uniquenessColumns = []string{"RemoteTeamId", "SiteUrl(168)"}
-		}
-		sqlStore.CreateUniqueCompositeIndexIfNotExists(RemoteClusterSiteURLUniqueIndex, "RemoteClusters", uniquenessColumns)
-		sqlStore.CreateColumnIfNotExists("SharedChannelUsers", "ChannelId", "VARCHAR(26)", "VARCHAR(26)", "")
-
-		rootCountMigration(sqlStore)
-	}
-
-	if shouldPerformUpgrade(sqlStore, Version5340, Version5350) {
-		saveSchemaVersion(sqlStore, Version5350)
->>>>>>> bf88d605
 	}
 }
 
@@ -985,7 +832,6 @@
 	}
 }
 
-<<<<<<< HEAD
 // fixCRTThreadCountsAndUnreads Marks threads as read for users where the last
 // reply time of the thread is earlier than the time the user viewed the channel.
 // Marking a thread means setting the mention count to zero and setting the
@@ -996,10 +842,6 @@
 	if err := sqlStore.GetMaster().SelectOne(&system, "SELECT * FROM Systems WHERE Name = 'CRTThreadCountsAndUnreadsMigrationComplete'"); err == nil {
 		return
 	}
-=======
-	sqlStore.CreateColumnIfNotExists("ChannelMembers", "MentionCountRoot", "bigint", "bigint", "0")
-	sqlStore.AlterDefaultIfColumnExists("ChannelMembers", "MentionCountRoot", model.NewString("0"), model.NewString("0"))
->>>>>>> bf88d605
 
 	threadMembershipsCTE := `
 		SELECT PostId, UserId, ChannelMembers.LastViewedAt as CM_LastViewedAt, Threads.LastReplyAt
@@ -1026,7 +868,6 @@
 		return
 	}
 
-<<<<<<< HEAD
 	if _, err := sqlStore.GetMaster().ExecNoTimeout("INSERT INTO Systems VALUES ('CRTThreadCountsAndUnreadsMigrationComplete', 'true')"); err != nil {
 		mlog.Error("Error marking migration as done", mlog.Err(err))
 	}
@@ -1053,45 +894,6 @@
 			INNER JOIN Channels on Channels.Id = ChannelMembers.ChannelId
 			SET MentionCount=0, MentionCountRoot=0, MsgCount=Channels.TotalMsgCount, MsgCountRoot=Channels.TotalMsgCountRoot, LastUpdateAt = :Now
 			WHERE ChannelMembers.LastViewedAt >= Channels.LastPostAt;
-=======
-	sqlStore.CreateColumnIfNotExists("ChannelMembers", "MsgCountRoot", "bigint", "bigint", "0")
-	sqlStore.AlterDefaultIfColumnExists("ChannelMembers", "MsgCountRoot", model.NewString("0"), model.NewString("0"))
-
-	forceIndex := ""
-	if sqlStore.DriverName() == model.DATABASE_DRIVER_MYSQL {
-		forceIndex = "FORCE INDEX(idx_posts_channel_id_update_at)"
-	}
-	totalMsgCountRootCTE := `
-	SELECT Channels.Id channelid, COALESCE(COUNT(*),0) newcount, COALESCE(MAX(Posts.CreateAt), 0) as lastpost
-	FROM Channels
-	LEFT JOIN Posts ` + forceIndex + ` ON Channels.Id = Posts.ChannelId
-	WHERE Posts.RootId = ''
-	GROUP BY Channels.Id
-`
-	channelsCTE := "SELECT TotalMsgCountRoot, Id, LastRootPostAt from Channels"
-	updateChannels := `
-	WITH q AS (` + totalMsgCountRootCTE + `)
-	UPDATE Channels SET TotalMsgCountRoot = q.newcount, LastRootPostAt=q.lastpost
-	FROM q where q.channelid=Channels.Id;
-`
-	updateChannelMembers := `
-	WITH q as (` + channelsCTE + `)
-	UPDATE ChannelMembers CM SET MsgCountRoot=TotalMsgCountRoot
-	FROM q WHERE q.id=CM.ChannelId AND LastViewedAt >= q.lastrootpostat;
-`
-	if sqlStore.DriverName() == model.DATABASE_DRIVER_MYSQL {
-		updateChannels = `
-		UPDATE Channels
-		INNER Join (` + totalMsgCountRootCTE + `) as q
-		ON q.channelid=Channels.Id
-		SET TotalMsgCountRoot = q.newcount, LastRootPostAt=q.lastpost;
-	`
-		updateChannelMembers = `
-		UPDATE ChannelMembers CM
-		INNER JOIN (` + channelsCTE + `) as q
-		ON q.id=CM.ChannelId and LastViewedAt >= q.lastrootpostat
-		SET MsgCountRoot=TotalMsgCountRoot
->>>>>>> bf88d605
 		`
 	}
 
@@ -1104,290 +906,6 @@
 	}
 }
 
-func hasMissingMigrationsVersion535(sqlStore *SqlStore) bool {
-	if !sqlStore.DoesColumnExist("SidebarCategories", "Collapsed") {
-		return true
-	}
-	if !sqlStore.DoesColumnExist("Reactions", "RemoteId") {
-		return true
-	}
-	if !sqlStore.DoesColumnExist("Users", "RemoteId") {
-		return true
-	}
-	if !sqlStore.DoesColumnExist("Posts", "RemoteId") {
-		return true
-	}
-	if !sqlStore.DoesColumnExist("FileInfo", "RemoteId") {
-		return true
-	}
-	if !sqlStore.DoesColumnExist("UploadSessions", "RemoteId") {
-		return true
-	}
-	if !sqlStore.DoesColumnExist("UploadSessions", "ReqFileId") {
-		return true
-	}
-	if !sqlStore.DoesColumnExist("SharedChannelUsers", "ChannelId") {
-		return true
-	}
-
-	rolesPermissionsInfo, err := sqlStore.GetColumnInfo("Roles", "Permissions")
-	if err != nil {
-		mlog.Error("Error getting column info for migration check",
-			mlog.String("table", "Roles"),
-			mlog.String("column", "Permissions"),
-			mlog.Err(err),
-		)
-		return true
-	}
-
-	if sqlStore.DriverName() == model.DATABASE_DRIVER_POSTGRES {
-		if rolesPermissionsInfo.DataType != "text" {
-			return true
-		}
-	} else if sqlStore.DriverName() == model.DATABASE_DRIVER_MYSQL {
-		if rolesPermissionsInfo.DataType != "longtext" {
-			return true
-		}
-	}
-
-	if !sqlStore.DoesColumnExist("ChannelMembers", "MentionCountRoot") {
-		return true
-	}
-	if !sqlStore.DoesColumnExist("Channels", "TotalMsgCountRoot") {
-		return true
-	}
-	if !sqlStore.DoesColumnExist("ChannelMembers", "MsgCountRoot") {
-		return true
-	}
-
-	// Check if the collapsable threads queries were applied
-	msgRootCount, _, err := sqlStore.getQueryBuilder().Select(`COUNT(*) as countRoot`).
-		From("ChannelMembers").
-		Where("MsgCountRoot is NULL or MentionCountRoot is NULL").
-		ToSql()
-	if err != nil {
-		mlog.Error("Error creating msg count root query", mlog.Err(err))
-		return true
-	}
-	countRoot, err := sqlStore.GetMaster().SelectInt(msgRootCount)
-	if err != nil {
-		mlog.Error("Error fetching msg count root", mlog.Err(err))
-		return true
-	} else if countRoot > 0 {
-		return true
-	}
-
-	return false
-}
-
-func upgradeDatabaseToVersion536(sqlStore *SqlStore) {
-	if hasMissingMigrationsVersion536(sqlStore) {
-		sqlStore.CreateColumnIfNotExists("SharedChannelUsers", "ChannelId", "VARCHAR(26)", "VARCHAR(26)", "")
-		sqlStore.CreateColumnIfNotExists("SharedChannelRemotes", "LastPostUpdateAt", "bigint", "bigint", "0")
-		sqlStore.CreateColumnIfNotExists("SharedChannelRemotes", "LastPostId", "VARCHAR(26)", "VARCHAR(26)", "")
-
-		sqlStore.CreateColumnIfNotExistsNoDefault("Status", "DNDEndTime", "bigint", "bigint")
-		sqlStore.CreateColumnIfNotExistsNoDefault("Status", "PrevStatus", "VARCHAR(32)", "VARCHAR(32)")
-	}
-
-	if shouldPerformUpgrade(sqlStore, Version5350, Version5360) {
-		saveSchemaVersion(sqlStore, Version5360)
-	}
-}
-
-func hasMissingMigrationsVersion536(sqlStore *SqlStore) bool {
-	if !sqlStore.DoesColumnExist("SharedChannelUsers", "ChannelId") {
-		return true
-	}
-	if !sqlStore.DoesColumnExist("SharedChannelRemotes", "LastPostUpdateAt") {
-		return true
-	}
-	if !sqlStore.DoesColumnExist("SharedChannelRemotes", "LastPostId") {
-		return true
-	}
-	if !sqlStore.DoesColumnExist("Status", "DNDEndTime") {
-		return true
-	}
-	if !sqlStore.DoesColumnExist("Status", "PrevStatus") {
-		return true
-	}
-
-	return false
-}
-
-func upgradeDatabaseToVersion537(sqlStore *SqlStore) {
-	if hasMissingMigrationsVersion537(sqlStore) {
-		sqlStore.RemoveIndexIfExists("idx_posts_channel_id", "Posts")
-		sqlStore.RemoveIndexIfExists("idx_channels_name", "Channels")
-		sqlStore.RemoveIndexIfExists("idx_publicchannels_name", "PublicChannels")
-		sqlStore.RemoveIndexIfExists("idx_channelmembers_channel_id", "ChannelMembers")
-		sqlStore.RemoveIndexIfExists("idx_emoji_name", "Emoji")
-		sqlStore.RemoveIndexIfExists("idx_oauthaccessdata_client_id", "OAuthAccessData")
-		sqlStore.RemoveIndexIfExists("idx_oauthauthdata_client_id", "OAuthAuthData")
-		sqlStore.RemoveIndexIfExists("idx_preferences_user_id", "Preferences")
-		sqlStore.RemoveIndexIfExists("idx_notice_views_user_id", "ProductNoticeViewState")
-		sqlStore.RemoveIndexIfExists("idx_notice_views_user_notice", "ProductNoticeViewState")
-		sqlStore.RemoveIndexIfExists("idx_status_user_id", "Status")
-		sqlStore.RemoveIndexIfExists("idx_teammembers_team_id", "TeamMembers")
-		sqlStore.RemoveIndexIfExists("idx_teams_name", "Teams")
-		sqlStore.RemoveIndexIfExists("idx_user_access_tokens_token", "UserAccessTokens")
-		sqlStore.RemoveIndexIfExists("idx_user_terms_of_service_user_id", "UserTermsOfService")
-		sqlStore.RemoveIndexIfExists("idx_users_email", "Users")
-		sqlStore.RemoveIndexIfExists("idx_sharedchannelusers_user_id", "SharedChannelUsers")
-		sqlStore.RemoveIndexIfExists("IDX_RetentionPolicies_DisplayName_Id", "RetentionPolicies")
-		sqlStore.CreateIndexIfNotExists("IDX_RetentionPolicies_DisplayName", "RetentionPolicies", "DisplayName")
-	}
-
-	if shouldPerformUpgrade(sqlStore, Version5360, Version5370) {
-		saveSchemaVersion(sqlStore, Version5370)
-	}
-}
-
-func hasMissingMigrationsVersion537(sqlStore *SqlStore) bool {
-	if sqlStore.DoesIndexExist("idx_posts_create_at", "Posts") {
-		return true
-	}
-	if sqlStore.DoesIndexExist("idx_channels_name", "Channels") {
-		return true
-	}
-	if sqlStore.DoesIndexExist("idx_publicchannels_name", "PublicChannels") {
-		return true
-	}
-	if sqlStore.DoesIndexExist("idx_channelmembers_channel_id", "ChannelMembers") {
-		return true
-	}
-	if sqlStore.DoesIndexExist("idx_emoji_name", "Emoji") {
-		return true
-	}
-	if sqlStore.DoesIndexExist("idx_oauthaccessdata_client_id", "OAuthAccessData") {
-		return true
-	}
-	if sqlStore.DoesIndexExist("idx_oauthauthdata_client_id", "OAuthAuthData") {
-		return true
-	}
-	if sqlStore.DoesIndexExist("idx_preferences_user_id", "Preferences") {
-		return true
-	}
-	if sqlStore.DoesIndexExist("idx_notice_views_user_id", "ProductNoticeViewState") {
-		return true
-	}
-	if sqlStore.DoesIndexExist("idx_notice_views_user_notice", "ProductNoticeViewState") {
-		return true
-	}
-	if sqlStore.DoesIndexExist("idx_status_user_id", "Status") {
-		return true
-	}
-	if sqlStore.DoesIndexExist("idx_teammembers_team_id", "TeamMembers") {
-		return true
-	}
-	if sqlStore.DoesIndexExist("idx_teams_name", "Teams") {
-		return true
-	}
-	if sqlStore.DoesIndexExist("idx_user_access_tokens_token", "UserAccessTokens") {
-		return true
-	}
-	if sqlStore.DoesIndexExist("idx_user_terms_of_service_user_id", "UserTermsOfService") {
-		return true
-	}
-	if sqlStore.DoesIndexExist("idx_users_email", "Users") {
-		return true
-	}
-	if sqlStore.DoesIndexExist("idx_sharedchannelusers_user_id", "SharedChannelUsers") {
-		return true
-	}
-	if sqlStore.DoesIndexExist("IDX_RetentionPolicies_DisplayName_Id", "RetentionPolicies") {
-		return true
-	}
-	if !sqlStore.DoesIndexExist("IDX_RetentionPolicies_DisplayName", "RetentionPolicies") {
-		return true
-	}
-
-	return false
-}
-
-func upgradeDatabaseToVersion538(sqlStore *SqlStore) {
-	if shouldPerformUpgrade(sqlStore, Version5370, Version5380) {
-		fixCRTChannelMembershipCounts(sqlStore)
-		fixCRTThreadCountsAndUnreads(sqlStore)
-
-		saveSchemaVersion(sqlStore, Version5380)
-	}
-}
-
-// fixCRTThreadCountsAndUnreads Marks threads as read for users where the last
-// reply time of the thread is earlier than the time the user viewed the channel.
-// Marking a thread means setting the mention count to zero and setting the
-// last viewed at time of the the thread as the last viewed at time
-// of the channel
-func fixCRTThreadCountsAndUnreads(sqlStore *SqlStore) {
-	var system model.System
-	if err := sqlStore.GetMaster().SelectOne(&system, "SELECT * FROM Systems WHERE Name = 'CRTThreadCountsAndUnreadsMigrationComplete'"); err == nil {
-		return
-	}
-
-	threadMembershipsCTE := `
-		SELECT PostId, UserId, ChannelMembers.LastViewedAt as CM_LastViewedAt, Threads.LastReplyAt
-		FROM Threads
-		INNER JOIN ChannelMembers on ChannelMembers.ChannelId = Threads.ChannelId
-		WHERE Threads.LastReplyAt <= ChannelMembers.LastViewedAt
-	`
-	updateThreadMembershipQuery := `
-		WITH q as (` + threadMembershipsCTE + `)
-		UPDATE ThreadMemberships set LastViewed = q.CM_LastViewedAt + 1, UnreadMentions = 0, LastUpdated = :Now
-		FROM q WHERE ThreadMemberships.Postid = q.PostId AND ThreadMemberships.UserId = q.UserId
-	`
-	if sqlStore.DriverName() == model.DATABASE_DRIVER_MYSQL {
-		updateThreadMembershipQuery = `
-			UPDATE ThreadMemberships
-			INNER JOIN (` + threadMembershipsCTE + `) as q
-			ON ThreadMemberships.Postid = q.PostId AND ThreadMemberships.UserId = q.UserId
-			SET LastViewed = q.CM_LastViewedAt + 1, UnreadMentions = 0, LastUpdated = :Now
-		`
-	}
-
-	if _, err := sqlStore.GetMaster().ExecNoTimeout(updateThreadMembershipQuery, map[string]interface{}{"Now": model.GetMillis()}); err != nil {
-		mlog.Error("Error updating lastviewedat and unreadmentions of threadmemberships", mlog.Err(err))
-		return
-	}
-
-	if _, err := sqlStore.GetMaster().ExecNoTimeout("INSERT INTO Systems VALUES ('CRTThreadCountsAndUnreadsMigrationComplete', 'true')"); err != nil {
-		mlog.Error("Error marking migration as done", mlog.Err(err))
-	}
-}
-
-// fixCRTChannelMembershipCounts fixes the channel counts, i.e. the total message count,
-// total root message count, mention count, and mention count in root messages for users
-// who have viewed the channel after the last post in the channel
-func fixCRTChannelMembershipCounts(sqlStore *SqlStore) {
-	var system model.System
-	if err := sqlStore.GetMaster().SelectOne(&system, "SELECT * FROM Systems WHERE Name = 'CRTChannelMembershipCountsMigrationComplete'"); err == nil {
-		return
-	}
-	channelMembershipsCountsAndMentions := `
-		UPDATE ChannelMembers
-		SET MentionCount=0, MentionCountRoot=0, MsgCount=Channels.TotalMsgCount, MsgCountRoot=Channels.TotalMsgCountRoot, LastUpdateAt = :Now
-		FROM Channels
-		WHERE ChannelMembers.Channelid = Channels.Id AND ChannelMembers.LastViewedAt >= Channels.LastPostAt;
-	`
-
-	if sqlStore.DriverName() == model.DATABASE_DRIVER_MYSQL {
-		channelMembershipsCountsAndMentions = `
-			UPDATE ChannelMembers
-			INNER JOIN Channels on Channels.Id = ChannelMembers.ChannelId
-			SET MentionCount=0, MentionCountRoot=0, MsgCount=Channels.TotalMsgCount, MsgCountRoot=Channels.TotalMsgCountRoot, LastUpdateAt = :Now
-			WHERE ChannelMembers.LastViewedAt >= Channels.LastPostAt;
-		`
-	}
-
-	if _, err := sqlStore.GetMaster().ExecNoTimeout(channelMembershipsCountsAndMentions, map[string]interface{}{"Now": model.GetMillis()}); err != nil {
-		mlog.Error("Error updating counts and unreads for channelmemberships", mlog.Err(err))
-		return
-	}
-	if _, err := sqlStore.GetMaster().ExecNoTimeout("INSERT INTO Systems VALUES ('CRTChannelMembershipCountsMigrationComplete', 'true')"); err != nil {
-		mlog.Error("Error marking migration as done", mlog.Err(err))
-	}
-}
-
 func upgradeDatabaseToVersion539(sqlStore *SqlStore) {
 	if shouldPerformUpgrade(sqlStore, Version5380, Version5390) {
 		saveSchemaVersion(sqlStore, Version5390)
