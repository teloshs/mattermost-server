--- conflicted
+++ resolved
@@ -15,21 +15,13 @@
 )
 
 type SqlUserAccessTokenStore struct {
-<<<<<<< HEAD
-	*SqlSupplier
-}
-
-func newSqlUserAccessTokenStore(sqlSupplier *SqlSupplier) store.UserAccessTokenStore {
-	s := &SqlUserAccessTokenStore{sqlSupplier}
-=======
 	*SqlStore
 }
 
 func newSqlUserAccessTokenStore(sqlStore *SqlStore) store.UserAccessTokenStore {
 	s := &SqlUserAccessTokenStore{sqlStore}
->>>>>>> 837b818b
-
-	for _, db := range sqlSupplier.GetAllConns() {
+
+	for _, db := range sqlStore.GetAllConns() {
 		table := db.AddTableWithName(model.UserAccessToken{}, "UserAccessTokens").SetKeys(false, "Id")
 		table.ColMap("Id").SetMaxSize(26)
 		table.ColMap("Token").SetMaxSize(26).SetUnique(true)
