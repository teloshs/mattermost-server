// Copyright (c) 2015-present Mattermost, Inc. All Rights Reserved.
// See LICENSE.txt for license information.

package sqlstore

import (
	"database/sql"
	"fmt"
	"strings"

	sq "github.com/Masterminds/squirrel"
	"github.com/pkg/errors"

	"github.com/mattermost/gorp"
	"github.com/mattermost/mattermost-server/v5/model"
	"github.com/mattermost/mattermost-server/v5/store"
)

type SqlRoleStore struct {
<<<<<<< HEAD
	*SqlSupplier
=======
	*SqlStore
>>>>>>> 837b818b
}

type Role struct {
	Id            string
	Name          string
	DisplayName   string
	Description   string
	CreateAt      int64
	UpdateAt      int64
	DeleteAt      int64
	Permissions   string
	SchemeManaged bool
	BuiltIn       bool
}

type channelRolesPermissions struct {
	GuestRoleName                string
	UserRoleName                 string
	AdminRoleName                string
	HigherScopedGuestPermissions string
	HigherScopedUserPermissions  string
	HigherScopedAdminPermissions string
}

func NewRoleFromModel(role *model.Role) *Role {
	permissionsMap := make(map[string]bool)
	permissions := ""

	for _, permission := range role.Permissions {
		if !permissionsMap[permission] {
			permissions += fmt.Sprintf(" %v", permission)
			permissionsMap[permission] = true
		}
	}

	return &Role{
		Id:            role.Id,
		Name:          role.Name,
		DisplayName:   role.DisplayName,
		Description:   role.Description,
		CreateAt:      role.CreateAt,
		UpdateAt:      role.UpdateAt,
		DeleteAt:      role.DeleteAt,
		Permissions:   permissions,
		SchemeManaged: role.SchemeManaged,
		BuiltIn:       role.BuiltIn,
	}
}

func (role Role) ToModel() *model.Role {
	return &model.Role{
		Id:            role.Id,
		Name:          role.Name,
		DisplayName:   role.DisplayName,
		Description:   role.Description,
		CreateAt:      role.CreateAt,
		UpdateAt:      role.UpdateAt,
		DeleteAt:      role.DeleteAt,
		Permissions:   strings.Fields(role.Permissions),
		SchemeManaged: role.SchemeManaged,
		BuiltIn:       role.BuiltIn,
	}
}

<<<<<<< HEAD
func newSqlRoleStore(sqlSupplier *SqlSupplier) store.RoleStore {
	s := &SqlRoleStore{sqlSupplier}
=======
func newSqlRoleStore(sqlStore *SqlStore) store.RoleStore {
	s := &SqlRoleStore{sqlStore}
>>>>>>> 837b818b

	for _, db := range sqlSupplier.GetAllConns() {
		table := db.AddTableWithName(Role{}, "Roles").SetKeys(false, "Id")
		table.ColMap("Id").SetMaxSize(26)
		table.ColMap("Name").SetMaxSize(64).SetUnique(true)
		table.ColMap("DisplayName").SetMaxSize(128)
		table.ColMap("Description").SetMaxSize(1024)
		table.ColMap("Permissions").SetMaxSize(4096)
	}
	return s
}

func (s *SqlRoleStore) Save(role *model.Role) (*model.Role, error) {
	// Check the role is valid before proceeding.
	if !role.IsValidWithoutId() {
		return nil, store.NewErrInvalidInput("Role", "<any>", fmt.Sprintf("%v", role))
	}

	if len(role.Id) == 0 {
		transaction, err := s.GetMaster().Begin()
		if err != nil {
			return nil, errors.Wrap(err, "begin_transaction")
		}
		defer finalizeTransaction(transaction)
		createdRole, err := s.createRole(role, transaction)
		if err != nil {
			_ = transaction.Rollback()
			return nil, errors.Wrap(err, "unable to create Role")
		} else if err := transaction.Commit(); err != nil {
			return nil, errors.Wrap(err, "commit_transaction")
		}
		return createdRole, nil
	}

	dbRole := NewRoleFromModel(role)
	dbRole.UpdateAt = model.GetMillis()
	if rowsChanged, err := s.GetMaster().Update(dbRole); err != nil {
		return nil, errors.Wrap(err, "failed to update Role")
	} else if rowsChanged != 1 {
		return nil, fmt.Errorf("invalid number of updated rows, expected 1 but got %d", rowsChanged)
	}

	return dbRole.ToModel(), nil
}

func (s *SqlRoleStore) createRole(role *model.Role, transaction *gorp.Transaction) (*model.Role, error) {
	// Check the role is valid before proceeding.
	if !role.IsValidWithoutId() {
		return nil, store.NewErrInvalidInput("Role", "<any>", fmt.Sprintf("%v", role))
	}

	dbRole := NewRoleFromModel(role)

	dbRole.Id = model.NewId()
	dbRole.CreateAt = model.GetMillis()
	dbRole.UpdateAt = dbRole.CreateAt

	if err := transaction.Insert(dbRole); err != nil {
		return nil, errors.Wrap(err, "failed to save Role")
	}

	return dbRole.ToModel(), nil
}

func (s *SqlRoleStore) Get(roleId string) (*model.Role, error) {
	var dbRole Role

	if err := s.GetReplica().SelectOne(&dbRole, "SELECT * from Roles WHERE Id = :Id", map[string]interface{}{"Id": roleId}); err != nil {
		if err == sql.ErrNoRows {
			return nil, store.NewErrNotFound("Role", roleId)
		}
		return nil, errors.Wrap(err, "failed to get Role")
	}

	return dbRole.ToModel(), nil
}

func (s *SqlRoleStore) GetAll() ([]*model.Role, error) {
	var dbRoles []Role

	if _, err := s.GetReplica().Select(&dbRoles, "SELECT * from Roles", map[string]interface{}{}); err != nil {
		return nil, errors.Wrap(err, "failed to find Roles")
	}

	var roles []*model.Role
	for _, dbRole := range dbRoles {
		roles = append(roles, dbRole.ToModel())
	}
	return roles, nil
}

func (s *SqlRoleStore) GetByName(name string) (*model.Role, error) {
	var dbRole Role

	if err := s.GetReplica().SelectOne(&dbRole, "SELECT * from Roles WHERE Name = :Name", map[string]interface{}{"Name": name}); err != nil {
		if err == sql.ErrNoRows {
			return nil, store.NewErrNotFound("Role", fmt.Sprintf("name=%s", name))
		}
		return nil, errors.Wrapf(err, "failed to find Roles with name=%s", name)
	}

	return dbRole.ToModel(), nil
}

func (s *SqlRoleStore) GetByNames(names []string) ([]*model.Role, error) {
	if len(names) == 0 {
		return []*model.Role{}, nil
	}

	query := s.getQueryBuilder().
		Select("Id, Name, DisplayName, Description, CreateAt, UpdateAt, DeleteAt, Permissions, SchemeManaged, BuiltIn").
		From("Roles").
		Where(sq.Eq{"Name": names})
	queryString, args, err := query.ToSql()
	if err != nil {
		return nil, errors.Wrap(err, "role_tosql")
	}

	rows, err := s.GetReplica().Db.Query(queryString, args...)
	if err != nil {
		return nil, errors.Wrap(err, "failed to find Roles")
	}

	var roles []*model.Role
	defer rows.Close()
	for rows.Next() {
		var role Role
		err = rows.Scan(
			&role.Id, &role.Name, &role.DisplayName, &role.Description,
			&role.CreateAt, &role.UpdateAt, &role.DeleteAt, &role.Permissions,
			&role.SchemeManaged, &role.BuiltIn)
		if err != nil {
			return nil, errors.Wrap(err, "failed to scan values")
		}
		roles = append(roles, role.ToModel())
	}
	if err = rows.Err(); err != nil {
		return nil, errors.Wrap(err, "unable to iterate over rows")
	}

	return roles, nil
}

func (s *SqlRoleStore) Delete(roleId string) (*model.Role, error) {
	// Get the role.
	var role *Role
	if err := s.GetReplica().SelectOne(&role, "SELECT * from Roles WHERE Id = :Id", map[string]interface{}{"Id": roleId}); err != nil {
		if err == sql.ErrNoRows {
			return nil, store.NewErrNotFound("Role", roleId)
		}
		return nil, errors.Wrapf(err, "failed to get Role with id=%s", roleId)
	}

	time := model.GetMillis()
	role.DeleteAt = time
	role.UpdateAt = time

	if rowsChanged, err := s.GetMaster().Update(role); err != nil {
		return nil, errors.Wrap(err, "failed to update Role")
	} else if rowsChanged != 1 {
		return nil, errors.Wrapf(err, "invalid number of updated rows, expected 1 but got %d", rowsChanged)
	}
	return role.ToModel(), nil
}

func (s *SqlRoleStore) PermanentDeleteAll() error {
	if _, err := s.GetMaster().Exec("DELETE FROM Roles"); err != nil {
		return errors.Wrap(err, "failed to delete Roles")
	}

	return nil
}

func (s *SqlRoleStore) channelHigherScopedPermissionsQuery(roleNames []string) string {
	sqlTmpl := `
		SELECT
			'' AS GuestRoleName,
			RoleSchemes.DefaultChannelUserRole AS UserRoleName,
			RoleSchemes.DefaultChannelAdminRole AS AdminRoleName,
			'' AS HigherScopedGuestPermissions,
			UserRoles.Permissions AS HigherScopedUserPermissions,
			AdminRoles.Permissions AS HigherScopedAdminPermissions
		FROM
			Schemes AS RoleSchemes
			JOIN Channels ON Channels.SchemeId = RoleSchemes.Id
			JOIN Teams ON Teams.Id = Channels.TeamId
			JOIN Schemes ON Schemes.Id = Teams.SchemeId
			RIGHT JOIN Roles AS UserRoles ON UserRoles.Name = Schemes.DefaultChannelUserRole
			RIGHT JOIN Roles AS AdminRoles ON AdminRoles.Name = Schemes.DefaultChannelAdminRole
		WHERE
			RoleSchemes.DefaultChannelUserRole IN ('%[1]s')
			OR RoleSchemes.DefaultChannelAdminRole IN ('%[1]s')

		UNION

		SELECT
			RoleSchemes.DefaultChannelGuestRole AS GuestRoleName,
			'' AS UserRoleName,
			'' AS AdminRoleName,
			GuestRoles.Permissions AS HigherScopedGuestPermissions,
			'' AS HigherScopedUserPermissions,
			'' AS HigherScopedAdminPermissions
		FROM
			Schemes AS RoleSchemes
			JOIN Channels ON Channels.SchemeId = RoleSchemes.Id
			JOIN Teams ON Teams.Id = Channels.TeamId
			JOIN Schemes ON Schemes.Id = Teams.SchemeId
			RIGHT JOIN Roles AS GuestRoles ON GuestRoles.Name = Schemes.DefaultChannelGuestRole
		WHERE
			RoleSchemes.DefaultChannelGuestRole IN ('%[1]s')

		UNION

		SELECT
			Schemes.DefaultChannelGuestRole AS GuestRoleName,
			Schemes.DefaultChannelUserRole AS UserRoleName,
			Schemes.DefaultChannelAdminRole AS AdminRoleName,
			GuestRoles.Permissions AS HigherScopedGuestPermissions,
			UserRoles.Permissions AS HigherScopedUserPermissions,
			AdminRoles.Permissions AS HigherScopedAdminPermissions
		FROM
			Schemes
			JOIN Channels ON Channels.SchemeId = Schemes.Id
			JOIN Teams ON Teams.Id = Channels.TeamId
			JOIN Roles AS GuestRoles ON GuestRoles.Name = '%[2]s'
			JOIN Roles AS UserRoles ON UserRoles.Name = '%[3]s'
			JOIN Roles AS AdminRoles ON AdminRoles.Name = '%[4]s'
		WHERE
			(Schemes.DefaultChannelGuestRole IN ('%[1]s')
			OR Schemes.DefaultChannelUserRole IN ('%[1]s')
			OR Schemes.DefaultChannelAdminRole IN ('%[1]s'))
		AND (Teams.SchemeId = ''
			OR Teams.SchemeId IS NULL)
	`

	// The below three channel role names are referenced by their name value because there is no system scheme
	// record that ships with Mattermost, otherwise the system scheme would be referenced by name and the channel
	// roles would be referenced by their column names.
	return fmt.Sprintf(
		sqlTmpl,
		strings.Join(roleNames, "', '"),
		model.CHANNEL_GUEST_ROLE_ID,
		model.CHANNEL_USER_ROLE_ID,
		model.CHANNEL_ADMIN_ROLE_ID,
	)
}

func (s *SqlRoleStore) ChannelHigherScopedPermissions(roleNames []string) (map[string]*model.RolePermissions, error) {
	query := s.channelHigherScopedPermissionsQuery(roleNames)

	var rolesPermissions []*channelRolesPermissions
	if _, err := s.GetReplica().Select(&rolesPermissions, query); err != nil {
		return nil, errors.Wrap(err, "failed to find RolePermissions")
	}

	roleNameHigherScopedPermissions := map[string]*model.RolePermissions{}

	for _, rp := range rolesPermissions {
		roleNameHigherScopedPermissions[rp.GuestRoleName] = &model.RolePermissions{RoleID: model.CHANNEL_GUEST_ROLE_ID, Permissions: strings.Split(rp.HigherScopedGuestPermissions, " ")}
		roleNameHigherScopedPermissions[rp.UserRoleName] = &model.RolePermissions{RoleID: model.CHANNEL_USER_ROLE_ID, Permissions: strings.Split(rp.HigherScopedUserPermissions, " ")}
		roleNameHigherScopedPermissions[rp.AdminRoleName] = &model.RolePermissions{RoleID: model.CHANNEL_ADMIN_ROLE_ID, Permissions: strings.Split(rp.HigherScopedAdminPermissions, " ")}
	}

	return roleNameHigherScopedPermissions, nil
}

func (s *SqlRoleStore) AllChannelSchemeRoles() ([]*model.Role, error) {
	query := s.getQueryBuilder().
		Select("Roles.*").
		From("Schemes").
		Join("Roles ON Schemes.DefaultChannelGuestRole = Roles.Name OR Schemes.DefaultChannelUserRole = Roles.Name OR Schemes.DefaultChannelAdminRole = Roles.Name").
		Where(sq.Eq{"Schemes.Scope": model.SCHEME_SCOPE_CHANNEL}).
		Where(sq.Eq{"Roles.DeleteAt": 0}).
		Where(sq.Eq{"Schemes.DeleteAt": 0})

	queryString, args, err := query.ToSql()
	if err != nil {
		return nil, errors.Wrap(err, "role_tosql")
	}

	var dbRoles []*Role
	if _, err = s.GetReplica().Select(&dbRoles, queryString, args...); err != nil {
		return nil, errors.Wrap(err, "failed to find Roles")
	}

	var roles []*model.Role
	for _, dbRole := range dbRoles {
		roles = append(roles, dbRole.ToModel())
	}

	return roles, nil
}

// ChannelRolesUnderTeamRole finds all of the channel-scheme roles under the team of the given team-scheme role.
func (s *SqlRoleStore) ChannelRolesUnderTeamRole(roleName string) ([]*model.Role, error) {
	query := s.getQueryBuilder().
		Select("ChannelSchemeRoles.*").
		From("Roles AS HigherScopedRoles").
		Join("Schemes AS HigherScopedSchemes ON (HigherScopedRoles.Name = HigherScopedSchemes.DefaultChannelGuestRole OR HigherScopedRoles.Name = HigherScopedSchemes.DefaultChannelUserRole OR HigherScopedRoles.Name = HigherScopedSchemes.DefaultChannelAdminRole)").
		Join("Teams ON Teams.SchemeId = HigherScopedSchemes.Id").
		Join("Channels ON Channels.TeamId = Teams.Id").
		Join("Schemes AS ChannelSchemes ON Channels.SchemeId = ChannelSchemes.Id").
		Join("Roles AS ChannelSchemeRoles ON (ChannelSchemeRoles.Name = ChannelSchemes.DefaultChannelGuestRole OR ChannelSchemeRoles.Name = ChannelSchemes.DefaultChannelUserRole OR ChannelSchemeRoles.Name = ChannelSchemes.DefaultChannelAdminRole)").
		Where(sq.Eq{"HigherScopedSchemes.Scope": model.SCHEME_SCOPE_TEAM}).
		Where(sq.Eq{"HigherScopedRoles.Name": roleName}).
		Where(sq.Eq{"HigherScopedRoles.DeleteAt": 0}).
		Where(sq.Eq{"HigherScopedSchemes.DeleteAt": 0}).
		Where(sq.Eq{"Teams.DeleteAt": 0}).
		Where(sq.Eq{"Channels.DeleteAt": 0}).
		Where(sq.Eq{"ChannelSchemes.DeleteAt": 0}).
		Where(sq.Eq{"ChannelSchemeRoles.DeleteAt": 0})

	queryString, args, err := query.ToSql()
	if err != nil {
		return nil, errors.Wrap(err, "role_tosql")
	}

	var dbRoles []*Role
	if _, err = s.GetReplica().Select(&dbRoles, queryString, args...); err != nil {
		return nil, errors.Wrap(err, "failed to find Roles")
	}

	var roles []*model.Role
	for _, dbRole := range dbRoles {
		roles = append(roles, dbRole.ToModel())
	}

	return roles, nil
}<|MERGE_RESOLUTION|>--- conflicted
+++ resolved
@@ -17,11 +17,7 @@
 )
 
 type SqlRoleStore struct {
-<<<<<<< HEAD
-	*SqlSupplier
-=======
 	*SqlStore
->>>>>>> 837b818b
 }
 
 type Role struct {
@@ -86,15 +82,10 @@
 	}
 }
 
-<<<<<<< HEAD
-func newSqlRoleStore(sqlSupplier *SqlSupplier) store.RoleStore {
-	s := &SqlRoleStore{sqlSupplier}
-=======
 func newSqlRoleStore(sqlStore *SqlStore) store.RoleStore {
 	s := &SqlRoleStore{sqlStore}
->>>>>>> 837b818b
-
-	for _, db := range sqlSupplier.GetAllConns() {
+
+	for _, db := range sqlStore.GetAllConns() {
 		table := db.AddTableWithName(Role{}, "Roles").SetKeys(false, "Id")
 		table.ColMap("Id").SetMaxSize(26)
 		table.ColMap("Name").SetMaxSize(64).SetUnique(true)
