--- conflicted
+++ resolved
@@ -58,10 +58,6 @@
 	if err := session.IsValid(); err != nil {
 		return nil, err
 	}
-<<<<<<< HEAD
-
-	if err := me.GetMaster().Insert(session); err != nil {
-=======
 	jsonProps, err := json.Marshal(session.Props)
 	if err != nil {
 		return nil, errors.Wrap(err, "failed marshalling session props")
@@ -76,7 +72,6 @@
 		return nil, errors.Wrap(err, "sessions_tosql")
 	}
 	if _, err = me.GetMasterX().Exec(query, args...); err != nil {
->>>>>>> 8588f698
 		return nil, errors.Wrapf(err, "failed to save Session with id=%s", session.Id)
 	}
 
@@ -252,15 +247,8 @@
 
 func (me SqlSessionStore) UpdateRoles(userId, roles string) (string, error) {
 	if len(roles) > model.UserRolesMaxLength {
-<<<<<<< HEAD
-		return "", fmt.Errorf("Given session roles length (%d) exceeds max storage limit (%d)", len(roles), model.UserRolesMaxLength)
-	}
-
-	query := "UPDATE Sessions SET Roles = :Roles WHERE UserId = :UserId"
-=======
 		return "", fmt.Errorf("given session roles length (%d) exceeds max storage limit (%d)", len(roles), model.UserRolesMaxLength)
 	}
->>>>>>> 8588f698
 
 	_, err := me.GetMasterX().Exec("UPDATE Sessions SET Roles = ? WHERE UserId = ?", roles, userId)
 	if err != nil {
@@ -280,14 +268,6 @@
 }
 
 func (me SqlSessionStore) UpdateProps(session *model.Session) error {
-<<<<<<< HEAD
-	_, err := me.GetMaster().Exec(`UPDATE Sessions
-		SET Props=:Props
-		WHERE Id=:Id`, map[string]interface{}{
-		"Props": model.MapToJSON(session.Props),
-		"Id":    session.Id,
-	})
-=======
 	jsonProps, err := json.Marshal(session.Props)
 	if err != nil {
 		return errors.Wrap(err, "failed marshalling session props")
@@ -297,17 +277,13 @@
 		Set("Props", string(jsonProps)).
 		Where(sq.Eq{"Id": session.Id}).
 		ToSql()
->>>>>>> 8588f698
 	if err != nil {
 		errors.Wrap(err, "sessions_tosql")
 	}
-<<<<<<< HEAD
-=======
 	_, err = me.GetMasterX().Exec(query, args...)
 	if err != nil {
 		return errors.Wrap(err, "failed to update Session")
 	}
->>>>>>> 8588f698
 	return nil
 }
 
@@ -328,11 +304,7 @@
 func (me SqlSessionStore) Cleanup(expiryTime int64, batchSize int64) error {
 	var query string
 	if me.DriverName() == model.DatabaseDriverPostgres {
-<<<<<<< HEAD
-		query = "DELETE FROM Sessions WHERE Id IN (SELECT Id FROM Sessions WHERE ExpiresAt != 0 AND :ExpiresAt > ExpiresAt LIMIT :Limit)"
-=======
 		query = "DELETE FROM Sessions WHERE Id IN (SELECT Id FROM Sessions WHERE ExpiresAt != 0 AND ? > ExpiresAt LIMIT ?)"
->>>>>>> 8588f698
 	} else {
 		query = "DELETE FROM Sessions WHERE ExpiresAt != 0 AND ? > ExpiresAt LIMIT ?"
 	}
