--- conflicted
+++ resolved
@@ -2560,13 +2560,8 @@
 	o1.UserId = model.NewId()
 	o1.Message = "zz" + model.NewId() + "AAAAAAAAAAA"
 	o1.CreateAt = 1000
-<<<<<<< HEAD
 	o1, err = ss.Post().Save(o1)
-	require.Nil(t, err)
-=======
-	o1, err := ss.Post().Save(o1)
-	require.NoError(t, err)
->>>>>>> b3fad842
+	require.NoError(t, err)
 
 	o2 := &model.Post{}
 	o2.ChannelId = channel.Id
@@ -2594,7 +2589,6 @@
 	require.Error(t, err, "Should have not found post 2 after purge")
 
 	_, err = ss.Post().Get(o3.Id, false, false, false)
-<<<<<<< HEAD
 	require.Nil(t, err, "Should have found post 3 after purge")
 
 	t.Run("with data retention policies", func(t *testing.T) {
@@ -2653,9 +2647,6 @@
 		_, err = ss.Post().Get(post.Id, false, false, false)
 		require.NotNil(t, err, "post should have been deleted by team policy")
 	})
-=======
-	require.NoError(t, err, "Should have not found post 3 after purge")
->>>>>>> b3fad842
 }
 
 func testPostStoreGetOldest(t *testing.T, ss store.Store) {
