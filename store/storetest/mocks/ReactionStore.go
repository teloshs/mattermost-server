// Code generated by mockery v1.0.0. DO NOT EDIT.

// Regenerate this file using `make store-mocks`.

package mocks

import (
	model "github.com/mattermost/mattermost-server/v5/model"
	mock "github.com/stretchr/testify/mock"
)

// ReactionStore is an autogenerated mock type for the ReactionStore type
type ReactionStore struct {
	mock.Mock
}

// BulkGetForPosts provides a mock function with given fields: postIds
func (_m *ReactionStore) BulkGetForPosts(postIds []string) ([]*model.Reaction, error) {
	ret := _m.Called(postIds)

	var r0 []*model.Reaction
	if rf, ok := ret.Get(0).(func([]string) []*model.Reaction); ok {
		r0 = rf(postIds)
	} else {
		if ret.Get(0) != nil {
			r0 = ret.Get(0).([]*model.Reaction)
		}
	}

	var r1 error
	if rf, ok := ret.Get(1).(func([]string) error); ok {
		r1 = rf(postIds)
	} else {
		r1 = ret.Error(1)
	}

	return r0, r1
}

// Delete provides a mock function with given fields: reaction
func (_m *ReactionStore) Delete(reaction *model.Reaction) (*model.Reaction, error) {
	ret := _m.Called(reaction)

	var r0 *model.Reaction
	if rf, ok := ret.Get(0).(func(*model.Reaction) *model.Reaction); ok {
		r0 = rf(reaction)
	} else {
		if ret.Get(0) != nil {
			r0 = ret.Get(0).(*model.Reaction)
		}
	}

	var r1 error
	if rf, ok := ret.Get(1).(func(*model.Reaction) error); ok {
		r1 = rf(reaction)
	} else {
		r1 = ret.Error(1)
	}

	return r0, r1
}

// DeleteAllWithEmojiName provides a mock function with given fields: emojiName
func (_m *ReactionStore) DeleteAllWithEmojiName(emojiName string) error {
	ret := _m.Called(emojiName)

	var r0 error
	if rf, ok := ret.Get(0).(func(string) error); ok {
		r0 = rf(emojiName)
	} else {
		r0 = ret.Error(0)
	}

	return r0
}

<<<<<<< HEAD
// DeleteOrphanedRows provides a mock function with given fields: limit
func (_m *ReactionStore) DeleteOrphanedRows(limit int) (int64, error) {
	ret := _m.Called(limit)

	var r0 int64
	if rf, ok := ret.Get(0).(func(int) int64); ok {
		r0 = rf(limit)
	} else {
		r0 = ret.Get(0).(int64)
	}

	var r1 error
	if rf, ok := ret.Get(1).(func(int) error); ok {
		r1 = rf(limit)
	} else {
		r1 = ret.Error(1)
	}

	return r0, r1
}

// GetForPost provides a mock function with given fields: postId, allowFromCache
func (_m *ReactionStore) GetForPost(postId string, allowFromCache bool) ([]*model.Reaction, error) {
	ret := _m.Called(postId, allowFromCache)
=======
// GetForPost provides a mock function with given fields: postID, allowFromCache
func (_m *ReactionStore) GetForPost(postID string, allowFromCache bool) ([]*model.Reaction, error) {
	ret := _m.Called(postID, allowFromCache)
>>>>>>> 0dd0139a

	var r0 []*model.Reaction
	if rf, ok := ret.Get(0).(func(string, bool) []*model.Reaction); ok {
		r0 = rf(postID, allowFromCache)
	} else {
		if ret.Get(0) != nil {
			r0 = ret.Get(0).([]*model.Reaction)
		}
	}

	var r1 error
	if rf, ok := ret.Get(1).(func(string, bool) error); ok {
		r1 = rf(postID, allowFromCache)
	} else {
		r1 = ret.Error(1)
	}

	return r0, r1
}

// PermanentDeleteBatch provides a mock function with given fields: endTime, limit
func (_m *ReactionStore) PermanentDeleteBatch(endTime int64, limit int64) (int64, error) {
	ret := _m.Called(endTime, limit)

	var r0 int64
	if rf, ok := ret.Get(0).(func(int64, int64) int64); ok {
		r0 = rf(endTime, limit)
	} else {
		r0 = ret.Get(0).(int64)
	}

	var r1 error
	if rf, ok := ret.Get(1).(func(int64, int64) error); ok {
		r1 = rf(endTime, limit)
	} else {
		r1 = ret.Error(1)
	}

	return r0, r1
}

// PermanentDeleteBatchForRetentionPolicies provides a mock function with given fields: now, limit
func (_m *ReactionStore) PermanentDeleteBatchForRetentionPolicies(now int64, limit int64) (int64, error) {
	ret := _m.Called(now, limit)

	var r0 int64
	if rf, ok := ret.Get(0).(func(int64, int64) int64); ok {
		r0 = rf(now, limit)
	} else {
		r0 = ret.Get(0).(int64)
	}

	var r1 error
	if rf, ok := ret.Get(1).(func(int64, int64) error); ok {
		r1 = rf(now, limit)
	} else {
		r1 = ret.Error(1)
	}

	return r0, r1
}

// Save provides a mock function with given fields: reaction
func (_m *ReactionStore) Save(reaction *model.Reaction) (*model.Reaction, error) {
	ret := _m.Called(reaction)

	var r0 *model.Reaction
	if rf, ok := ret.Get(0).(func(*model.Reaction) *model.Reaction); ok {
		r0 = rf(reaction)
	} else {
		if ret.Get(0) != nil {
			r0 = ret.Get(0).(*model.Reaction)
		}
	}

	var r1 error
	if rf, ok := ret.Get(1).(func(*model.Reaction) error); ok {
		r1 = rf(reaction)
	} else {
		r1 = ret.Error(1)
	}

	return r0, r1
}<|MERGE_RESOLUTION|>--- conflicted
+++ resolved
@@ -74,7 +74,6 @@
 	return r0
 }
 
-<<<<<<< HEAD
 // DeleteOrphanedRows provides a mock function with given fields: limit
 func (_m *ReactionStore) DeleteOrphanedRows(limit int) (int64, error) {
 	ret := _m.Called(limit)
@@ -96,14 +95,9 @@
 	return r0, r1
 }
 
-// GetForPost provides a mock function with given fields: postId, allowFromCache
-func (_m *ReactionStore) GetForPost(postId string, allowFromCache bool) ([]*model.Reaction, error) {
-	ret := _m.Called(postId, allowFromCache)
-=======
 // GetForPost provides a mock function with given fields: postID, allowFromCache
 func (_m *ReactionStore) GetForPost(postID string, allowFromCache bool) ([]*model.Reaction, error) {
 	ret := _m.Called(postID, allowFromCache)
->>>>>>> 0dd0139a
 
 	var r0 []*model.Reaction
 	if rf, ok := ret.Get(0).(func(string, bool) []*model.Reaction); ok {
