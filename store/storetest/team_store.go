--- conflicted
+++ resolved
@@ -1258,20 +1258,14 @@
 		member := &model.TeamMember{TeamId: "wrong", UserId: u1.Id}
 		_, nErr := ss.Team().SaveMember(member, -1)
 		require.NotNil(t, nErr)
-<<<<<<< HEAD
-=======
 		require.Equal(t, "TeamMember.IsValid: model.team_member.is_valid.team_id.app_error, ", nErr.Error())
->>>>>>> 19173ea6
 	})
 
 	t.Run("too many members", func(t *testing.T) {
 		member := &model.TeamMember{TeamId: model.NewId(), UserId: u1.Id}
 		_, nErr := ss.Team().SaveMember(member, 0)
 		require.NotNil(t, nErr)
-<<<<<<< HEAD
-=======
 		require.Equal(t, "limit exceeded: what: TeamMember count: 1 metadata: team members limit exceeded", nErr.Error())
->>>>>>> 19173ea6
 	})
 
 	t.Run("too many members because previous existing members", func(t *testing.T) {
@@ -1282,10 +1276,7 @@
 		m2 := &model.TeamMember{TeamId: teamID, UserId: u2.Id}
 		_, nErr = ss.Team().SaveMember(m2, 1)
 		require.NotNil(t, nErr)
-<<<<<<< HEAD
-=======
 		require.Equal(t, "limit exceeded: what: TeamMember count: 2 metadata: team members limit exceeded", nErr.Error())
->>>>>>> 19173ea6
 	})
 
 	t.Run("duplicated entries should fail", func(t *testing.T) {
@@ -1296,10 +1287,7 @@
 		m2 := &model.TeamMember{TeamId: teamID1, UserId: u1.Id}
 		_, nErr = ss.Team().SaveMember(m2, -1)
 		require.NotNil(t, nErr)
-<<<<<<< HEAD
-=======
 		require.IsType(t, &store.ErrConflict{}, nErr)
->>>>>>> 19173ea6
 	})
 
 	t.Run("insert member correctly (in team without scheme)", func(t *testing.T) {
@@ -1610,11 +1598,7 @@
 		m2 := &model.TeamMember{TeamId: model.NewId(), UserId: u2.Id}
 		_, nErr := ss.Team().SaveMultipleMembers([]*model.TeamMember{m1, m2}, -1)
 		require.NotNil(t, nErr)
-<<<<<<< HEAD
-		require.Equal(t, "model.team_member.is_valid.team_id.app_error", err.Id)
-=======
 		require.Equal(t, "TeamMember.IsValid: model.team_member.is_valid.team_id.app_error, ", nErr.Error())
->>>>>>> 19173ea6
 	})
 
 	t.Run("too many members in one team", func(t *testing.T) {
@@ -1623,11 +1607,7 @@
 		m2 := &model.TeamMember{TeamId: teamID, UserId: u2.Id}
 		_, nErr := ss.Team().SaveMultipleMembers([]*model.TeamMember{m1, m2}, 0)
 		require.NotNil(t, nErr)
-<<<<<<< HEAD
-		require.Equal(t, "store.sql_user.save.max_accounts.app_error", err.Id)
-=======
 		require.Equal(t, "limit exceeded: what: TeamMember count: 2 metadata: team members limit exceeded", nErr.Error())
->>>>>>> 19173ea6
 	})
 
 	t.Run("too many members in one team because previous existing members", func(t *testing.T) {
@@ -1641,11 +1621,7 @@
 
 		_, nErr = ss.Team().SaveMultipleMembers([]*model.TeamMember{m3, m4}, 3)
 		require.NotNil(t, nErr)
-<<<<<<< HEAD
-		require.Equal(t, "store.sql_user.save.max_accounts.app_error", err.Id)
-=======
 		require.Equal(t, "limit exceeded: what: TeamMember count: 4 metadata: team members limit exceeded", nErr.Error())
->>>>>>> 19173ea6
 	})
 
 	t.Run("too many members, but in different teams", func(t *testing.T) {
@@ -1658,11 +1634,7 @@
 		m5 := &model.TeamMember{TeamId: teamID2, UserId: u2.Id}
 		_, nErr := ss.Team().SaveMultipleMembers([]*model.TeamMember{m1, m2, m3, m4, m5}, 2)
 		require.NotNil(t, nErr)
-<<<<<<< HEAD
-		require.Equal(t, "store.sql_user.save.max_accounts.app_error", err.Id)
-=======
 		require.Equal(t, "limit exceeded: what: TeamMember count: 3 metadata: team members limit exceeded", nErr.Error())
->>>>>>> 19173ea6
 	})
 
 	t.Run("duplicated entries should fail", func(t *testing.T) {
@@ -1671,11 +1643,7 @@
 		m2 := &model.TeamMember{TeamId: teamID1, UserId: u1.Id}
 		_, nErr := ss.Team().SaveMultipleMembers([]*model.TeamMember{m1, m2}, 10)
 		require.NotNil(t, nErr)
-<<<<<<< HEAD
-		require.Equal(t, "store.sql_team.save_member.exists.app_error", err.Id)
-=======
 		require.IsType(t, &store.ErrConflict{}, nErr)
->>>>>>> 19173ea6
 	})
 
 	t.Run("insert members correctly (in team without scheme)", func(t *testing.T) {
