//go:generate go run layer_generators/main.go

// Copyright (c) 2015-present Mattermost, Inc. All Rights Reserved.
// See LICENSE.txt for license information.

package store

import (
	"context"
	"time"

	"github.com/mattermost/mattermost-server/v5/model"
)

type StoreResult struct {
	Data interface{}

	// NErr a temporary field used by the new code for the AppError migration. This will later become Err when the entire store is migrated.
	NErr error
}

type Store interface {
	Team() TeamStore
	Channel() ChannelStore
	Post() PostStore
	RetentionPolicy() RetentionPolicyStore
	Thread() ThreadStore
	User() UserStore
	Bot() BotStore
	Audit() AuditStore
	ClusterDiscovery() ClusterDiscoveryStore
	Compliance() ComplianceStore
	Session() SessionStore
	OAuth() OAuthStore
	System() SystemStore
	Webhook() WebhookStore
	Command() CommandStore
	CommandWebhook() CommandWebhookStore
	Preference() PreferenceStore
	License() LicenseStore
	Token() TokenStore
	Emoji() EmojiStore
	Status() StatusStore
	FileInfo() FileInfoStore
	UploadSession() UploadSessionStore
	Reaction() ReactionStore
	Role() RoleStore
	Scheme() SchemeStore
	Job() JobStore
	UserAccessToken() UserAccessTokenStore
	ChannelMemberHistory() ChannelMemberHistoryStore
	Plugin() PluginStore
	TermsOfService() TermsOfServiceStore
	ProductNotices() ProductNoticesStore
	Group() GroupStore
	UserTermsOfService() UserTermsOfServiceStore
	LinkMetadata() LinkMetadataStore
	MarkSystemRanUnitTests()
	Close()
	LockToMaster()
	UnlockFromMaster()
	DropAllTables()
	RecycleDBConnections(d time.Duration)
	GetCurrentSchemaVersion() string
	GetDbVersion(numerical bool) (string, error)
	TotalMasterDbConnections() int
	TotalReadDbConnections() int
	TotalSearchDbConnections() int
	CheckIntegrity() <-chan model.IntegrityCheckResult
	SetContext(context context.Context)
	Context() context.Context
}

type RetentionPolicyStore interface {
	Save(policy *model.RetentionPolicyWithTeamAndChannelIDs) (*model.RetentionPolicyWithTeamAndChannelCounts, error)
	Patch(patch *model.RetentionPolicyWithTeamAndChannelIDs) (*model.RetentionPolicyWithTeamAndChannelCounts, error)
	Get(id string) (*model.RetentionPolicyWithTeamAndChannelCounts, error)
	GetAll(offset, limit int) ([]*model.RetentionPolicyWithTeamAndChannelCounts, error)
	GetCount() (int64, error)
	Delete(id string) error
	GetChannels(policyId string, offset, limit int) (model.ChannelListWithTeamData, error)
	GetChannelsCount(policyId string) (int64, error)
	AddChannels(policyId string, channelIds []string) error
	RemoveChannels(policyId string, channelIds []string) error
	GetTeams(policyId string, offset, limit int) ([]*model.Team, error)
	GetTeamsCount(policyId string) (int64, error)
	AddTeams(policyId string, teamIds []string) error
	RemoveTeams(policyId string, teamIds []string) error
<<<<<<< HEAD
	DeleteOrphanedRows(limit int) (int64, error)
=======
>>>>>>> 94605c9b
}

type TeamStore interface {
	Save(team *model.Team) (*model.Team, error)
	Update(team *model.Team) (*model.Team, error)
	Get(id string) (*model.Team, error)
	GetByName(name string) (*model.Team, error)
	GetByNames(name []string) ([]*model.Team, error)
	SearchAll(term string, opts *model.TeamSearch) ([]*model.Team, error)
	SearchAllPaged(term string, opts *model.TeamSearch) ([]*model.Team, int64, error)
	SearchOpen(term string) ([]*model.Team, error)
	SearchPrivate(term string) ([]*model.Team, error)
	GetAll() ([]*model.Team, error)
	GetAllPage(offset int, limit int) ([]*model.Team, error)
	GetAllPrivateTeamListing() ([]*model.Team, error)
	GetAllPrivateTeamPageListing(offset int, limit int) ([]*model.Team, error)
	GetAllPublicTeamPageListing(offset int, limit int) ([]*model.Team, error)
	GetAllTeamListing() ([]*model.Team, error)
	GetAllTeamPageListing(offset int, limit int) ([]*model.Team, error)
	GetTeamsByUserId(userId string) ([]*model.Team, error)
	GetByInviteId(inviteID string) (*model.Team, error)
	PermanentDelete(teamID string) error
	AnalyticsTeamCount(includeDeleted bool) (int64, error)
	AnalyticsPublicTeamCount() (int64, error)
	AnalyticsPrivateTeamCount() (int64, error)
	SaveMultipleMembers(members []*model.TeamMember, maxUsersPerTeam int) ([]*model.TeamMember, error)
	SaveMember(member *model.TeamMember, maxUsersPerTeam int) (*model.TeamMember, error)
	UpdateMember(member *model.TeamMember) (*model.TeamMember, error)
	UpdateMultipleMembers(members []*model.TeamMember) ([]*model.TeamMember, error)
	GetMember(teamID string, userId string) (*model.TeamMember, error)
	GetMembers(teamID string, offset int, limit int, teamMembersGetOptions *model.TeamMembersGetOptions) ([]*model.TeamMember, error)
	GetMembersByIds(teamID string, userIds []string, restrictions *model.ViewUsersRestrictions) ([]*model.TeamMember, error)
	GetTotalMemberCount(teamID string, restrictions *model.ViewUsersRestrictions) (int64, error)
	GetActiveMemberCount(teamID string, restrictions *model.ViewUsersRestrictions) (int64, error)
	GetTeamsForUser(ctx context.Context, userId string) ([]*model.TeamMember, error)
	GetTeamsForUserWithPagination(userId string, page, perPage int) ([]*model.TeamMember, error)
	GetChannelUnreadsForAllTeams(excludeTeamID, userId string) ([]*model.ChannelUnread, error)
	GetChannelUnreadsForTeam(teamID, userId string) ([]*model.ChannelUnread, error)
	RemoveMember(teamID string, userId string) error
	RemoveMembers(teamID string, userIds []string) error
	RemoveAllMembersByTeam(teamID string) error
	RemoveAllMembersByUser(userId string) error
	UpdateLastTeamIconUpdate(teamID string, curTime int64) error
	GetTeamsByScheme(schemeID string, offset int, limit int) ([]*model.Team, error)
	MigrateTeamMembers(fromTeamID string, fromUserId string) (map[string]string, error)
	ResetAllTeamSchemes() error
	ClearAllCustomRoleAssignments() error
	AnalyticsGetTeamCountForScheme(schemeID string) (int64, error)
	GetAllForExportAfter(limit int, afterID string) ([]*model.TeamForExport, error)
	GetTeamMembersForExport(userId string) ([]*model.TeamMemberForExport, error)
	UserBelongsToTeams(userId string, teamIds []string) (bool, error)
	GetUserTeamIds(userId string, allowFromCache bool) ([]string, error)
	InvalidateAllTeamIdsForUser(userId string)
	ClearCaches()

	// UpdateMembersRole sets all of the given team members to admins and all of the other members of the team to
	// non-admin members.
	UpdateMembersRole(teamID string, userIDs []string) error

	// GroupSyncedTeamCount returns the count of non-deleted group-constrained teams.
	GroupSyncedTeamCount() (int64, error)
}

type ChannelStore interface {
	Save(channel *model.Channel, maxChannelsPerTeam int64) (*model.Channel, error)
	CreateDirectChannel(userId *model.User, otherUserId *model.User) (*model.Channel, error)
	SaveDirectChannel(channel *model.Channel, member1 *model.ChannelMember, member2 *model.ChannelMember) (*model.Channel, error)
	Update(channel *model.Channel) (*model.Channel, error)
	UpdateSidebarChannelCategoryOnMove(channel *model.Channel, newTeamID string) error
	ClearSidebarOnTeamLeave(userId, teamID string) error
	Get(id string, allowFromCache bool) (*model.Channel, error)
	InvalidateChannel(id string)
	InvalidateChannelByName(teamID, name string)
	GetFromMaster(id string) (*model.Channel, error)
	Delete(channelID string, time int64) error
	Restore(channelID string, time int64) error
	SetDeleteAt(channelID string, deleteAt int64, updateAt int64) error
	PermanentDelete(channelID string) error
	PermanentDeleteByTeam(teamID string) error
	GetByName(team_id string, name string, allowFromCache bool) (*model.Channel, error)
	GetByNames(team_id string, names []string, allowFromCache bool) ([]*model.Channel, error)
	GetByNameIncludeDeleted(team_id string, name string, allowFromCache bool) (*model.Channel, error)
	GetDeletedByName(team_id string, name string) (*model.Channel, error)
	GetDeleted(team_id string, offset int, limit int, userId string) (*model.ChannelList, error)
	GetChannels(teamID string, userId string, includeDeleted bool, lastDeleteAt int) (*model.ChannelList, error)
	GetAllChannels(page, perPage int, opts ChannelSearchOpts) (*model.ChannelListWithTeamData, error)
	GetAllChannelsCount(opts ChannelSearchOpts) (int64, error)
	GetMoreChannels(teamID string, userId string, offset int, limit int) (*model.ChannelList, error)
	GetPrivateChannelsForTeam(teamID string, offset int, limit int) (*model.ChannelList, error)
	GetPublicChannelsForTeam(teamID string, offset int, limit int) (*model.ChannelList, error)
	GetPublicChannelsByIdsForTeam(teamID string, channelIds []string) (*model.ChannelList, error)
	GetChannelCounts(teamID string, userId string) (*model.ChannelCounts, error)
	GetTeamChannels(teamID string) (*model.ChannelList, error)
	GetAll(teamID string) ([]*model.Channel, error)
	GetChannelsByIds(channelIds []string, includeDeleted bool) ([]*model.Channel, error)
	GetForPost(postID string) (*model.Channel, error)
	SaveMultipleMembers(members []*model.ChannelMember) ([]*model.ChannelMember, error)
	SaveMember(member *model.ChannelMember) (*model.ChannelMember, error)
	UpdateMember(member *model.ChannelMember) (*model.ChannelMember, error)
	UpdateMultipleMembers(members []*model.ChannelMember) ([]*model.ChannelMember, error)
	GetMembers(channelID string, offset, limit int) (*model.ChannelMembers, error)
	GetMember(channelID string, userId string) (*model.ChannelMember, error)
	GetChannelMembersTimezones(channelID string) ([]model.StringMap, error)
	GetAllChannelMembersForUser(userId string, allowFromCache bool, includeDeleted bool) (map[string]string, error)
	InvalidateAllChannelMembersForUser(userId string)
	IsUserInChannelUseCache(userId string, channelID string) bool
	GetAllChannelMembersNotifyPropsForChannel(channelID string, allowFromCache bool) (map[string]model.StringMap, error)
	InvalidateCacheForChannelMembersNotifyProps(channelID string)
	GetMemberForPost(postID string, userId string) (*model.ChannelMember, error)
	InvalidateMemberCount(channelID string)
	GetMemberCountFromCache(channelID string) int64
	GetMemberCount(channelID string, allowFromCache bool) (int64, error)
	GetMemberCountsByGroup(channelID string, includeTimezones bool) ([]*model.ChannelMemberCountByGroup, error)
	InvalidatePinnedPostCount(channelID string)
	GetPinnedPostCount(channelID string, allowFromCache bool) (int64, error)
	InvalidateGuestCount(channelID string)
	GetGuestCount(channelID string, allowFromCache bool) (int64, error)
	GetPinnedPosts(channelID string) (*model.PostList, error)
	RemoveMember(channelID string, userId string) error
	RemoveMembers(channelID string, userIds []string) error
	PermanentDeleteMembersByUser(userId string) error
	PermanentDeleteMembersByChannel(channelID string) error
	UpdateLastViewedAt(channelIds []string, userId string, updateThreads bool) (map[string]int64, error)
	UpdateLastViewedAtPost(unreadPost *model.Post, userID string, mentionCount int, updateThreads bool) (*model.ChannelUnreadAt, error)
	CountPostsAfter(channelID string, timestamp int64, userId string) (int, error)
	IncrementMentionCount(channelID string, userId string, updateThreads bool) error
	AnalyticsTypeCount(teamID string, channelType string) (int64, error)
	GetMembersForUser(teamID string, userId string) (*model.ChannelMembers, error)
	GetMembersForUserWithPagination(teamID, userId string, page, perPage int) (*model.ChannelMembers, error)
	AutocompleteInTeam(teamID string, term string, includeDeleted bool) (*model.ChannelList, error)
	AutocompleteInTeamForSearch(teamID string, userId string, term string, includeDeleted bool) (*model.ChannelList, error)
	SearchAllChannels(term string, opts ChannelSearchOpts) (*model.ChannelListWithTeamData, int64, error)
	SearchInTeam(teamID string, term string, includeDeleted bool) (*model.ChannelList, error)
	SearchArchivedInTeam(teamID string, term string, userId string) (*model.ChannelList, error)
	SearchForUserInTeam(userId string, teamID string, term string, includeDeleted bool) (*model.ChannelList, error)
	SearchMore(userId string, teamID string, term string) (*model.ChannelList, error)
	SearchGroupChannels(userId, term string) (*model.ChannelList, error)
	GetMembersByIds(channelID string, userIds []string) (*model.ChannelMembers, error)
	GetMembersByChannelIds(channelIds []string, userId string) (*model.ChannelMembers, error)
	AnalyticsDeletedTypeCount(teamID string, channelType string) (int64, error)
	GetChannelUnread(channelID, userId string) (*model.ChannelUnread, error)
	ClearCaches()
	GetChannelsByScheme(schemeID string, offset int, limit int) (model.ChannelList, error)
	MigrateChannelMembers(fromChannelId string, fromUserId string) (map[string]string, error)
	ResetAllChannelSchemes() error
	ClearAllCustomRoleAssignments() error
	MigratePublicChannels() error
	CreateInitialSidebarCategories(userId, teamID string) (*model.OrderedSidebarCategories, error)
	GetSidebarCategories(userId, teamID string) (*model.OrderedSidebarCategories, error)
	GetSidebarCategory(categoryID string) (*model.SidebarCategoryWithChannels, error)
	GetSidebarCategoryOrder(userId, teamID string) ([]string, error)
	CreateSidebarCategory(userId, teamID string, newCategory *model.SidebarCategoryWithChannels) (*model.SidebarCategoryWithChannels, error)
	UpdateSidebarCategoryOrder(userId, teamID string, categoryOrder []string) error
	UpdateSidebarCategories(userId, teamID string, categories []*model.SidebarCategoryWithChannels) ([]*model.SidebarCategoryWithChannels, []*model.SidebarCategoryWithChannels, error)
	UpdateSidebarChannelsByPreferences(preferences *model.Preferences) error
	DeleteSidebarChannelsByPreferences(preferences *model.Preferences) error
	DeleteSidebarCategory(categoryID string) error
	GetAllChannelsForExportAfter(limit int, afterID string) ([]*model.ChannelForExport, error)
	GetAllDirectChannelsForExportAfter(limit int, afterID string) ([]*model.DirectChannelForExport, error)
	GetChannelMembersForExport(userId string, teamID string) ([]*model.ChannelMemberForExport, error)
	RemoveAllDeactivatedMembers(channelID string) error
	GetChannelsBatchForIndexing(startTime, endTime int64, limit int) ([]*model.Channel, error)
	UserBelongsToChannels(userId string, channelIds []string) (bool, error)

	// UpdateMembersRole sets all of the given team members to admins and all of the other members of the team to
	// non-admin members.
	UpdateMembersRole(channelID string, userIDs []string) error

	// GroupSyncedChannelCount returns the count of non-deleted group-constrained channels.
	GroupSyncedChannelCount() (int64, error)
}

type ChannelMemberHistoryStore interface {
	LogJoinEvent(userId string, channelID string, joinTime int64) error
	LogLeaveEvent(userId string, channelID string, leaveTime int64) error
	GetUsersInChannelDuring(startTime int64, endTime int64, channelID string) ([]*model.ChannelMemberHistoryResult, error)
	PermanentDeleteBatch(endTime int64, limit int64) (int64, error)
	PermanentDeleteBatchForRetentionPolicies(now, limit int64) (int64, error)
	DeleteOrphanedRows(limit int) (deleted int64, err error)
}
type ThreadStore interface {
	SaveMultiple(thread []*model.Thread) ([]*model.Thread, int, error)
	Save(thread *model.Thread) (*model.Thread, error)
	Update(thread *model.Thread) (*model.Thread, error)
	Get(id string) (*model.Thread, error)
	GetThreadsForUser(userId, teamId string, opts model.GetUserThreadsOpts) (*model.Threads, error)
	GetThreadForUser(userId, teamId, threadId string, extended bool) (*model.ThreadResponse, error)
	Delete(postId string) error
	GetPosts(threadId string, since int64) ([]*model.Post, error)
	GetThreadMentionsForUserPerChannel(userId, teamId string) (map[string]int64, error)

	MarkAllAsRead(userId, teamID string) error
	MarkAsRead(userId, threadID string, timestamp int64) error

	SaveMembership(membership *model.ThreadMembership) (*model.ThreadMembership, error)
	UpdateMembership(membership *model.ThreadMembership) (*model.ThreadMembership, error)
	GetMembershipsForUser(userId, teamID string) ([]*model.ThreadMembership, error)
	GetMembershipForUser(userId, postID string) (*model.ThreadMembership, error)
	DeleteMembershipForUser(userId, postID string) error
	CreateMembershipIfNeeded(userId, postID string, following, incrementMentions, updateFollowing bool) error
	CollectThreadsWithNewerReplies(userId string, channelIds []string, timestamp int64) ([]string, error)
	UpdateUnreadsByChannel(userId string, changedThreads []string, timestamp int64, updateViewedTimestamp bool) error
	PermanentDeleteBatchThreadsForRetentionPolicies(now int64, limit int64) (int64, error)
	PermanentDeleteBatchThreadMembershipsForRetentionPolicies(now int64, limit int64) (int64, error)
	DeleteOrphanedRows(limit int) (deleted int64, err error)
}

type PostStore interface {
	SaveMultiple(posts []*model.Post) ([]*model.Post, int, error)
	Save(post *model.Post) (*model.Post, error)
	Update(newPost *model.Post, oldPost *model.Post) (*model.Post, error)
	Get(id string, skipFetchThreads, collapsedThreads, collapsedThreadsExtended bool) (*model.PostList, error)
	GetSingle(id string) (*model.Post, error)
	Delete(postID string, time int64, deleteByID string) error
	PermanentDeleteByUser(userId string) error
	PermanentDeleteByChannel(channelID string) error
	GetPosts(options model.GetPostsOptions, allowFromCache bool) (*model.PostList, error)
	GetFlaggedPosts(userId string, offset int, limit int) (*model.PostList, error)
	// @openTracingParams userId, teamID, offset, limit
	GetFlaggedPostsForTeam(userId, teamID string, offset int, limit int) (*model.PostList, error)
	GetFlaggedPostsForChannel(userId, channelID string, offset int, limit int) (*model.PostList, error)
	GetPostsBefore(options model.GetPostsOptions) (*model.PostList, error)
	GetPostsAfter(options model.GetPostsOptions) (*model.PostList, error)
	GetPostsSince(options model.GetPostsSinceOptions, allowFromCache bool) (*model.PostList, error)
	GetPostAfterTime(channelID string, time int64, collapsedThreads bool) (*model.Post, error)
	GetPostIdAfterTime(channelID string, time int64, collapsedThreads bool) (string, error)
	GetPostIdBeforeTime(channelID string, time int64, collapsedThreads bool) (string, error)
	GetEtag(channelID string, allowFromCache bool, collapsedThreads bool) string
	Search(teamID string, userId string, params *model.SearchParams) (*model.PostList, error)
	AnalyticsUserCountsWithPostsByDay(teamID string) (model.AnalyticsRows, error)
	AnalyticsPostCountsByDay(options *model.AnalyticsPostCountsOptions) (model.AnalyticsRows, error)
	AnalyticsPostCount(teamID string, mustHaveFile bool, mustHaveHashtag bool) (int64, error)
	ClearCaches()
	InvalidateLastPostTimeCache(channelID string)
	GetPostsCreatedAt(channelID string, time int64) ([]*model.Post, error)
	Overwrite(post *model.Post) (*model.Post, error)
	OverwriteMultiple(posts []*model.Post) ([]*model.Post, int, error)
	GetPostsByIds(postIds []string) ([]*model.Post, error)
	GetPostsBatchForIndexing(startTime int64, endTime int64, limit int) ([]*model.PostForIndexing, error)
	PermanentDeleteBatch(endTime int64, limit int64) (int64, error)
	PermanentDeleteBatchForRetentionPolicies(now int64, limit int64) (int64, error)
	DeleteOrphanedRows(limit int) (deleted int64, err error)
	GetOldest() (*model.Post, error)
	GetMaxPostSize() int
	GetParentsForExportAfter(limit int, afterID string) ([]*model.PostForExport, error)
	GetRepliesForExport(parentID string) ([]*model.ReplyForExport, error)
	GetDirectPostParentsForExportAfter(limit int, afterID string) ([]*model.DirectPostForExport, error)
	SearchPostsInTeamForUser(paramsList []*model.SearchParams, userId, teamID string, page, perPage int) (*model.PostSearchResults, error)
	GetOldestEntityCreationTime() (int64, error)
}

type UserStore interface {
	Save(user *model.User) (*model.User, error)
	Update(user *model.User, allowRoleUpdate bool) (*model.UserUpdate, error)
	UpdateLastPictureUpdate(userId string) error
	ResetLastPictureUpdate(userId string) error
	UpdatePassword(userId, newPassword string) error
	UpdateUpdateAt(userId string) (int64, error)
	UpdateAuthData(userId string, service string, authData *string, email string, resetMfa bool) (string, error)
	UpdateMfaSecret(userId, secret string) error
	UpdateMfaActive(userId string, active bool) error
	Get(ctx context.Context, id string) (*model.User, error)
	GetMany(ctx context.Context, ids []string) ([]*model.User, error)
	GetAll() ([]*model.User, error)
	ClearCaches()
	InvalidateProfilesInChannelCacheByUser(userId string)
	InvalidateProfilesInChannelCache(channelID string)
	GetProfilesInChannel(options *model.UserGetOptions) ([]*model.User, error)
	GetProfilesInChannelByStatus(options *model.UserGetOptions) ([]*model.User, error)
	GetAllProfilesInChannel(ctx context.Context, channelId string, allowFromCache bool) (map[string]*model.User, error)
	GetProfilesNotInChannel(teamId string, channelId string, groupConstrained bool, offset int, limit int, viewRestrictions *model.ViewUsersRestrictions) ([]*model.User, error)
	GetProfilesWithoutTeam(options *model.UserGetOptions) ([]*model.User, error)
	GetProfilesByUsernames(usernames []string, viewRestrictions *model.ViewUsersRestrictions) ([]*model.User, error)
	GetAllProfiles(options *model.UserGetOptions) ([]*model.User, error)
	GetProfiles(options *model.UserGetOptions) ([]*model.User, error)
	GetProfileByIds(ctx context.Context, userIds []string, options *UserGetByIdsOpts, allowFromCache bool) ([]*model.User, error)
	GetProfileByGroupChannelIdsForUser(userId string, channelIds []string) (map[string][]*model.User, error)
	InvalidateProfileCacheForUser(userId string)
	GetByEmail(email string) (*model.User, error)
	GetByAuth(authData *string, authService string) (*model.User, error)
	GetAllUsingAuthService(authService string) ([]*model.User, error)
	GetAllNotInAuthService(authServices []string) ([]*model.User, error)
	GetByUsername(username string) (*model.User, error)
	GetForLogin(loginID string, allowSignInWithUsername, allowSignInWithEmail bool) (*model.User, error)
	VerifyEmail(userId, email string) (string, error)
	GetEtagForAllProfiles() string
	GetEtagForProfiles(teamID string) string
	UpdateFailedPasswordAttempts(userId string, attempts int) error
	GetSystemAdminProfiles() (map[string]*model.User, error)
	PermanentDelete(userId string) error
	AnalyticsActiveCount(time int64, options model.UserCountOptions) (int64, error)
	AnalyticsActiveCountForPeriod(startTime int64, endTime int64, options model.UserCountOptions) (int64, error)
	GetUnreadCount(userId string) (int64, error)
	GetUnreadCountForChannel(userId string, channelID string) (int64, error)
	GetAnyUnreadPostCountForChannel(userId string, channelID string) (int64, error)
	GetRecentlyActiveUsersForTeam(teamID string, offset, limit int, viewRestrictions *model.ViewUsersRestrictions) ([]*model.User, error)
	GetNewUsersForTeam(teamID string, offset, limit int, viewRestrictions *model.ViewUsersRestrictions) ([]*model.User, error)
	Search(teamID string, term string, options *model.UserSearchOptions) ([]*model.User, error)
	SearchNotInTeam(notInTeamId string, term string, options *model.UserSearchOptions) ([]*model.User, error)
	SearchInChannel(channelID string, term string, options *model.UserSearchOptions) ([]*model.User, error)
	SearchNotInChannel(teamID string, channelID string, term string, options *model.UserSearchOptions) ([]*model.User, error)
	SearchWithoutTeam(term string, options *model.UserSearchOptions) ([]*model.User, error)
	SearchInGroup(groupID string, term string, options *model.UserSearchOptions) ([]*model.User, error)
	AnalyticsGetInactiveUsersCount() (int64, error)
	AnalyticsGetExternalUsers(hostDomain string) (bool, error)
	AnalyticsGetSystemAdminCount() (int64, error)
	AnalyticsGetGuestCount() (int64, error)
	GetProfilesNotInTeam(teamID string, groupConstrained bool, offset int, limit int, viewRestrictions *model.ViewUsersRestrictions) ([]*model.User, error)
	GetEtagForProfilesNotInTeam(teamID string) string
	ClearAllCustomRoleAssignments() error
	InferSystemInstallDate() (int64, error)
	GetAllAfter(limit int, afterID string) ([]*model.User, error)
	GetUsersBatchForIndexing(startTime, endTime int64, limit int) ([]*model.UserForIndexing, error)
	Count(options model.UserCountOptions) (int64, error)
	GetTeamGroupUsers(teamID string) ([]*model.User, error)
	GetChannelGroupUsers(channelID string) ([]*model.User, error)
	PromoteGuestToUser(userID string) error
	DemoteUserToGuest(userID string) (*model.User, error)
	DeactivateGuests() ([]string, error)
	AutocompleteUsersInChannel(teamID, channelID, term string, options *model.UserSearchOptions) (*model.UserAutocompleteInChannel, error)
	GetKnownUsers(userID string) ([]string, error)
}

type BotStore interface {
	Get(userId string, includeDeleted bool) (*model.Bot, error)
	GetAll(options *model.BotGetOptions) ([]*model.Bot, error)
	Save(bot *model.Bot) (*model.Bot, error)
	Update(bot *model.Bot) (*model.Bot, error)
	PermanentDelete(userId string) error
}

type SessionStore interface {
	Get(sessionIDOrToken string) (*model.Session, error)
	Save(session *model.Session) (*model.Session, error)
	GetSessions(userId string) ([]*model.Session, error)
	GetSessionsWithActiveDeviceIds(userId string) ([]*model.Session, error)
	GetSessionsExpired(thresholdMillis int64, mobileOnly bool, unnotifiedOnly bool) ([]*model.Session, error)
	UpdateExpiredNotify(sessionid string, notified bool) error
	Remove(sessionIDOrToken string) error
	RemoveAllSessions() error
	PermanentDeleteSessionsByUser(teamID string) error
	UpdateExpiresAt(sessionID string, time int64) error
	UpdateLastActivityAt(sessionID string, time int64) error
	UpdateRoles(userId string, roles string) (string, error)
	UpdateDeviceId(id string, deviceID string, expiresAt int64) (string, error)
	UpdateProps(session *model.Session) error
	AnalyticsSessionCount() (int64, error)
	Cleanup(expiryTime int64, batchSize int64)
}

type AuditStore interface {
	Save(audit *model.Audit) error
	Get(user_id string, offset int, limit int) (model.Audits, error)
	PermanentDeleteByUser(userId string) error
}

type ClusterDiscoveryStore interface {
	Save(discovery *model.ClusterDiscovery) error
	Delete(discovery *model.ClusterDiscovery) (bool, error)
	Exists(discovery *model.ClusterDiscovery) (bool, error)
	GetAll(discoveryType, clusterName string) ([]*model.ClusterDiscovery, error)
	SetLastPingAt(discovery *model.ClusterDiscovery) error
	Cleanup() error
}

type ComplianceStore interface {
	Save(compliance *model.Compliance) (*model.Compliance, error)
	Update(compliance *model.Compliance) (*model.Compliance, error)
	Get(id string) (*model.Compliance, error)
	GetAll(offset, limit int) (model.Compliances, error)
	ComplianceExport(compliance *model.Compliance) ([]*model.CompliancePost, error)
	MessageExport(after int64, limit int) ([]*model.MessageExport, error)
}

type OAuthStore interface {
	SaveApp(app *model.OAuthApp) (*model.OAuthApp, error)
	UpdateApp(app *model.OAuthApp) (*model.OAuthApp, error)
	GetApp(id string) (*model.OAuthApp, error)
	GetAppByUser(userId string, offset, limit int) ([]*model.OAuthApp, error)
	GetApps(offset, limit int) ([]*model.OAuthApp, error)
	GetAuthorizedApps(userId string, offset, limit int) ([]*model.OAuthApp, error)
	DeleteApp(id string) error
	SaveAuthData(authData *model.AuthData) (*model.AuthData, error)
	GetAuthData(code string) (*model.AuthData, error)
	RemoveAuthData(code string) error
	PermanentDeleteAuthDataByUser(userId string) error
	SaveAccessData(accessData *model.AccessData) (*model.AccessData, error)
	UpdateAccessData(accessData *model.AccessData) (*model.AccessData, error)
	GetAccessData(token string) (*model.AccessData, error)
	GetAccessDataByUserForApp(userId, clientId string) ([]*model.AccessData, error)
	GetAccessDataByRefreshToken(token string) (*model.AccessData, error)
	GetPreviousAccessData(userId, clientId string) (*model.AccessData, error)
	RemoveAccessData(token string) error
	RemoveAllAccessData() error
}

type SystemStore interface {
	Save(system *model.System) error
	SaveOrUpdate(system *model.System) error
	Update(system *model.System) error
	Get() (model.StringMap, error)
	GetByName(name string) (*model.System, error)
	PermanentDeleteByName(name string) (*model.System, error)
	InsertIfExists(system *model.System) (*model.System, error)
	SaveOrUpdateWithWarnMetricHandling(system *model.System) error
}

type WebhookStore interface {
	SaveIncoming(webhook *model.IncomingWebhook) (*model.IncomingWebhook, error)
	GetIncoming(id string, allowFromCache bool) (*model.IncomingWebhook, error)
	GetIncomingList(offset, limit int) ([]*model.IncomingWebhook, error)
	GetIncomingListByUser(userId string, offset, limit int) ([]*model.IncomingWebhook, error)
	GetIncomingByTeam(teamID string, offset, limit int) ([]*model.IncomingWebhook, error)
	GetIncomingByTeamByUser(teamID string, userId string, offset, limit int) ([]*model.IncomingWebhook, error)
	UpdateIncoming(webhook *model.IncomingWebhook) (*model.IncomingWebhook, error)
	GetIncomingByChannel(channelID string) ([]*model.IncomingWebhook, error)
	DeleteIncoming(webhookID string, time int64) error
	PermanentDeleteIncomingByChannel(channelID string) error
	PermanentDeleteIncomingByUser(userId string) error

	SaveOutgoing(webhook *model.OutgoingWebhook) (*model.OutgoingWebhook, error)
	GetOutgoing(id string) (*model.OutgoingWebhook, error)
	GetOutgoingByChannel(channelID string, offset, limit int) ([]*model.OutgoingWebhook, error)
	GetOutgoingByChannelByUser(channelID string, userId string, offset, limit int) ([]*model.OutgoingWebhook, error)
	GetOutgoingList(offset, limit int) ([]*model.OutgoingWebhook, error)
	GetOutgoingListByUser(userId string, offset, limit int) ([]*model.OutgoingWebhook, error)
	GetOutgoingByTeam(teamID string, offset, limit int) ([]*model.OutgoingWebhook, error)
	GetOutgoingByTeamByUser(teamID string, userId string, offset, limit int) ([]*model.OutgoingWebhook, error)
	DeleteOutgoing(webhookID string, time int64) error
	PermanentDeleteOutgoingByChannel(channelID string) error
	PermanentDeleteOutgoingByUser(userId string) error
	UpdateOutgoing(hook *model.OutgoingWebhook) (*model.OutgoingWebhook, error)

	AnalyticsIncomingCount(teamID string) (int64, error)
	AnalyticsOutgoingCount(teamID string) (int64, error)
	InvalidateWebhookCache(webhook string)
	ClearCaches()
}

type CommandStore interface {
	Save(webhook *model.Command) (*model.Command, error)
	GetByTrigger(teamID string, trigger string) (*model.Command, error)
	Get(id string) (*model.Command, error)
	GetByTeam(teamID string) ([]*model.Command, error)
	Delete(commandID string, time int64) error
	PermanentDeleteByTeam(teamID string) error
	PermanentDeleteByUser(userId string) error
	Update(hook *model.Command) (*model.Command, error)
	AnalyticsCommandCount(teamID string) (int64, error)
}

type CommandWebhookStore interface {
	Save(webhook *model.CommandWebhook) (*model.CommandWebhook, error)
	Get(id string) (*model.CommandWebhook, error)
	TryUse(id string, limit int) error
	Cleanup()
}

type PreferenceStore interface {
	Save(preferences *model.Preferences) error
	GetCategory(userId string, category string) (model.Preferences, error)
	Get(userId string, category string, name string) (*model.Preference, error)
	GetAll(userId string) (model.Preferences, error)
	Delete(userId, category, name string) error
	DeleteCategory(userId string, category string) error
	DeleteCategoryAndName(category string, name string) error
	PermanentDeleteByUser(userId string) error
	PermanentDeleteFlagsBatch(endTime, limit int64) (int64, error)
	PermanentDeleteFlagsBatchForRetentionPolicies(now int64, limit int64) (int64, error)
	DeleteOrphanedRows(limit int) (deleted int64, err error)
}

type LicenseStore interface {
	Save(license *model.LicenseRecord) (*model.LicenseRecord, error)
	Get(id string) (*model.LicenseRecord, error)
}

type TokenStore interface {
	Save(recovery *model.Token) error
	Delete(token string) error
	GetByToken(token string) (*model.Token, error)
	Cleanup()
	RemoveAllTokensByType(tokenType string) error
}

type EmojiStore interface {
	Save(emoji *model.Emoji) (*model.Emoji, error)
	Get(ctx context.Context, id string, allowFromCache bool) (*model.Emoji, error)
	GetByName(ctx context.Context, name string, allowFromCache bool) (*model.Emoji, error)
	GetMultipleByName(names []string) ([]*model.Emoji, error)
	GetList(offset, limit int, sort string) ([]*model.Emoji, error)
	Delete(emoji *model.Emoji, time int64) error
	Search(name string, prefixOnly bool, limit int) ([]*model.Emoji, error)
}

type StatusStore interface {
	SaveOrUpdate(status *model.Status) error
	Get(userId string) (*model.Status, error)
	GetByIds(userIds []string) ([]*model.Status, error)
	ResetAll() error
	GetTotalActiveUsersCount() (int64, error)
	UpdateLastActivityAt(userId string, lastActivityAt int64) error
}

type FileInfoStore interface {
	Save(info *model.FileInfo) (*model.FileInfo, error)
	Upsert(info *model.FileInfo) (*model.FileInfo, error)
	Get(id string) (*model.FileInfo, error)
	GetByIds(ids []string) ([]*model.FileInfo, error)
	GetByPath(path string) (*model.FileInfo, error)
	GetForPost(postID string, readFromMaster, includeDeleted, allowFromCache bool) ([]*model.FileInfo, error)
	GetForUser(userId string) ([]*model.FileInfo, error)
	GetWithOptions(page, perPage int, opt *model.GetFileInfosOptions) ([]*model.FileInfo, error)
	InvalidateFileInfosForPostCache(postID string, deleted bool)
	AttachToPost(fileID string, postID string, creatorId string) error
	DeleteForPost(postID string) (string, error)
	PermanentDelete(fileID string) error
	PermanentDeleteBatch(endTime int64, limit int64) (int64, error)
	PermanentDeleteByUser(userId string) (int64, error)
	SetContent(fileID, content string) error
	Search(paramsList []*model.SearchParams, userId, teamID string, page, perPage int) (*model.FileInfoList, error)
	CountAll() (int64, error)
	GetFilesBatchForIndexing(startTime, endTime int64, limit int) ([]*model.FileForIndexing, error)
	ClearCaches()
}

type UploadSessionStore interface {
	Save(session *model.UploadSession) (*model.UploadSession, error)
	Update(session *model.UploadSession) error
	Get(id string) (*model.UploadSession, error)
	GetForUser(userId string) ([]*model.UploadSession, error)
	Delete(id string) error
}

type ReactionStore interface {
	Save(reaction *model.Reaction) (*model.Reaction, error)
	Delete(reaction *model.Reaction) (*model.Reaction, error)
	GetForPost(postID string, allowFromCache bool) ([]*model.Reaction, error)
	DeleteAllWithEmojiName(emojiName string) error
	PermanentDeleteBatch(endTime int64, limit int64) (int64, error)
	PermanentDeleteBatchForRetentionPolicies(now int64, limit int64) (int64, error)
	BulkGetForPosts(postIds []string) ([]*model.Reaction, error)
	DeleteOrphanedRows(limit int) (int64, error)
}

type JobStore interface {
	Save(job *model.Job) (*model.Job, error)
	UpdateOptimistically(job *model.Job, currentStatus string) (bool, error)
	UpdateStatus(id string, status string) (*model.Job, error)
	UpdateStatusOptimistically(id string, currentStatus string, newStatus string) (bool, error)
	Get(id string) (*model.Job, error)
	GetAllPage(offset int, limit int) ([]*model.Job, error)
	GetAllByType(jobType string) ([]*model.Job, error)
	GetAllByTypePage(jobType string, offset int, limit int) ([]*model.Job, error)
	GetAllByStatus(status string) ([]*model.Job, error)
	GetNewestJobByStatusAndType(status string, jobType string) (*model.Job, error)
	GetNewestJobByStatusesAndType(statuses []string, jobType string) (*model.Job, error)
	GetCountByStatusAndType(status string, jobType string) (int64, error)
	Delete(id string) (string, error)
}

type UserAccessTokenStore interface {
	Save(token *model.UserAccessToken) (*model.UserAccessToken, error)
	DeleteAllForUser(userId string) error
	Delete(tokenID string) error
	Get(tokenID string) (*model.UserAccessToken, error)
	GetAll(offset int, limit int) ([]*model.UserAccessToken, error)
	GetByToken(tokenString string) (*model.UserAccessToken, error)
	GetByUser(userId string, page, perPage int) ([]*model.UserAccessToken, error)
	Search(term string) ([]*model.UserAccessToken, error)
	UpdateTokenEnable(tokenID string) error
	UpdateTokenDisable(tokenID string) error
}

type PluginStore interface {
	SaveOrUpdate(keyVal *model.PluginKeyValue) (*model.PluginKeyValue, error)
	CompareAndSet(keyVal *model.PluginKeyValue, oldValue []byte) (bool, error)
	CompareAndDelete(keyVal *model.PluginKeyValue, oldValue []byte) (bool, error)
	SetWithOptions(pluginID string, key string, value []byte, options model.PluginKVSetOptions) (bool, error)
	Get(pluginID, key string) (*model.PluginKeyValue, error)
	Delete(pluginID, key string) error
	DeleteAllForPlugin(PluginID string) error
	DeleteAllExpired() error
	List(pluginID string, page, perPage int) ([]string, error)
}

type RoleStore interface {
	Save(role *model.Role) (*model.Role, error)
	Get(roleID string) (*model.Role, error)
	GetAll() ([]*model.Role, error)
	GetByName(name string) (*model.Role, error)
	GetByNames(names []string) ([]*model.Role, error)
	Delete(roleID string) (*model.Role, error)
	PermanentDeleteAll() error

	// HigherScopedPermissions retrieves the higher-scoped permissions of a list of role names. The higher-scope
	// (either team scheme or system scheme) is determined based on whether the team has a scheme or not.
	ChannelHigherScopedPermissions(roleNames []string) (map[string]*model.RolePermissions, error)

	// AllChannelSchemeRoles returns all of the roles associated to channel schemes.
	AllChannelSchemeRoles() ([]*model.Role, error)

	// ChannelRolesUnderTeamRole returns all of the non-deleted roles that are affected by updates to the
	// given role.
	ChannelRolesUnderTeamRole(roleName string) ([]*model.Role, error)
}

type SchemeStore interface {
	Save(scheme *model.Scheme) (*model.Scheme, error)
	Get(schemeID string) (*model.Scheme, error)
	GetByName(schemeName string) (*model.Scheme, error)
	GetAllPage(scope string, offset int, limit int) ([]*model.Scheme, error)
	Delete(schemeID string) (*model.Scheme, error)
	PermanentDeleteAll() error
	CountByScope(scope string) (int64, error)
	CountWithoutPermission(scope, permissionID string, roleScope model.RoleScope, roleType model.RoleType) (int64, error)
}

type TermsOfServiceStore interface {
	Save(termsOfService *model.TermsOfService) (*model.TermsOfService, error)
	GetLatest(allowFromCache bool) (*model.TermsOfService, error)
	Get(id string, allowFromCache bool) (*model.TermsOfService, error)
}

type ProductNoticesStore interface {
	View(userId string, notices []string) error
	Clear(notices []string) error
	ClearOldNotices(currentNotices *model.ProductNotices) error
	GetViews(userId string) ([]model.ProductNoticeViewState, error)
}

type UserTermsOfServiceStore interface {
	GetByUser(userId string) (*model.UserTermsOfService, error)
	Save(userTermsOfService *model.UserTermsOfService) (*model.UserTermsOfService, error)
	Delete(userId, termsOfServiceId string) error
}

type GroupStore interface {
	Create(group *model.Group) (*model.Group, error)
	Get(groupID string) (*model.Group, error)
	GetByName(name string, opts model.GroupSearchOpts) (*model.Group, error)
	GetByIDs(groupIDs []string) ([]*model.Group, error)
	GetByRemoteID(remoteID string, groupSource model.GroupSource) (*model.Group, error)
	GetAllBySource(groupSource model.GroupSource) ([]*model.Group, error)
	GetByUser(userId string) ([]*model.Group, error)
	Update(group *model.Group) (*model.Group, error)
	Delete(groupID string) (*model.Group, error)

	GetMemberUsers(groupID string) ([]*model.User, error)
	GetMemberUsersPage(groupID string, page int, perPage int) ([]*model.User, error)
	GetMemberCount(groupID string) (int64, error)

	GetMemberUsersInTeam(groupID string, teamID string) ([]*model.User, error)
	GetMemberUsersNotInChannel(groupID string, channelID string) ([]*model.User, error)

	UpsertMember(groupID string, userID string) (*model.GroupMember, error)
	DeleteMember(groupID string, userID string) (*model.GroupMember, error)
	PermanentDeleteMembersByUser(userId string) error

	CreateGroupSyncable(groupSyncable *model.GroupSyncable) (*model.GroupSyncable, error)
	GetGroupSyncable(groupID string, syncableID string, syncableType model.GroupSyncableType) (*model.GroupSyncable, error)
	GetAllGroupSyncablesByGroupId(groupID string, syncableType model.GroupSyncableType) ([]*model.GroupSyncable, error)
	UpdateGroupSyncable(groupSyncable *model.GroupSyncable) (*model.GroupSyncable, error)
	DeleteGroupSyncable(groupID string, syncableID string, syncableType model.GroupSyncableType) (*model.GroupSyncable, error)

	// TeamMembersToAdd returns a slice of UserTeamIDPair that need newly created memberships
	// based on the groups configurations. The returned list can be optionally scoped to a single given team.
	//
	// Typically since will be the last successful group sync time.
	TeamMembersToAdd(since int64, teamID *string) ([]*model.UserTeamIDPair, error)

	// ChannelMembersToAdd returns a slice of UserChannelIDPair that need newly created memberships
	// based on the groups configurations. The returned list can be optionally scoped to a single given channel.
	//
	// Typically since will be the last successful group sync time.
	ChannelMembersToAdd(since int64, channelID *string) ([]*model.UserChannelIDPair, error)

	// TeamMembersToRemove returns all team members that should be removed based on group constraints.
	TeamMembersToRemove(teamID *string) ([]*model.TeamMember, error)

	// ChannelMembersToRemove returns all channel members that should be removed based on group constraints.
	ChannelMembersToRemove(channelID *string) ([]*model.ChannelMember, error)

	GetGroupsByChannel(channelID string, opts model.GroupSearchOpts) ([]*model.GroupWithSchemeAdmin, error)
	CountGroupsByChannel(channelID string, opts model.GroupSearchOpts) (int64, error)

	GetGroupsByTeam(teamID string, opts model.GroupSearchOpts) ([]*model.GroupWithSchemeAdmin, error)
	GetGroupsAssociatedToChannelsByTeam(teamID string, opts model.GroupSearchOpts) (map[string][]*model.GroupWithSchemeAdmin, error)
	CountGroupsByTeam(teamID string, opts model.GroupSearchOpts) (int64, error)

	GetGroups(page, perPage int, opts model.GroupSearchOpts) ([]*model.Group, error)

	TeamMembersMinusGroupMembers(teamID string, groupIDs []string, page, perPage int) ([]*model.UserWithGroups, error)
	CountTeamMembersMinusGroupMembers(teamID string, groupIDs []string) (int64, error)
	ChannelMembersMinusGroupMembers(channelID string, groupIDs []string, page, perPage int) ([]*model.UserWithGroups, error)
	CountChannelMembersMinusGroupMembers(channelID string, groupIDs []string) (int64, error)

	// AdminRoleGroupsForSyncableMember returns the IDs of all of the groups that the user is a member of that are
	// configured as SchemeAdmin: true for the given syncable.
	AdminRoleGroupsForSyncableMember(userID, syncableID string, syncableType model.GroupSyncableType) ([]string, error)

	// PermittedSyncableAdmins returns the IDs of all of the user who are permitted by the group syncable to have
	// the admin role for the given syncable.
	PermittedSyncableAdmins(syncableID string, syncableType model.GroupSyncableType) ([]string, error)

	// GroupCount returns the total count of records in the UserGroups table.
	GroupCount() (int64, error)

	// GroupTeamCount returns the total count of records in the GroupTeams table.
	GroupTeamCount() (int64, error)

	// GroupChannelCount returns the total count of records in the GroupChannels table.
	GroupChannelCount() (int64, error)

	// GroupMemberCount returns the total count of records in the GroupMembers table.
	GroupMemberCount() (int64, error)

	// DistinctGroupMemberCount returns the count of records in the GroupMembers table with distinct UserId values.
	DistinctGroupMemberCount() (int64, error)

	// GroupCountWithAllowReference returns the count of records in the Groups table with AllowReference set to true.
	GroupCountWithAllowReference() (int64, error)
}

type LinkMetadataStore interface {
	Save(linkMetadata *model.LinkMetadata) (*model.LinkMetadata, error)
	Get(url string, timestamp int64) (*model.LinkMetadata, error)
}

// ChannelSearchOpts contains options for searching channels.
//
// NotAssociatedToGroup will exclude channels that have associated, active GroupChannels records.
// IncludeDeleted will include channel records where DeleteAt != 0.
// ExcludeChannelNames will exclude channels from the results by name.
// Paginate whether to paginate the results.
// Page page requested, if results are paginated.
// PerPage number of results per page, if paginated.
//
type ChannelSearchOpts struct {
	NotAssociatedToGroup     string
	IncludeDeleted           bool
	Deleted                  bool
	ExcludeChannelNames      []string
	TeamIds                  []string
	GroupConstrained         bool
	ExcludeGroupConstrained  bool
	PolicyID                 string
	ExcludePolicyConstrained bool
	Public                   bool
	Private                  bool
	Page                     *int
	PerPage                  *int
}

func (c *ChannelSearchOpts) IsPaginated() bool {
	return c.Page != nil && c.PerPage != nil
}

type UserGetByIdsOpts struct {
	// IsAdmin tracks whether or not the request is being made by an administrator. Does nothing when provided by a client.
	IsAdmin bool

	// Restrict to search in a list of teams and channels. Does nothing when provided by a client.
	ViewRestrictions *model.ViewUsersRestrictions

	// Since filters the users based on their UpdateAt timestamp.
	Since int64
}<|MERGE_RESOLUTION|>--- conflicted
+++ resolved
@@ -86,10 +86,6 @@
 	GetTeamsCount(policyId string) (int64, error)
 	AddTeams(policyId string, teamIds []string) error
 	RemoveTeams(policyId string, teamIds []string) error
-<<<<<<< HEAD
-	DeleteOrphanedRows(limit int) (int64, error)
-=======
->>>>>>> 94605c9b
 }
 
 type TeamStore interface {
