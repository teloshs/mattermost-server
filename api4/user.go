--- conflicted
+++ resolved
@@ -1509,43 +1509,6 @@
 	}
 }
 
-<<<<<<< HEAD
-=======
-// Deprecated: checkUserMfa is deprecated and should not be used anymore, starting with version 6.0 it will be disabled.
-//			   Clients should attempt a login without MFA and will receive a MFA error when it's required.
-func checkUserMfa(c *Context, w http.ResponseWriter, r *http.Request) {
-
-	if *c.App.Config().ServiceSettings.DisableLegacyMFA {
-		http.NotFound(w, r)
-		return
-	}
-
-	props := model.MapFromJSON(r.Body)
-
-	loginId := props["login_id"]
-	if loginId == "" {
-		c.SetInvalidParam("login_id")
-		return
-	}
-
-	resp := map[string]interface{}{}
-	resp["mfa_required"] = false
-
-	if !*c.App.Config().ServiceSettings.EnableMultifactorAuthentication {
-		w.Write([]byte(model.StringInterfaceToJSON(resp)))
-		return
-	}
-
-	if *c.App.Config().ServiceSettings.ExperimentalEnableHardenedMode {
-		resp["mfa_required"] = true
-	} else if user, err := c.App.GetUserForLogin("", loginId); err == nil {
-		resp["mfa_required"] = user.MfaActive
-	}
-
-	w.Write([]byte(model.StringInterfaceToJSON(resp)))
-}
-
->>>>>>> 6b08de10
 func updateUserMfa(c *Context, w http.ResponseWriter, r *http.Request) {
 	c.RequireUserId()
 	if c.Err != nil {
