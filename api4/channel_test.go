// Copyright (c) 2015-present Mattermost, Inc. All Rights Reserved.
// See LICENSE.txt for license information.

package api4

import (
	"context"
	"encoding/json"
	"fmt"
	"net/http"
	"os"
	"sort"
	"strings"
	"sync"
	"testing"
	"time"

	"github.com/stretchr/testify/assert"
	"github.com/stretchr/testify/require"

	"github.com/mattermost/mattermost-server/v6/app"
	"github.com/mattermost/mattermost-server/v6/model"
	"github.com/mattermost/mattermost-server/v6/plugin/plugintest/mock"
	"github.com/mattermost/mattermost-server/v6/store/storetest/mocks"
)

func TestCreateChannel(t *testing.T) {
	th := Setup(t).InitBasic()
	defer th.TearDown()
	client := th.Client
	team := th.BasicTeam

	channel := &model.Channel{DisplayName: "Test API Name", Name: GenerateTestChannelName(), Type: model.ChannelTypeOpen, TeamId: team.Id}
	private := &model.Channel{DisplayName: "Test API Name", Name: GenerateTestChannelName(), Type: model.ChannelTypePrivate, TeamId: team.Id}

	rchannel, resp, err := client.CreateChannel(channel)
	require.NoError(t, err)
	CheckCreatedStatus(t, resp)

	require.Equal(t, channel.Name, rchannel.Name, "names did not match")
	require.Equal(t, channel.DisplayName, rchannel.DisplayName, "display names did not match")
	require.Equal(t, channel.TeamId, rchannel.TeamId, "team ids did not match")

	rprivate, _, err := client.CreateChannel(private)
	require.NoError(t, err)

	require.Equal(t, private.Name, rprivate.Name, "names did not match")
	require.Equal(t, model.ChannelTypePrivate, rprivate.Type, "wrong channel type")
	require.Equal(t, th.BasicUser.Id, rprivate.CreatorId, "wrong creator id")

	_, resp, err = client.CreateChannel(channel)
	CheckErrorID(t, err, "store.sql_channel.save_channel.exists.app_error")
	CheckBadRequestStatus(t, resp)

	direct := &model.Channel{DisplayName: "Test API Name", Name: GenerateTestChannelName(), Type: model.ChannelTypeDirect, TeamId: team.Id}
	_, resp, err = client.CreateChannel(direct)
	CheckErrorID(t, err, "api.channel.create_channel.direct_channel.app_error")
	CheckBadRequestStatus(t, resp)

	client.Logout()
	_, resp, err = client.CreateChannel(channel)
	require.Error(t, err)
	CheckUnauthorizedStatus(t, resp)

	userNotOnTeam := th.CreateUser()
	client.Login(userNotOnTeam.Email, userNotOnTeam.Password)

	_, resp, err = client.CreateChannel(channel)
	require.Error(t, err)
	CheckForbiddenStatus(t, resp)

	_, resp, err = client.CreateChannel(private)
	require.Error(t, err)
	CheckForbiddenStatus(t, resp)

	// Check the appropriate permissions are enforced.
	defaultRolePermissions := th.SaveDefaultRolePermissions()
	defer func() {
		th.RestoreDefaultRolePermissions(defaultRolePermissions)
	}()

	th.AddPermissionToRole(model.PermissionCreatePublicChannel.Id, model.TeamUserRoleId)
	th.AddPermissionToRole(model.PermissionCreatePrivateChannel.Id, model.TeamUserRoleId)

	th.LoginBasic()

	channel.Name = GenerateTestChannelName()
	_, _, err = client.CreateChannel(channel)
	require.NoError(t, err)

	private.Name = GenerateTestChannelName()
	_, _, err = client.CreateChannel(private)
	require.NoError(t, err)

	th.AddPermissionToRole(model.PermissionCreatePublicChannel.Id, model.TeamAdminRoleId)
	th.AddPermissionToRole(model.PermissionCreatePrivateChannel.Id, model.TeamAdminRoleId)
	th.RemovePermissionFromRole(model.PermissionCreatePublicChannel.Id, model.TeamUserRoleId)
	th.RemovePermissionFromRole(model.PermissionCreatePrivateChannel.Id, model.TeamUserRoleId)

	_, resp, err = client.CreateChannel(channel)
	require.Error(t, err)
	CheckForbiddenStatus(t, resp)

	_, resp, err = client.CreateChannel(private)
	require.Error(t, err)
	CheckForbiddenStatus(t, resp)

	th.LoginTeamAdmin()

	channel.Name = GenerateTestChannelName()
	_, _, err = client.CreateChannel(channel)
	require.NoError(t, err)

	private.Name = GenerateTestChannelName()
	_, _, err = client.CreateChannel(private)
	require.NoError(t, err)

	th.TestForSystemAdminAndLocal(t, func(t *testing.T, client *model.Client4) {
		channel.Name = GenerateTestChannelName()
		_, _, err = client.CreateChannel(channel)
		require.NoError(t, err)

		private.Name = GenerateTestChannelName()
		_, _, err = client.CreateChannel(private)
		require.NoError(t, err)
	})

	// Test posting Garbage
	r, err := client.DoAPIPost("/channels", "garbage")
	require.Error(t, err, "expected error")
	require.Equal(t, http.StatusBadRequest, r.StatusCode, "Expected 400 Bad Request")

	// Test GroupConstrained flag
	groupConstrainedChannel := &model.Channel{DisplayName: "Test API Name", Name: GenerateTestChannelName(), Type: model.ChannelTypeOpen, TeamId: team.Id, GroupConstrained: model.NewBool(true)}
	rchannel, _, err = client.CreateChannel(groupConstrainedChannel)
	require.NoError(t, err)

	require.Equal(t, *groupConstrainedChannel.GroupConstrained, *rchannel.GroupConstrained, "GroupConstrained flags do not match")
}

func TestUpdateChannel(t *testing.T) {
	th := Setup(t).InitBasic()
	defer th.TearDown()
	client := th.Client
	team := th.BasicTeam

	channel := &model.Channel{DisplayName: "Test API Name", Name: GenerateTestChannelName(), Type: model.ChannelTypeOpen, TeamId: team.Id}
	private := &model.Channel{DisplayName: "Test API Name", Name: GenerateTestChannelName(), Type: model.ChannelTypePrivate, TeamId: team.Id}

	channel, _, _ = client.CreateChannel(channel)
	private, _, _ = client.CreateChannel(private)

	//Update a open channel
	channel.DisplayName = "My new display name"
	channel.Header = "My fancy header"
	channel.Purpose = "Mattermost ftw!"

	newChannel, _, err := client.UpdateChannel(channel)
	require.NoError(t, err)

	require.Equal(t, channel.DisplayName, newChannel.DisplayName, "Update failed for DisplayName")
	require.Equal(t, channel.Header, newChannel.Header, "Update failed for Header")
	require.Equal(t, channel.Purpose, newChannel.Purpose, "Update failed for Purpose")

	// Test GroupConstrained flag
	channel.GroupConstrained = model.NewBool(true)
	rchannel, resp, err := client.UpdateChannel(channel)
	require.NoError(t, err)
	CheckOKStatus(t, resp)

	require.Equal(t, *channel.GroupConstrained, *rchannel.GroupConstrained, "GroupConstrained flags do not match")

	//Update a private channel
	private.DisplayName = "My new display name for private channel"
	private.Header = "My fancy private header"
	private.Purpose = "Mattermost ftw! in private mode"

	newPrivateChannel, _, err := client.UpdateChannel(private)
	require.NoError(t, err)

	require.Equal(t, private.DisplayName, newPrivateChannel.DisplayName, "Update failed for DisplayName in private channel")
	require.Equal(t, private.Header, newPrivateChannel.Header, "Update failed for Header in private channel")
	require.Equal(t, private.Purpose, newPrivateChannel.Purpose, "Update failed for Purpose in private channel")

	//Test updating default channel's name and returns error
	defaultChannel, _ := th.App.GetChannelByName(model.DefaultChannelName, team.Id, false)
	defaultChannel.Name = "testing"
	_, resp, err = client.UpdateChannel(defaultChannel)
	require.Error(t, err)
	CheckBadRequestStatus(t, resp)

<<<<<<< HEAD
=======
	// Test that changing the type fails and returns error
>>>>>>> 929caaff
	private.Type = model.ChannelTypeOpen
	_, resp, err = client.UpdateChannel(private)
	require.Error(t, err)
	CheckBadRequestStatus(t, resp)

	// Test that keeping the same type succeeds

	private.Type = model.ChannelTypePrivate
	_, _, err = client.UpdateChannel(private)
	require.NoError(t, err)

	//Non existing channel
	channel1 := &model.Channel{DisplayName: "Test API Name for apiv4", Name: GenerateTestChannelName(), Type: model.ChannelTypeOpen, TeamId: team.Id}
	_, resp, err = client.UpdateChannel(channel1)
	require.Error(t, err)
	CheckNotFoundStatus(t, resp)

	//Try to update with not logged user
	client.Logout()
	_, resp, err = client.UpdateChannel(channel)
	require.Error(t, err)
	CheckUnauthorizedStatus(t, resp)

	//Try to update using another user
	user := th.CreateUser()
	client.Login(user.Email, user.Password)

	channel.DisplayName = "Should not update"
	_, resp, err = client.UpdateChannel(channel)
	require.Error(t, err)
	CheckForbiddenStatus(t, resp)

	// Test updating the header of someone else's GM channel.
	user1 := th.CreateUser()
	user2 := th.CreateUser()
	user3 := th.CreateUser()

	groupChannel, _, err := client.CreateGroupChannel([]string{user1.Id, user2.Id})
	require.NoError(t, err)

	groupChannel.Header = "lolololol"
	client.Logout()
	client.Login(user3.Email, user3.Password)
	_, resp, err = client.UpdateChannel(groupChannel)
	require.Error(t, err)
	CheckForbiddenStatus(t, resp)

	// Test updating the header of someone else's GM channel.
	client.Logout()
	client.Login(user.Email, user.Password)

	directChannel, _, err := client.CreateDirectChannel(user.Id, user1.Id)
	require.NoError(t, err)

	directChannel.Header = "lolololol"
	client.Logout()
	client.Login(user3.Email, user3.Password)
	_, resp, err = client.UpdateChannel(directChannel)
	require.Error(t, err)
	CheckForbiddenStatus(t, resp)
}

func TestPatchChannel(t *testing.T) {
	th := Setup(t).InitBasic()
	defer th.TearDown()
	client := th.Client
<<<<<<< HEAD
=======
	team := th.BasicTeam
>>>>>>> 929caaff

	patch := &model.ChannelPatch{
		Name:        new(string),
		DisplayName: new(string),
		Header:      new(string),
		Purpose:     new(string),
	}
	*patch.Name = model.NewId()
	*patch.DisplayName = model.NewId()
	*patch.Header = model.NewId()
	*patch.Purpose = model.NewId()

	channel, _, err := client.PatchChannel(th.BasicChannel.Id, patch)
	require.NoError(t, err)

	require.Equal(t, *patch.Name, channel.Name, "do not match")
	require.Equal(t, *patch.DisplayName, channel.DisplayName, "do not match")
	require.Equal(t, *patch.Header, channel.Header, "do not match")
	require.Equal(t, *patch.Purpose, channel.Purpose, "do not match")

	patch.Name = nil
	oldName := channel.Name
	channel, _, err = client.PatchChannel(th.BasicChannel.Id, patch)
	require.NoError(t, err)

	require.Equal(t, oldName, channel.Name, "should not have updated")

	//Test updating default channel's name and returns error
	defaultChannel, _ := th.App.GetChannelByName(model.DefaultChannelName, team.Id, false)
	defaultChannelPatch := &model.ChannelPatch{
		Name: new(string),
	}
	*defaultChannelPatch.Name = "testing"
	_, resp, err := client.PatchChannel(defaultChannel.Id, defaultChannelPatch)
	require.Error(t, err)
	CheckBadRequestStatus(t, resp)

	// Test GroupConstrained flag
	patch.GroupConstrained = model.NewBool(true)
	rchannel, resp, err := client.PatchChannel(th.BasicChannel.Id, patch)
	require.NoError(t, err)
	CheckOKStatus(t, resp)

	require.Equal(t, *rchannel.GroupConstrained, *patch.GroupConstrained, "GroupConstrained flags do not match")
	patch.GroupConstrained = nil

	_, resp, err = client.PatchChannel("junk", patch)
	require.Error(t, err)
	CheckBadRequestStatus(t, resp)

	_, resp, err = client.PatchChannel(model.NewId(), patch)
	require.Error(t, err)
	CheckNotFoundStatus(t, resp)

	user := th.CreateUser()
	client.Login(user.Email, user.Password)
	_, resp, err = client.PatchChannel(th.BasicChannel.Id, patch)
	require.Error(t, err)
	CheckForbiddenStatus(t, resp)

	th.TestForSystemAdminAndLocal(t, func(t *testing.T, client *model.Client4) {
		_, _, err = client.PatchChannel(th.BasicChannel.Id, patch)
		require.NoError(t, err)

		_, _, err = client.PatchChannel(th.BasicPrivateChannel.Id, patch)
		require.NoError(t, err)
	})

	// Test updating the header of someone else's GM channel.
	user1 := th.CreateUser()
	user2 := th.CreateUser()
	user3 := th.CreateUser()

	groupChannel, _, err := client.CreateGroupChannel([]string{user1.Id, user2.Id})
	require.NoError(t, err)

	client.Logout()
	client.Login(user3.Email, user3.Password)

	channelPatch := &model.ChannelPatch{}
	channelPatch.Header = new(string)
	*channelPatch.Header = "lolololol"

	_, resp, err = client.PatchChannel(groupChannel.Id, channelPatch)
	require.Error(t, err)
	CheckForbiddenStatus(t, resp)

	// Test updating the header of someone else's GM channel.
	client.Logout()
	client.Login(user.Email, user.Password)

	directChannel, _, err := client.CreateDirectChannel(user.Id, user1.Id)
	require.NoError(t, err)

	client.Logout()
	client.Login(user3.Email, user3.Password)
	_, resp, err = client.PatchChannel(directChannel.Id, channelPatch)
	require.Error(t, err)
	CheckForbiddenStatus(t, resp)
}

func TestChannelUnicodeNames(t *testing.T) {
	th := Setup(t).InitBasic()
	defer th.TearDown()
	client := th.Client
	team := th.BasicTeam

	t.Run("create channel unicode", func(t *testing.T) {
		channel := &model.Channel{
			Name:        "\u206cenglish\u206dchannel",
			DisplayName: "The \u206cEnglish\u206d Channel",
			Type:        model.ChannelTypeOpen,
			TeamId:      team.Id}

		rchannel, resp, err := client.CreateChannel(channel)
		require.NoError(t, err)
		CheckCreatedStatus(t, resp)

		require.Equal(t, "englishchannel", rchannel.Name, "bad unicode should be filtered from name")
		require.Equal(t, "The English Channel", rchannel.DisplayName, "bad unicode should be filtered from display name")
	})

	t.Run("update channel unicode", func(t *testing.T) {
		channel := &model.Channel{
			DisplayName: "Test API Name",
			Name:        GenerateTestChannelName(),
			Type:        model.ChannelTypeOpen,
			TeamId:      team.Id,
		}
		channel, _, _ = client.CreateChannel(channel)

		channel.Name = "\u206ahistorychannel"
		channel.DisplayName = "UFO's and \ufff9stuff\ufffb."

		newChannel, _, err := client.UpdateChannel(channel)
		require.NoError(t, err)

		require.Equal(t, "historychannel", newChannel.Name, "bad unicode should be filtered from name")
		require.Equal(t, "UFO's and stuff.", newChannel.DisplayName, "bad unicode should be filtered from display name")
	})

	t.Run("patch channel unicode", func(t *testing.T) {
		patch := &model.ChannelPatch{
			Name:        new(string),
			DisplayName: new(string),
			Header:      new(string),
			Purpose:     new(string),
		}
		*patch.Name = "\u206ecommunitychannel\u206f"
		*patch.DisplayName = "Natalie Tran's \ufffcAwesome Channel"

		channel, _, err := client.PatchChannel(th.BasicChannel.Id, patch)
		require.NoError(t, err)

		require.Equal(t, "communitychannel", channel.Name, "bad unicode should be filtered from name")
		require.Equal(t, "Natalie Tran's Awesome Channel", channel.DisplayName, "bad unicode should be filtered from display name")
	})
}

func TestCreateDirectChannel(t *testing.T) {
	th := Setup(t).InitBasic()
	defer th.TearDown()
	client := th.Client
	user1 := th.BasicUser
	user2 := th.BasicUser2
	user3 := th.CreateUser()

	dm, _, err := client.CreateDirectChannel(user1.Id, user2.Id)
	require.NoError(t, err)

	channelName := ""
	if user2.Id > user1.Id {
		channelName = user1.Id + "__" + user2.Id
	} else {
		channelName = user2.Id + "__" + user1.Id
	}

	require.Equal(t, channelName, dm.Name, "dm name didn't match")

	_, resp, err := client.CreateDirectChannel("junk", user2.Id)
	require.Error(t, err)
	CheckBadRequestStatus(t, resp)

	_, resp, err = client.CreateDirectChannel(user1.Id, model.NewId())
	require.Error(t, err)
	CheckBadRequestStatus(t, resp)

	_, resp, err = client.CreateDirectChannel(model.NewId(), user1.Id)
	require.Error(t, err)
	CheckBadRequestStatus(t, resp)

	_, resp, err = client.CreateDirectChannel(model.NewId(), user2.Id)
	require.Error(t, err)
	CheckForbiddenStatus(t, resp)

	r, err := client.DoAPIPost("/channels/direct", "garbage")
	require.Error(t, err)
	require.Equal(t, http.StatusBadRequest, r.StatusCode)

	_, _, err = th.SystemAdminClient.CreateDirectChannel(user3.Id, user2.Id)
	require.NoError(t, err)

	// Normal client should not be allowed to create a direct channel if users are
	// restricted to messaging members of their own team
	th.App.UpdateConfig(func(cfg *model.Config) {
		*cfg.TeamSettings.RestrictDirectMessage = model.DirectMessageTeam
	})
	user4 := th.CreateUser()
	_, resp, err = th.Client.CreateDirectChannel(user1.Id, user4.Id)
	require.Error(t, err)
	CheckForbiddenStatus(t, resp)
	th.LinkUserToTeam(user4, th.BasicTeam)
	_, _, err = th.Client.CreateDirectChannel(user1.Id, user4.Id)
	require.NoError(t, err)

	client.Logout()
	_, resp, err = client.CreateDirectChannel(model.NewId(), user2.Id)
	require.Error(t, err)
	CheckUnauthorizedStatus(t, resp)
}

func TestCreateDirectChannelAsGuest(t *testing.T) {
	th := Setup(t).InitBasic()
	defer th.TearDown()
	client := th.Client
	user1 := th.BasicUser

	enableGuestAccounts := *th.App.Config().GuestAccountsSettings.Enable
	defer func() {
		th.App.UpdateConfig(func(cfg *model.Config) { *cfg.GuestAccountsSettings.Enable = enableGuestAccounts })
		th.App.Srv().RemoveLicense()
	}()
	th.App.UpdateConfig(func(cfg *model.Config) { *cfg.GuestAccountsSettings.Enable = true })
	th.App.Srv().SetLicense(model.NewTestLicense())

	id := model.NewId()
	guest := &model.User{
		Email:         "success+" + id + "@simulator.amazonses.com",
		Username:      "un_" + id,
		Nickname:      "nn_" + id,
		Password:      "Password1",
		EmailVerified: true,
	}
	guest, appErr := th.App.CreateGuest(th.Context, guest)
	require.Nil(t, appErr)

	_, _, err := client.Login(guest.Username, "Password1")
	require.NoError(t, err)

	t.Run("Try to created DM with not visible user", func(t *testing.T) {
		var resp *model.Response
		_, resp, err = client.CreateDirectChannel(guest.Id, user1.Id)
		require.Error(t, err)
		CheckForbiddenStatus(t, resp)

		_, resp, err = client.CreateDirectChannel(user1.Id, guest.Id)
		require.Error(t, err)
		CheckForbiddenStatus(t, resp)
	})

	t.Run("Creating DM with visible user", func(t *testing.T) {
		th.LinkUserToTeam(guest, th.BasicTeam)
		th.AddUserToChannel(guest, th.BasicChannel)

		_, _, err = client.CreateDirectChannel(guest.Id, user1.Id)
		require.NoError(t, err)
	})
}

func TestDeleteDirectChannel(t *testing.T) {
	th := Setup(t).InitBasic()
	defer th.TearDown()
	client := th.Client
	user := th.BasicUser
	user2 := th.BasicUser2

	rgc, resp, err := client.CreateDirectChannel(user.Id, user2.Id)
	require.NoError(t, err)
	CheckCreatedStatus(t, resp)
	require.NotNil(t, rgc, "should have created a direct channel")

	_, err = client.DeleteChannel(rgc.Id)
	CheckErrorID(t, err, "api.channel.delete_channel.type.invalid")
}

func TestCreateGroupChannel(t *testing.T) {
	th := Setup(t).InitBasic()
	defer th.TearDown()
	client := th.Client
	user := th.BasicUser
	user2 := th.BasicUser2
	user3 := th.CreateUser()

	userIds := []string{user.Id, user2.Id, user3.Id}

	rgc, resp, err := client.CreateGroupChannel(userIds)
	require.NoError(t, err)
	CheckCreatedStatus(t, resp)

	require.NotNil(t, rgc, "should have created a group channel")
	require.Equal(t, model.ChannelTypeGroup, rgc.Type, "should have created a channel of group type")

	m, _ := th.App.GetChannelMembersPage(rgc.Id, 0, 10)
	require.Len(t, m, 3, "should have 3 channel members")

	// saving duplicate group channel
	rgc2, _, err := client.CreateGroupChannel([]string{user3.Id, user2.Id})
	require.NoError(t, err)
	require.Equal(t, rgc.Id, rgc2.Id, "should have returned existing channel")

	m2, _ := th.App.GetChannelMembersPage(rgc2.Id, 0, 10)
	require.Equal(t, m, m2)

	_, resp, err = client.CreateGroupChannel([]string{user2.Id})
	require.Error(t, err)
	CheckBadRequestStatus(t, resp)

	user4 := th.CreateUser()
	user5 := th.CreateUser()
	user6 := th.CreateUser()
	user7 := th.CreateUser()
	user8 := th.CreateUser()
	user9 := th.CreateUser()

	rgc, resp, err = client.CreateGroupChannel([]string{user.Id, user2.Id, user3.Id, user4.Id, user5.Id, user6.Id, user7.Id, user8.Id, user9.Id})
	require.Error(t, err)
	CheckBadRequestStatus(t, resp)
	require.Nil(t, rgc)

	_, resp, err = client.CreateGroupChannel([]string{user.Id, user2.Id, user3.Id, GenerateTestId()})
	require.Error(t, err)
	CheckBadRequestStatus(t, resp)

	_, resp, err = client.CreateGroupChannel([]string{user.Id, user2.Id, user3.Id, "junk"})
	require.Error(t, err)
	CheckBadRequestStatus(t, resp)

	client.Logout()

	_, resp, err = client.CreateGroupChannel(userIds)
	require.Error(t, err)
	CheckUnauthorizedStatus(t, resp)

	_, _, err = th.SystemAdminClient.CreateGroupChannel(userIds)
	require.NoError(t, err)
}

func TestCreateGroupChannelAsGuest(t *testing.T) {
	th := Setup(t).InitBasic()
	defer th.TearDown()
	client := th.Client
	user1 := th.BasicUser
	user2 := th.BasicUser2
	user3 := th.CreateUser()
	user4 := th.CreateUser()
	user5 := th.CreateUser()
	th.LinkUserToTeam(user2, th.BasicTeam)
	th.AddUserToChannel(user2, th.BasicChannel)
	th.LinkUserToTeam(user3, th.BasicTeam)
	th.AddUserToChannel(user3, th.BasicChannel)

	enableGuestAccounts := *th.App.Config().GuestAccountsSettings.Enable
	defer func() {
		th.App.UpdateConfig(func(cfg *model.Config) { *cfg.GuestAccountsSettings.Enable = enableGuestAccounts })
		th.App.Srv().RemoveLicense()
	}()
	th.App.UpdateConfig(func(cfg *model.Config) { *cfg.GuestAccountsSettings.Enable = true })
	th.App.Srv().SetLicense(model.NewTestLicense())

	id := model.NewId()
	guest := &model.User{
		Email:         "success+" + id + "@simulator.amazonses.com",
		Username:      "un_" + id,
		Nickname:      "nn_" + id,
		Password:      "Password1",
		EmailVerified: true,
	}
	guest, appErr := th.App.CreateGuest(th.Context, guest)
	require.Nil(t, appErr)

	_, _, err := client.Login(guest.Username, "Password1")
	require.NoError(t, err)

	var resp *model.Response

	t.Run("Try to created GM with not visible users", func(t *testing.T) {
		_, resp, err = client.CreateGroupChannel([]string{guest.Id, user1.Id, user2.Id, user3.Id})
		require.Error(t, err)
		CheckForbiddenStatus(t, resp)

		_, resp, err = client.CreateGroupChannel([]string{user1.Id, user2.Id, guest.Id, user3.Id})
		require.Error(t, err)
		CheckForbiddenStatus(t, resp)
	})

	t.Run("Try to created GM with visible and not visible users", func(t *testing.T) {
		th.LinkUserToTeam(guest, th.BasicTeam)
		th.AddUserToChannel(guest, th.BasicChannel)

		_, resp, err = client.CreateGroupChannel([]string{guest.Id, user1.Id, user3.Id, user4.Id, user5.Id})
		require.Error(t, err)
		CheckForbiddenStatus(t, resp)

		_, resp, err = client.CreateGroupChannel([]string{user1.Id, user2.Id, guest.Id, user4.Id, user5.Id})
		require.Error(t, err)
		CheckForbiddenStatus(t, resp)
	})

	t.Run("Creating GM with visible users", func(t *testing.T) {
		_, _, err = client.CreateGroupChannel([]string{guest.Id, user1.Id, user2.Id, user3.Id})
		require.NoError(t, err)
	})
}

func TestDeleteGroupChannel(t *testing.T) {
	th := Setup(t).InitBasic()
	defer th.TearDown()
	user := th.BasicUser
	user2 := th.BasicUser2
	user3 := th.CreateUser()

	userIds := []string{user.Id, user2.Id, user3.Id}

	th.TestForAllClients(t, func(t *testing.T, client *model.Client4) {
		rgc, resp, err := th.Client.CreateGroupChannel(userIds)
		require.NoError(t, err)
		CheckCreatedStatus(t, resp)
		require.NotNil(t, rgc, "should have created a group channel")
		_, err = client.DeleteChannel(rgc.Id)
		CheckErrorID(t, err, "api.channel.delete_channel.type.invalid")
	})

}

func TestGetChannel(t *testing.T) {
	th := Setup(t).InitBasic()
	defer th.TearDown()
	client := th.Client

	channel, _, err := client.GetChannel(th.BasicChannel.Id, "")
	require.NoError(t, err)
	require.Equal(t, th.BasicChannel.Id, channel.Id, "ids did not match")

	client.RemoveUserFromChannel(th.BasicChannel.Id, th.BasicUser.Id)
	_, _, err = client.GetChannel(th.BasicChannel.Id, "")
	require.NoError(t, err)

	channel, _, err = client.GetChannel(th.BasicPrivateChannel.Id, "")
	require.NoError(t, err)
	require.Equal(t, th.BasicPrivateChannel.Id, channel.Id, "ids did not match")

	client.RemoveUserFromChannel(th.BasicPrivateChannel.Id, th.BasicUser.Id)
	_, resp, err := client.GetChannel(th.BasicPrivateChannel.Id, "")
	require.Error(t, err)
	CheckForbiddenStatus(t, resp)

	_, resp, err = client.GetChannel(model.NewId(), "")
	require.Error(t, err)
	CheckNotFoundStatus(t, resp)

	client.Logout()
	_, resp, err = client.GetChannel(th.BasicChannel.Id, "")
	require.Error(t, err)
	CheckUnauthorizedStatus(t, resp)

	user := th.CreateUser()
	client.Login(user.Email, user.Password)
	_, resp, err = client.GetChannel(th.BasicChannel.Id, "")
	require.Error(t, err)
	CheckForbiddenStatus(t, resp)

	th.TestForSystemAdminAndLocal(t, func(t *testing.T, client *model.Client4) {
		_, _, err = client.GetChannel(th.BasicChannel.Id, "")
		require.NoError(t, err)

		_, _, err = client.GetChannel(th.BasicPrivateChannel.Id, "")
		require.NoError(t, err)

		_, resp, err = client.GetChannel(th.BasicUser.Id, "")
		require.Error(t, err)
		CheckNotFoundStatus(t, resp)
	})
}

func TestGetDeletedChannelsForTeam(t *testing.T) {
	th := Setup(t).InitBasic()
	defer th.TearDown()

	client := th.Client
	team := th.BasicTeam

	th.LoginTeamAdmin()

	channels, _, err := client.GetDeletedChannelsForTeam(team.Id, 0, 100, "")
	require.NoError(t, err)
	numInitialChannelsForTeam := len(channels)

	// create and delete public channel
	publicChannel1 := th.CreatePublicChannel()
	client.DeleteChannel(publicChannel1.Id)

	th.TestForAllClients(t, func(t *testing.T, client *model.Client4) {
		channels, _, err = client.GetDeletedChannelsForTeam(team.Id, 0, 100, "")
		require.NoError(t, err)
		require.Len(t, channels, numInitialChannelsForTeam+1, "should be 1 deleted channel")
	})

	publicChannel2 := th.CreatePublicChannel()
	client.DeleteChannel(publicChannel2.Id)

	th.TestForAllClients(t, func(t *testing.T, client *model.Client4) {
		channels, _, err = client.GetDeletedChannelsForTeam(team.Id, 0, 100, "")
		require.NoError(t, err)
		require.Len(t, channels, numInitialChannelsForTeam+2, "should be 2 deleted channels")
	})

	th.LoginBasic()

	privateChannel1 := th.CreatePrivateChannel()
	client.DeleteChannel(privateChannel1.Id)

	channels, _, err = client.GetDeletedChannelsForTeam(team.Id, 0, 100, "")
	require.NoError(t, err)
	require.Len(t, channels, numInitialChannelsForTeam+3)

	// Login as different user and create private channel
	th.LoginBasic2()
	privateChannel2 := th.CreatePrivateChannel()
	client.DeleteChannel(privateChannel2.Id)

	// Log back in as first user
	th.LoginBasic()

	channels, _, err = client.GetDeletedChannelsForTeam(team.Id, 0, 100, "")
	require.NoError(t, err)
	require.Len(t, channels, numInitialChannelsForTeam+3)

	th.TestForSystemAdminAndLocal(t, func(t *testing.T, client *model.Client4) {
		channels, _, err = client.GetDeletedChannelsForTeam(team.Id, 0, 100, "")
		require.NoError(t, err)
		require.Len(t, channels, numInitialChannelsForTeam+2)
	})

	channels, _, err = client.GetDeletedChannelsForTeam(team.Id, 0, 1, "")
	require.NoError(t, err)
	require.Len(t, channels, 1, "should be one channel per page")

	channels, _, err = client.GetDeletedChannelsForTeam(team.Id, 1, 1, "")
	require.NoError(t, err)
	require.Len(t, channels, 1, "should be one channel per page")
}

func TestGetPrivateChannelsForTeam(t *testing.T) {
	th := Setup(t).InitBasic()
	defer th.TearDown()
	team := th.BasicTeam

	// normal user
	_, resp, err := th.Client.GetPrivateChannelsForTeam(team.Id, 0, 100, "")
	require.Error(t, err)
	CheckForbiddenStatus(t, resp)

	th.TestForSystemAdminAndLocal(t, func(t *testing.T, c *model.Client4) {
		channels, _, err := c.GetPrivateChannelsForTeam(team.Id, 0, 100, "")
		require.NoError(t, err)
		// th.BasicPrivateChannel and th.BasicPrivateChannel2
		require.Len(t, channels, 2, "wrong number of private channels")
		for _, c := range channels {
			// check all channels included are private
			require.Equal(t, model.ChannelTypePrivate, c.Type, "should include private channels only")
		}

		channels, _, err = c.GetPrivateChannelsForTeam(team.Id, 0, 1, "")
		require.NoError(t, err)
		require.Len(t, channels, 1, "should be one channel per page")

		channels, _, err = c.GetPrivateChannelsForTeam(team.Id, 1, 1, "")
		require.NoError(t, err)
		require.Len(t, channels, 1, "should be one channel per page")

		channels, _, err = c.GetPrivateChannelsForTeam(team.Id, 10000, 100, "")
		require.NoError(t, err)
		require.Empty(t, channels, "should be no channel")

		_, resp, err = c.GetPrivateChannelsForTeam("junk", 0, 100, "")
		require.Error(t, err)
		CheckBadRequestStatus(t, resp)
	})
}

func TestGetPublicChannelsForTeam(t *testing.T) {
	th := Setup(t).InitBasic()
	defer th.TearDown()
	client := th.Client
	team := th.BasicTeam
	publicChannel1 := th.BasicChannel
	publicChannel2 := th.BasicChannel2

	channels, _, err := client.GetPublicChannelsForTeam(team.Id, 0, 100, "")
	require.NoError(t, err)
	require.Len(t, channels, 4, "wrong path")

	for i, c := range channels {
		// check all channels included are open
		require.Equal(t, model.ChannelTypeOpen, c.Type, "should include open channel only")

		// only check the created 2 public channels
		require.False(t, i < 2 && !(c.DisplayName == publicChannel1.DisplayName || c.DisplayName == publicChannel2.DisplayName), "should match public channel display name")
	}

	privateChannel := th.CreatePrivateChannel()
	channels, _, err = client.GetPublicChannelsForTeam(team.Id, 0, 100, "")
	require.NoError(t, err)
	require.Len(t, channels, 4, "incorrect length of team public channels")

	for _, c := range channels {
		require.Equal(t, model.ChannelTypeOpen, c.Type, "should not include private channel")
		require.NotEqual(t, privateChannel.DisplayName, c.DisplayName, "should not match private channel display name")
	}

	channels, _, err = client.GetPublicChannelsForTeam(team.Id, 0, 1, "")
	require.NoError(t, err)
	require.Len(t, channels, 1, "should be one channel per page")

	channels, _, err = client.GetPublicChannelsForTeam(team.Id, 1, 1, "")
	require.NoError(t, err)
	require.Len(t, channels, 1, "should be one channel per page")

	channels, _, err = client.GetPublicChannelsForTeam(team.Id, 10000, 100, "")
	require.NoError(t, err)
	require.Empty(t, channels, "should be no channel")

	_, resp, err := client.GetPublicChannelsForTeam("junk", 0, 100, "")
	require.Error(t, err)
	CheckBadRequestStatus(t, resp)

	_, resp, err = client.GetPublicChannelsForTeam(model.NewId(), 0, 100, "")
	require.Error(t, err)
	CheckForbiddenStatus(t, resp)

	client.Logout()
	_, resp, err = client.GetPublicChannelsForTeam(team.Id, 0, 100, "")
	require.Error(t, err)
	CheckUnauthorizedStatus(t, resp)

	user := th.CreateUser()
	client.Login(user.Email, user.Password)
	_, resp, err = client.GetPublicChannelsForTeam(team.Id, 0, 100, "")
	require.Error(t, err)
	CheckForbiddenStatus(t, resp)

	th.TestForSystemAdminAndLocal(t, func(t *testing.T, client *model.Client4) {
		_, _, err = client.GetPublicChannelsForTeam(team.Id, 0, 100, "")
		require.NoError(t, err)
	})
}

func TestGetPublicChannelsByIdsForTeam(t *testing.T) {
	th := Setup(t).InitBasic()
	defer th.TearDown()
	client := th.Client
	teamId := th.BasicTeam.Id
	input := []string{th.BasicChannel.Id}
	output := []string{th.BasicChannel.DisplayName}

	channels, _, err := client.GetPublicChannelsByIdsForTeam(teamId, input)
	require.NoError(t, err)
	require.Len(t, channels, 1, "should return 1 channel")
	require.Equal(t, output[0], channels[0].DisplayName, "missing channel")

	input = append(input, GenerateTestId())
	input = append(input, th.BasicChannel2.Id)
	input = append(input, th.BasicPrivateChannel.Id)
	output = append(output, th.BasicChannel2.DisplayName)
	sort.Strings(output)

	channels, _, err = client.GetPublicChannelsByIdsForTeam(teamId, input)
	require.NoError(t, err)
	require.Len(t, channels, 2, "should return 2 channels")

	for i, c := range channels {
		require.Equal(t, output[i], c.DisplayName, "missing channel")
	}

	_, resp, err := client.GetPublicChannelsByIdsForTeam(GenerateTestId(), input)
	require.Error(t, err)
	CheckForbiddenStatus(t, resp)

	_, resp, err = client.GetPublicChannelsByIdsForTeam(teamId, []string{})
	require.Error(t, err)
	CheckBadRequestStatus(t, resp)

	_, resp, err = client.GetPublicChannelsByIdsForTeam(teamId, []string{"junk"})
	require.Error(t, err)
	CheckBadRequestStatus(t, resp)

	_, resp, err = client.GetPublicChannelsByIdsForTeam(teamId, []string{GenerateTestId()})
	require.Error(t, err)
	CheckNotFoundStatus(t, resp)

	_, resp, err = client.GetPublicChannelsByIdsForTeam(teamId, []string{th.BasicPrivateChannel.Id})
	require.Error(t, err)
	CheckNotFoundStatus(t, resp)

	client.Logout()

	_, resp, err = client.GetPublicChannelsByIdsForTeam(teamId, input)
	require.Error(t, err)
	CheckUnauthorizedStatus(t, resp)

	_, _, err = th.SystemAdminClient.GetPublicChannelsByIdsForTeam(teamId, input)
	require.NoError(t, err)
}

func TestGetChannelsForTeamForUser(t *testing.T) {
	th := Setup(t).InitBasic()
	defer th.TearDown()
	client := th.Client

	t.Run("get channels for the team for user", func(t *testing.T) {
		channels, resp, err := client.GetChannelsForTeamForUser(th.BasicTeam.Id, th.BasicUser.Id, false, "")
		require.NoError(t, err)

		found := make([]bool, 3)
		for _, c := range channels {
			if c.Id == th.BasicChannel.Id {
				found[0] = true
			} else if c.Id == th.BasicChannel2.Id {
				found[1] = true
			} else if c.Id == th.BasicPrivateChannel.Id {
				found[2] = true
			}

			require.True(t, c.TeamId == "" || c.TeamId == th.BasicTeam.Id)
		}

		for _, f := range found {
			require.True(t, f, "missing a channel")
		}

		channels, resp, _ = client.GetChannelsForTeamForUser(th.BasicTeam.Id, th.BasicUser.Id, false, resp.Etag)
		CheckEtag(t, channels, resp)

		_, resp, err = client.GetChannelsForTeamForUser(th.BasicTeam.Id, "junk", false, "")
		require.Error(t, err)
		CheckBadRequestStatus(t, resp)

		_, resp, err = client.GetChannelsForTeamForUser("junk", th.BasicUser.Id, false, "")
		require.Error(t, err)
		CheckBadRequestStatus(t, resp)

		_, resp, err = client.GetChannelsForTeamForUser(th.BasicTeam.Id, th.BasicUser2.Id, false, "")
		require.Error(t, err)
		CheckForbiddenStatus(t, resp)

		_, resp, err = client.GetChannelsForTeamForUser(model.NewId(), th.BasicUser.Id, false, "")
		require.Error(t, err)
		CheckForbiddenStatus(t, resp)

		_, _, err = th.SystemAdminClient.GetChannelsForTeamForUser(th.BasicTeam.Id, th.BasicUser.Id, false, "")
		require.NoError(t, err)
	})

	t.Run("deleted channel could be retrieved using the proper flag", func(t *testing.T) {
		testChannel := &model.Channel{
			DisplayName: "dn_" + model.NewId(),
			Name:        GenerateTestChannelName(),
			Type:        model.ChannelTypeOpen,
			TeamId:      th.BasicTeam.Id,
			CreatorId:   th.BasicUser.Id,
		}
		th.App.CreateChannel(th.Context, testChannel, true)
		defer th.App.PermanentDeleteChannel(testChannel)
		channels, _, err := client.GetChannelsForTeamForUser(th.BasicTeam.Id, th.BasicUser.Id, false, "")
		require.NoError(t, err)
		assert.Equal(t, 6, len(channels))
		th.App.DeleteChannel(th.Context, testChannel, th.BasicUser.Id)
		channels, _, err = client.GetChannelsForTeamForUser(th.BasicTeam.Id, th.BasicUser.Id, false, "")
		require.NoError(t, err)
		assert.Equal(t, 5, len(channels))

		// Should return all channels including basicDeleted.
		channels, _, err = client.GetChannelsForTeamForUser(th.BasicTeam.Id, th.BasicUser.Id, true, "")
		require.NoError(t, err)
		assert.Equal(t, 7, len(channels))

		// Should stil return all channels including basicDeleted.
		now := time.Now().Add(-time.Minute).Unix() * 1000
		client.GetChannelsForTeamAndUserWithLastDeleteAt(th.BasicTeam.Id, th.BasicUser.Id,
			true, int(now), "")
		assert.Equal(t, 7, len(channels))
	})
}

func TestGetChannelsForUser(t *testing.T) {
	th := Setup(t).InitBasic()
	defer th.TearDown()

	client := th.Client

	// Adding another team with more channels (public and private)
	myTeam := th.CreateTeam()
	ch1 := th.CreateChannelWithClientAndTeam(client, model.ChannelTypeOpen, myTeam.Id)
	ch2 := th.CreateChannelWithClientAndTeam(client, model.ChannelTypePrivate, myTeam.Id)
	th.LinkUserToTeam(th.BasicUser, myTeam)
	th.App.AddUserToChannel(th.BasicUser, ch1, false)
	th.App.AddUserToChannel(th.BasicUser, ch2, false)

	channels, _, err := client.GetChannelsForUserWithLastDeleteAt(th.BasicUser.Id, 0)
	require.NoError(t, err)

	numPrivate := 0
	numPublic := 0
	numOffTopic := 0
	numTownSquare := 0
	for _, ch := range channels {
		if ch.Type == model.ChannelTypeOpen {
			numPublic++
		} else if ch.Type == model.ChannelTypePrivate {
			numPrivate++
		}

		if ch.DisplayName == "Off-Topic" {
			numOffTopic++
		} else if ch.DisplayName == "Town Square" {
			numTownSquare++
		}
	}

	assert.Len(t, channels, 9)
	assert.Equal(t, 2, numPrivate)
	assert.Equal(t, 7, numPublic)
	assert.Equal(t, 2, numOffTopic)
	assert.Equal(t, 2, numTownSquare)

	// Creating some more channels to be exactly 100 to test page size boundaries.
	for i := 0; i < 91; i++ {
		ch1 = th.CreateChannelWithClientAndTeam(client, model.ChannelTypeOpen, myTeam.Id)
		th.App.AddUserToChannel(th.BasicUser, ch1, false)
	}

	channels, _, err = client.GetChannelsForUserWithLastDeleteAt(th.BasicUser.Id, 0)
	require.NoError(t, err)
	assert.Len(t, channels, 100)
}

func TestGetAllChannels(t *testing.T) {
	th := Setup(t).InitBasic()
	defer th.TearDown()
	client := th.Client

	th.TestForSystemAdminAndLocal(t, func(t *testing.T, client *model.Client4) {
		channels, _, err := client.GetAllChannels(0, 20, "")
		require.NoError(t, err)

		// At least, all the not-deleted channels created during the InitBasic
		require.True(t, len(channels) >= 3)
		for _, c := range channels {
			require.NotEqual(t, c.TeamId, "")
		}

		channels, _, err = client.GetAllChannels(0, 10, "")
		require.NoError(t, err)
		require.True(t, len(channels) >= 3)

		channels, _, err = client.GetAllChannels(1, 1, "")
		require.NoError(t, err)
		require.Len(t, channels, 1)

		channels, _, err = client.GetAllChannels(10000, 10000, "")
		require.NoError(t, err)
		require.Empty(t, channels)

		channels, _, err = client.GetAllChannels(0, 10000, "")
		require.NoError(t, err)
		beforeCount := len(channels)

		firstChannel := channels[0].Channel

		_, err = client.DeleteChannel(firstChannel.Id)
		require.NoError(t, err)

		channels, _, err = client.GetAllChannels(0, 10000, "")
		var ids []string
		for _, item := range channels {
			ids = append(ids, item.Channel.Id)
		}
		require.NoError(t, err)
		require.Len(t, channels, beforeCount-1)
		require.NotContains(t, ids, firstChannel.Id)

		channels, _, err = client.GetAllChannelsIncludeDeleted(0, 10000, "")
		ids = []string{}
		for _, item := range channels {
			ids = append(ids, item.Channel.Id)
		}
		require.NoError(t, err)
		require.True(t, len(channels) > beforeCount)
		require.Contains(t, ids, firstChannel.Id)
	})

	_, resp, err := client.GetAllChannels(0, 20, "")
	require.Error(t, err)
	CheckForbiddenStatus(t, resp)

	sysManagerChannels, resp, err := th.SystemManagerClient.GetAllChannels(0, 10000, "")
	require.NoError(t, err)
	CheckOKStatus(t, resp)
	policyChannel := (sysManagerChannels)[0]
	policy, err := th.App.Srv().Store.RetentionPolicy().Save(&model.RetentionPolicyWithTeamAndChannelIDs{
		RetentionPolicy: model.RetentionPolicy{
			DisplayName:  "Policy 1",
			PostDuration: model.NewInt64(30),
		},
		ChannelIDs: []string{policyChannel.Id},
	})
	require.NoError(t, err)

	t.Run("exclude policy constrained", func(t *testing.T) {
		_, resp, err := th.SystemManagerClient.GetAllChannelsExcludePolicyConstrained(0, 10000, "")
		require.Error(t, err)
		CheckForbiddenStatus(t, resp)

		channels, resp, err := th.SystemAdminClient.GetAllChannelsExcludePolicyConstrained(0, 10000, "")
		require.NoError(t, err)
		CheckOKStatus(t, resp)
		found := false
		for _, channel := range channels {
			if channel.Id == policyChannel.Id {
				found = true
				break
			}
		}
		require.False(t, found)
	})

	t.Run("does not return policy ID", func(t *testing.T) {
		channels, resp, err := th.SystemManagerClient.GetAllChannels(0, 10000, "")
		require.NoError(t, err)
		CheckOKStatus(t, resp)
		found := false
		for _, channel := range channels {
			if channel.Id == policyChannel.Id {
				found = true
				require.Nil(t, channel.PolicyID)
				break
			}
		}
		require.True(t, found)
	})

	t.Run("returns policy ID", func(t *testing.T) {
		channels, resp, err := th.SystemAdminClient.GetAllChannels(0, 10000, "")
		require.NoError(t, err)
		CheckOKStatus(t, resp)
		found := false
		for _, channel := range channels {
			if channel.Id == policyChannel.Id {
				found = true
				require.Equal(t, *channel.PolicyID, policy.ID)
				break
			}
		}
		require.True(t, found)
	})
}

func TestGetAllChannelsWithCount(t *testing.T) {
	th := Setup(t).InitBasic()
	defer th.TearDown()
	client := th.Client

	channels, total, _, err := th.SystemAdminClient.GetAllChannelsWithCount(0, 20, "")
	require.NoError(t, err)

	// At least, all the not-deleted channels created during the InitBasic
	require.True(t, len(channels) >= 3)
	for _, c := range channels {
		require.NotEqual(t, c.TeamId, "")
	}
	require.Equal(t, int64(6), total)

	channels, _, _, err = th.SystemAdminClient.GetAllChannelsWithCount(0, 10, "")
	require.NoError(t, err)
	require.True(t, len(channels) >= 3)

	channels, _, _, err = th.SystemAdminClient.GetAllChannelsWithCount(1, 1, "")
	require.NoError(t, err)
	require.Len(t, channels, 1)

	channels, _, _, err = th.SystemAdminClient.GetAllChannelsWithCount(10000, 10000, "")
	require.NoError(t, err)
	require.Empty(t, channels)

	_, _, resp, err := client.GetAllChannelsWithCount(0, 20, "")
	require.Error(t, err)
	CheckForbiddenStatus(t, resp)
}

func TestSearchChannels(t *testing.T) {
	th := Setup(t).InitBasic()
	defer th.TearDown()
	client := th.Client

	search := &model.ChannelSearch{Term: th.BasicChannel.Name}

	channels, _, err := client.SearchChannels(th.BasicTeam.Id, search)
	require.NoError(t, err)

	found := false
	for _, c := range channels {
		require.Equal(t, model.ChannelTypeOpen, c.Type, "should only return public channels")

		if c.Id == th.BasicChannel.Id {
			found = true
		}
	}
	require.True(t, found, "didn't find channel")

	search.Term = th.BasicPrivateChannel.Name
	channels, _, err = client.SearchChannels(th.BasicTeam.Id, search)
	require.NoError(t, err)

	found = false
	for _, c := range channels {
		if c.Id == th.BasicPrivateChannel.Id {
			found = true
		}
	}
	require.False(t, found, "shouldn't find private channel")

	search.Term = ""
	_, _, err = client.SearchChannels(th.BasicTeam.Id, search)
	require.NoError(t, err)

	search.Term = th.BasicChannel.Name
	_, resp, err := client.SearchChannels(model.NewId(), search)
	require.Error(t, err)
	CheckNotFoundStatus(t, resp)

	_, resp, err = client.SearchChannels("junk", search)
	require.Error(t, err)
	CheckBadRequestStatus(t, resp)

	_, _, err = th.SystemAdminClient.SearchChannels(th.BasicTeam.Id, search)
	require.NoError(t, err)

	// Check the appropriate permissions are enforced.
	defaultRolePermissions := th.SaveDefaultRolePermissions()
	defer func() {
		th.RestoreDefaultRolePermissions(defaultRolePermissions)
	}()

	// Remove list channels permission from the user
	th.RemovePermissionFromRole(model.PermissionListTeamChannels.Id, model.TeamUserRoleId)

	t.Run("Search for a BasicChannel, which the user is a member of", func(t *testing.T) {
		search.Term = th.BasicChannel.Name
		channelList, _, err := client.SearchChannels(th.BasicTeam.Id, search)
		require.NoError(t, err)

		channelNames := []string{}
		for _, c := range channelList {
			channelNames = append(channelNames, c.Name)
		}
		require.Contains(t, channelNames, th.BasicChannel.Name)
	})

	t.Run("Remove the user from BasicChannel and search again, should not be returned", func(t *testing.T) {
		th.App.RemoveUserFromChannel(th.Context, th.BasicUser.Id, th.BasicUser.Id, th.BasicChannel)

		search.Term = th.BasicChannel.Name
		channelList, _, err := client.SearchChannels(th.BasicTeam.Id, search)
		require.NoError(t, err)

		channelNames := []string{}
		for _, c := range channelList {
			channelNames = append(channelNames, c.Name)
		}
		require.NotContains(t, channelNames, th.BasicChannel.Name)
	})
}

func TestSearchArchivedChannels(t *testing.T) {
	th := Setup(t).InitBasic()
	defer th.TearDown()
	client := th.Client

	search := &model.ChannelSearch{Term: th.BasicChannel.Name}

	client.DeleteChannel(th.BasicChannel.Id)

	channels, _, err := client.SearchArchivedChannels(th.BasicTeam.Id, search)
	require.NoError(t, err)

	found := false
	for _, c := range channels {
		require.Equal(t, model.ChannelTypeOpen, c.Type)

		if c.Id == th.BasicChannel.Id {
			found = true
		}
	}

	require.True(t, found)

	search.Term = th.BasicPrivateChannel.Name
	client.DeleteChannel(th.BasicPrivateChannel.Id)

	channels, _, err = client.SearchArchivedChannels(th.BasicTeam.Id, search)
	require.NoError(t, err)

	found = false
	for _, c := range channels {
		if c.Id == th.BasicPrivateChannel.Id {
			found = true
		}
	}

	require.True(t, found)

	search.Term = ""
	_, _, err = client.SearchArchivedChannels(th.BasicTeam.Id, search)
	require.NoError(t, err)

	search.Term = th.BasicDeletedChannel.Name
	_, resp, err := client.SearchArchivedChannels(model.NewId(), search)
	require.Error(t, err)
	CheckNotFoundStatus(t, resp)

	_, resp, err = client.SearchArchivedChannels("junk", search)
	require.Error(t, err)
	CheckBadRequestStatus(t, resp)

	_, _, err = th.SystemAdminClient.SearchArchivedChannels(th.BasicTeam.Id, search)
	require.NoError(t, err)

	// Check the appropriate permissions are enforced.
	defaultRolePermissions := th.SaveDefaultRolePermissions()
	defer func() {
		th.RestoreDefaultRolePermissions(defaultRolePermissions)
	}()

	// Remove list channels permission from the user
	th.RemovePermissionFromRole(model.PermissionListTeamChannels.Id, model.TeamUserRoleId)

	t.Run("Search for a BasicDeletedChannel, which the user is a member of", func(t *testing.T) {
		search.Term = th.BasicDeletedChannel.Name
		channelList, _, err := client.SearchArchivedChannels(th.BasicTeam.Id, search)
		require.NoError(t, err)

		channelNames := []string{}
		for _, c := range channelList {
			channelNames = append(channelNames, c.Name)
		}
		require.Contains(t, channelNames, th.BasicDeletedChannel.Name)
	})

	t.Run("Remove the user from BasicDeletedChannel and search again, should still return", func(t *testing.T) {
		th.App.RemoveUserFromChannel(th.Context, th.BasicUser.Id, th.BasicUser.Id, th.BasicDeletedChannel)

		search.Term = th.BasicDeletedChannel.Name
		channelList, _, err := client.SearchArchivedChannels(th.BasicTeam.Id, search)
		require.NoError(t, err)

		channelNames := []string{}
		for _, c := range channelList {
			channelNames = append(channelNames, c.Name)
		}
		require.Contains(t, channelNames, th.BasicDeletedChannel.Name)
	})
}

func TestSearchAllChannels(t *testing.T) {
	th := Setup(t).InitBasic()
	defer th.TearDown()
	client := th.Client

	openChannel, _, err := th.SystemAdminClient.CreateChannel(&model.Channel{
		DisplayName: "SearchAllChannels-FOOBARDISPLAYNAME",
		Name:        "whatever",
		Type:        model.ChannelTypeOpen,
		TeamId:      th.BasicTeam.Id,
	})
	require.NoError(t, err)

	privateChannel, _, err := th.SystemAdminClient.CreateChannel(&model.Channel{
		DisplayName: "SearchAllChannels-private1",
		Name:        "private1",
		Type:        model.ChannelTypePrivate,
		TeamId:      th.BasicTeam.Id,
	})
	require.NoError(t, err)

	team := th.CreateTeam()
<<<<<<< HEAD
=======
	privateChannel2, _, err := th.SystemAdminClient.CreateChannel(&model.Channel{
		DisplayName: "dn_private2",
		Name:        "private2",
		Type:        model.ChannelTypePrivate,
		TeamId:      team.Id,
	})
	require.NoError(t, err)
	th.LinkUserToTeam(th.SystemAdminUser, team)
	th.LinkUserToTeam(th.SystemAdminUser, th.BasicTeam)

>>>>>>> 929caaff
	groupConstrainedChannel, _, err := th.SystemAdminClient.CreateChannel(&model.Channel{
		DisplayName:      "SearchAllChannels-groupConstrained-1",
		Name:             "groupconstrained1",
		Type:             model.ChannelTypePrivate,
		GroupConstrained: model.NewBool(true),
		TeamId:           team.Id,
	})
	require.NoError(t, err)

	testCases := []struct {
		Description        string
		Search             *model.ChannelSearch
		ExpectedChannelIds []string
	}{
		{
			"Middle of word search",
			&model.ChannelSearch{Term: "bardisplay"},
			[]string{openChannel.Id},
		},
		{
			"Prefix search",
			&model.ChannelSearch{Term: "SearchAllChannels-foobar"},
			[]string{openChannel.Id},
		},
		{
			"Suffix search",
			&model.ChannelSearch{Term: "displayname"},
			[]string{openChannel.Id},
		},
		{
			"Name search",
			&model.ChannelSearch{Term: "what"},
			[]string{openChannel.Id},
		},
		{
			"Name suffix search",
			&model.ChannelSearch{Term: "ever"},
			[]string{openChannel.Id},
		},
		{
			"Basic channel name middle of word search",
			&model.ChannelSearch{Term: th.BasicChannel.Name[2:14]},
			[]string{th.BasicChannel.Id},
		},
		{
			"Upper case search",
			&model.ChannelSearch{Term: strings.ToUpper(th.BasicChannel.Name)},
			[]string{th.BasicChannel.Id},
		},
		{
			"Mixed case search",
			&model.ChannelSearch{Term: th.BasicChannel.Name[0:2] + strings.ToUpper(th.BasicChannel.Name[2:5]) + th.BasicChannel.Name[5:]},
			[]string{th.BasicChannel.Id},
		},
		{
			"Non mixed case search",
			&model.ChannelSearch{Term: th.BasicChannel.Name},
			[]string{th.BasicChannel.Id},
		},
		{
			"Search private channel name",
			&model.ChannelSearch{Term: th.BasicPrivateChannel.Name},
			[]string{th.BasicPrivateChannel.Id},
		},
		{
			"Search with private channel filter",
			&model.ChannelSearch{Private: true},
			[]string{th.BasicPrivateChannel.Id, privateChannel2.Id, th.BasicPrivateChannel2.Id, privateChannel.Id, groupConstrainedChannel.Id},
		},
		{
			"Search with public channel filter",
			&model.ChannelSearch{Term: "SearchAllChannels", Public: true},
			[]string{openChannel.Id},
		},
		{
			"Search with private channel filter",
			&model.ChannelSearch{Term: "SearchAllChannels", Private: true},
			[]string{privateChannel.Id, groupConstrainedChannel.Id},
		},
		{
			"Search with teamIds channel filter",
			&model.ChannelSearch{Term: "SearchAllChannels", TeamIds: []string{th.BasicTeam.Id}},
			[]string{openChannel.Id, privateChannel.Id},
		},
		{
			"Search with deleted without IncludeDeleted filter",
			&model.ChannelSearch{Term: th.BasicDeletedChannel.Name},
			[]string{},
		},
		{
			"Search with deleted IncludeDeleted filter",
			&model.ChannelSearch{Term: th.BasicDeletedChannel.Name, IncludeDeleted: true},
			[]string{th.BasicDeletedChannel.Id},
		},
		{
			"Search with deleted IncludeDeleted filter",
			&model.ChannelSearch{Term: th.BasicDeletedChannel.Name, IncludeDeleted: true},
			[]string{th.BasicDeletedChannel.Id},
		},
		{
			"Search with deleted Deleted filter and empty term",
			&model.ChannelSearch{Term: "", Deleted: true},
			[]string{th.BasicDeletedChannel.Id},
		},
		{
			"Search for group constrained",
			&model.ChannelSearch{Term: "SearchAllChannels", GroupConstrained: true},
			[]string{groupConstrainedChannel.Id},
		},
		{
			"Search for group constrained and public",
			&model.ChannelSearch{Term: "SearchAllChannels", GroupConstrained: true, Public: true},
			[]string{},
		},
		{
			"Search for exclude group constrained",
			&model.ChannelSearch{Term: "SearchAllChannels", ExcludeGroupConstrained: true},
			[]string{openChannel.Id, privateChannel.Id},
		},
	}
	for _, testCase := range testCases {
		t.Run(testCase.Description, func(t *testing.T) {
			var channels model.ChannelListWithTeamData
			channels, _, err = th.SystemAdminClient.SearchAllChannels(testCase.Search)
			require.NoError(t, err)
			assert.Equal(t, len(testCase.ExpectedChannelIds), len(channels))
			actualChannelIds := []string{}
			for _, channelWithTeamData := range channels {
				actualChannelIds = append(actualChannelIds, channelWithTeamData.Channel.Id)
			}
			assert.ElementsMatch(t, testCase.ExpectedChannelIds, actualChannelIds)
		})
	}

	userChannels, _, err := th.SystemAdminClient.SearchAllChannelsForUser("private")
	require.NoError(t, err)
	assert.Len(t, userChannels, 2)

	userChannels, _, err = th.SystemAdminClient.SearchAllChannelsForUser("FOOBARDISPLAYNAME")
	require.NoError(t, err)
	assert.Len(t, userChannels, 1)

	// Searching with no terms returns all default channels
	allChannels, _, err := th.SystemAdminClient.SearchAllChannels(&model.ChannelSearch{Term: ""})
	require.NoError(t, err)
	assert.True(t, len(allChannels) >= 3)

	_, resp, err := client.SearchAllChannels(&model.ChannelSearch{Term: ""})
	require.Error(t, err)
	CheckForbiddenStatus(t, resp)

	// Choose a policy which the system manager can read
	sysManagerChannels, resp, err := th.SystemManagerClient.GetAllChannels(0, 10000, "")
	require.NoError(t, err)
	CheckOKStatus(t, resp)
	policyChannel := sysManagerChannels[0]
	policy, savePolicyErr := th.App.Srv().Store.RetentionPolicy().Save(&model.RetentionPolicyWithTeamAndChannelIDs{
		RetentionPolicy: model.RetentionPolicy{
			DisplayName:  "Policy 1",
			PostDuration: model.NewInt64(30),
		},
		ChannelIDs: []string{policyChannel.Id},
	})
	require.NoError(t, savePolicyErr)

	t.Run("does not return policy ID", func(t *testing.T) {
		channels, resp, err := th.SystemManagerClient.SearchAllChannels(&model.ChannelSearch{Term: policyChannel.Name})
		require.NoError(t, err)
		CheckOKStatus(t, resp)
		found := false
		for _, channel := range channels {
			if channel.Id == policyChannel.Id {
				found = true
				require.Nil(t, channel.PolicyID)
				break
			}
		}
		require.True(t, found)
	})
	t.Run("returns policy ID", func(t *testing.T) {
		channels, resp, err := th.SystemAdminClient.SearchAllChannels(&model.ChannelSearch{Term: policyChannel.Name})
		require.NoError(t, err)
		CheckOKStatus(t, resp)
		found := false
		for _, channel := range channels {
			if channel.Id == policyChannel.Id {
				found = true
				require.Equal(t, *channel.PolicyID, policy.ID)
				break
			}
		}
		require.True(t, found)
	})
}

func TestSearchAllChannelsPaged(t *testing.T) {
	th := Setup(t).InitBasic()
	defer th.TearDown()
	client := th.Client

	search := &model.ChannelSearch{Term: th.BasicChannel.Name}
	search.Term = ""
	search.Page = model.NewInt(0)
	search.PerPage = model.NewInt(2)
	channelsWithCount, _, err := th.SystemAdminClient.SearchAllChannelsPaged(search)
	require.NoError(t, err)
	require.Len(t, channelsWithCount.Channels, 2)

	search.Term = th.BasicChannel.Name
	_, resp, err := client.SearchAllChannels(search)
	require.Error(t, err)
	CheckForbiddenStatus(t, resp)
}

func TestSearchGroupChannels(t *testing.T) {
	th := Setup(t).InitBasic()
	defer th.TearDown()
	client := th.Client

	u1 := th.CreateUserWithClient(th.SystemAdminClient)

	// Create a group channel in which base user belongs but not sysadmin
	gc1, _, err := th.Client.CreateGroupChannel([]string{th.BasicUser.Id, th.BasicUser2.Id, u1.Id})
	require.NoError(t, err)
	defer th.Client.DeleteChannel(gc1.Id)

	gc2, _, err := th.Client.CreateGroupChannel([]string{th.BasicUser.Id, th.BasicUser2.Id, th.SystemAdminUser.Id})
	require.NoError(t, err)
	defer th.Client.DeleteChannel(gc2.Id)

	search := &model.ChannelSearch{Term: th.BasicUser2.Username}

	// sysadmin should only find gc2 as he doesn't belong to gc1
	channels, _, err := th.SystemAdminClient.SearchGroupChannels(search)
	require.NoError(t, err)

	assert.Len(t, channels, 1)
	assert.Equal(t, channels[0].Id, gc2.Id)

	// basic user should find both
	client.Login(th.BasicUser.Username, th.BasicUser.Password)
	channels, _, err = client.SearchGroupChannels(search)
	require.NoError(t, err)

	assert.Len(t, channels, 2)
	channelIds := []string{}
	for _, c := range channels {
		channelIds = append(channelIds, c.Id)
	}
	assert.ElementsMatch(t, channelIds, []string{gc1.Id, gc2.Id})

	// searching for sysadmin, it should only find gc1
	search = &model.ChannelSearch{Term: th.SystemAdminUser.Username}
	channels, _, err = client.SearchGroupChannels(search)
	require.NoError(t, err)

	assert.Len(t, channels, 1)
	assert.Equal(t, channels[0].Id, gc2.Id)

	// with an empty search, response should be empty
	search = &model.ChannelSearch{Term: ""}
	channels, _, err = client.SearchGroupChannels(search)
	require.NoError(t, err)

	assert.Empty(t, channels)

	// search unprivileged, forbidden
	th.Client.Logout()
	_, resp, err := client.SearchAllChannels(search)
	require.Error(t, err)
	CheckUnauthorizedStatus(t, resp)
}

func TestDeleteChannel(t *testing.T) {
	th := Setup(t).InitBasic()
	defer th.TearDown()
	c := th.Client
	team := th.BasicTeam
	user := th.BasicUser
	user2 := th.BasicUser2

	// successful delete of public channel
	th.TestForAllClients(t, func(t *testing.T, client *model.Client4) {
		publicChannel1 := th.CreatePublicChannel()
		_, err := client.DeleteChannel(publicChannel1.Id)
		require.NoError(t, err)

		ch, appErr := th.App.GetChannel(publicChannel1.Id)
		require.True(t, appErr != nil || ch.DeleteAt != 0, "should have failed to get deleted channel, or returned one with a populated DeleteAt.")

		post1 := &model.Post{ChannelId: publicChannel1.Id, Message: "a" + GenerateTestId() + "a"}
		_, resp, _ := client.CreatePost(post1)
		require.NotNil(t, resp, "expected response to not be nil")

		// successful delete of private channel
		privateChannel2 := th.CreatePrivateChannel()
		_, err = client.DeleteChannel(privateChannel2.Id)
		require.NoError(t, err)

		// successful delete of channel with multiple members
		publicChannel3 := th.CreatePublicChannel()
		th.App.AddUserToChannel(user, publicChannel3, false)
		th.App.AddUserToChannel(user2, publicChannel3, false)
		_, err = client.DeleteChannel(publicChannel3.Id)
		require.NoError(t, err)

		// default channel cannot be deleted.
		defaultChannel, _ := th.App.GetChannelByName(model.DefaultChannelName, team.Id, false)
		resp, err = client.DeleteChannel(defaultChannel.Id)
		require.Error(t, err)
		CheckBadRequestStatus(t, resp)

		// check system admin can delete a channel without any appropriate team or channel membership.
		sdTeam := th.CreateTeamWithClient(c)
		sdPublicChannel := &model.Channel{
			DisplayName: "dn_" + model.NewId(),
			Name:        GenerateTestChannelName(),
			Type:        model.ChannelTypeOpen,
			TeamId:      sdTeam.Id,
		}
		sdPublicChannel, _, err = c.CreateChannel(sdPublicChannel)
		require.NoError(t, err)
		_, err = client.DeleteChannel(sdPublicChannel.Id)
		require.NoError(t, err)

		sdPrivateChannel := &model.Channel{
			DisplayName: "dn_" + model.NewId(),
			Name:        GenerateTestChannelName(),
			Type:        model.ChannelTypePrivate,
			TeamId:      sdTeam.Id,
		}
		sdPrivateChannel, _, err = c.CreateChannel(sdPrivateChannel)
		require.NoError(t, err)
		_, err = client.DeleteChannel(sdPrivateChannel.Id)
		require.NoError(t, err)
	})
	th.TestForSystemAdminAndLocal(t, func(t *testing.T, client *model.Client4) {

		th.LoginBasic()
		publicChannel5 := th.CreatePublicChannel()
		c.Logout()

		c.Login(user.Id, user.Password)
		resp, err := c.DeleteChannel(publicChannel5.Id)
		require.Error(t, err)
		CheckUnauthorizedStatus(t, resp)

		resp, err = c.DeleteChannel("junk")
		require.Error(t, err)
		CheckUnauthorizedStatus(t, resp)

		c.Logout()
		resp, err = c.DeleteChannel(GenerateTestId())
		require.Error(t, err)
		CheckUnauthorizedStatus(t, resp)

		_, err = client.DeleteChannel(publicChannel5.Id)
		require.NoError(t, err)

	})

}

func TestDeleteChannel2(t *testing.T) {
	th := Setup(t).InitBasic()
	defer th.TearDown()
	client := th.Client
	user := th.BasicUser

	// Check the appropriate permissions are enforced.
	defaultRolePermissions := th.SaveDefaultRolePermissions()
	defer func() {
		th.RestoreDefaultRolePermissions(defaultRolePermissions)
	}()

	th.AddPermissionToRole(model.PermissionDeletePublicChannel.Id, model.ChannelUserRoleId)
	th.AddPermissionToRole(model.PermissionDeletePrivateChannel.Id, model.ChannelUserRoleId)

	// channels created by SystemAdmin
	publicChannel6 := th.CreateChannelWithClient(th.SystemAdminClient, model.ChannelTypeOpen)
	privateChannel7 := th.CreateChannelWithClient(th.SystemAdminClient, model.ChannelTypePrivate)
	th.App.AddUserToChannel(user, publicChannel6, false)
	th.App.AddUserToChannel(user, privateChannel7, false)
	th.App.AddUserToChannel(user, privateChannel7, false)

	// successful delete by user
	_, err := client.DeleteChannel(publicChannel6.Id)
	require.NoError(t, err)

	_, err = client.DeleteChannel(privateChannel7.Id)
	require.NoError(t, err)

	// Restrict permissions to Channel Admins
	th.RemovePermissionFromRole(model.PermissionDeletePublicChannel.Id, model.ChannelUserRoleId)
	th.RemovePermissionFromRole(model.PermissionDeletePrivateChannel.Id, model.ChannelUserRoleId)
	th.AddPermissionToRole(model.PermissionDeletePublicChannel.Id, model.ChannelAdminRoleId)
	th.AddPermissionToRole(model.PermissionDeletePrivateChannel.Id, model.ChannelAdminRoleId)

	// channels created by SystemAdmin
	publicChannel6 = th.CreateChannelWithClient(th.SystemAdminClient, model.ChannelTypeOpen)
	privateChannel7 = th.CreateChannelWithClient(th.SystemAdminClient, model.ChannelTypePrivate)
	th.App.AddUserToChannel(user, publicChannel6, false)
	th.App.AddUserToChannel(user, privateChannel7, false)
	th.App.AddUserToChannel(user, privateChannel7, false)

	// cannot delete by user
	resp, err := client.DeleteChannel(publicChannel6.Id)
	require.Error(t, err)
	CheckForbiddenStatus(t, resp)

	resp, err = client.DeleteChannel(privateChannel7.Id)
	require.Error(t, err)
	CheckForbiddenStatus(t, resp)

	// successful delete by channel admin
	th.MakeUserChannelAdmin(user, publicChannel6)
	th.MakeUserChannelAdmin(user, privateChannel7)
	th.App.Srv().Store.Channel().ClearCaches()

	_, err = client.DeleteChannel(publicChannel6.Id)
	require.NoError(t, err)

	_, err = client.DeleteChannel(privateChannel7.Id)
	require.NoError(t, err)

	// Make sure team admins don't have permission to delete channels.
	th.RemovePermissionFromRole(model.PermissionDeletePublicChannel.Id, model.ChannelAdminRoleId)
	th.RemovePermissionFromRole(model.PermissionDeletePrivateChannel.Id, model.ChannelAdminRoleId)

	// last member of a public channel should have required permission to delete
	publicChannel6 = th.CreateChannelWithClient(th.Client, model.ChannelTypeOpen)
	resp, err = client.DeleteChannel(publicChannel6.Id)
	require.Error(t, err)
	CheckForbiddenStatus(t, resp)

	// last member of a private channel should not be able to delete it if they don't have required permissions
	privateChannel7 = th.CreateChannelWithClient(th.Client, model.ChannelTypePrivate)
	resp, err = client.DeleteChannel(privateChannel7.Id)
	require.Error(t, err)
	CheckForbiddenStatus(t, resp)
}

func TestPermanentDeleteChannel(t *testing.T) {
	th := Setup(t).InitBasic()
	defer th.TearDown()

	enableAPIChannelDeletion := *th.App.Config().ServiceSettings.EnableAPIChannelDeletion
	defer func() {
		th.App.UpdateConfig(func(cfg *model.Config) { cfg.ServiceSettings.EnableAPIChannelDeletion = &enableAPIChannelDeletion })
	}()

	th.App.UpdateConfig(func(cfg *model.Config) { *cfg.ServiceSettings.EnableAPIChannelDeletion = false })

	publicChannel1 := th.CreatePublicChannel()
	t.Run("Permanent deletion not available through API if EnableAPIChannelDeletion is not set", func(t *testing.T) {
		resp, err := th.SystemAdminClient.PermanentDeleteChannel(publicChannel1.Id)
		require.Error(t, err)
		CheckUnauthorizedStatus(t, resp)
	})

	t.Run("Permanent deletion available through local mode even if EnableAPIChannelDeletion is not set", func(t *testing.T) {
		_, err := th.LocalClient.PermanentDeleteChannel(publicChannel1.Id)
		require.NoError(t, err)
	})

	th.App.UpdateConfig(func(cfg *model.Config) { *cfg.ServiceSettings.EnableAPIChannelDeletion = true })
	th.TestForSystemAdminAndLocal(t, func(t *testing.T, c *model.Client4) {
		publicChannel := th.CreatePublicChannel()
		_, err := c.PermanentDeleteChannel(publicChannel.Id)
		require.NoError(t, err)

		_, appErr := th.App.GetChannel(publicChannel.Id)
		assert.NotNil(t, appErr)

		resp, err := c.PermanentDeleteChannel("junk")
		require.Error(t, err)
		CheckBadRequestStatus(t, resp)
	}, "Permanent deletion with EnableAPIChannelDeletion set")
}

func TestUpdateChannelPrivacy(t *testing.T) {
	th := Setup(t).InitBasic()
	defer th.TearDown()

	defaultChannel, _ := th.App.GetChannelByName(model.DefaultChannelName, th.BasicTeam.Id, false)

	type testTable []struct {
		name            string
		channel         *model.Channel
		expectedPrivacy model.ChannelType
	}

	t.Run("Should get a forbidden response if not logged in", func(t *testing.T) {
		privateChannel := th.CreatePrivateChannel()
		publicChannel := th.CreatePublicChannel()

		tt := testTable{
			{"Updating default channel should fail with forbidden status if not logged in", defaultChannel, model.ChannelTypeOpen},
			{"Updating private channel should fail with forbidden status if not logged in", privateChannel, model.ChannelTypePrivate},
			{"Updating public channel should fail with forbidden status if not logged in", publicChannel, model.ChannelTypeOpen},
		}

		for _, tc := range tt {
			t.Run(tc.name, func(t *testing.T) {
				_, resp, err := th.Client.UpdateChannelPrivacy(tc.channel.Id, tc.expectedPrivacy)
				require.Error(t, err)
				CheckForbiddenStatus(t, resp)
			})
		}
	})

	th.TestForSystemAdminAndLocal(t, func(t *testing.T, client *model.Client4) {
		privateChannel := th.CreatePrivateChannel()
		publicChannel := th.CreatePublicChannel()

		tt := testTable{
			{"Converting default channel to private should fail", defaultChannel, model.ChannelTypePrivate},
			{"Updating privacy to an invalid setting should fail", publicChannel, "invalid"},
		}

		for _, tc := range tt {
			t.Run(tc.name, func(t *testing.T) {
				_, resp, err := client.UpdateChannelPrivacy(tc.channel.Id, tc.expectedPrivacy)
				require.Error(t, err)
				CheckBadRequestStatus(t, resp)
			})
		}

		tt = testTable{
			{"Default channel should stay public", defaultChannel, model.ChannelTypeOpen},
			{"Public channel should stay public", publicChannel, model.ChannelTypeOpen},
			{"Private channel should stay private", privateChannel, model.ChannelTypePrivate},
			{"Public channel should convert to private", publicChannel, model.ChannelTypePrivate},
			{"Private channel should convert to public", privateChannel, model.ChannelTypeOpen},
		}

		for _, tc := range tt {
			t.Run(tc.name, func(t *testing.T) {
				updatedChannel, _, err := client.UpdateChannelPrivacy(tc.channel.Id, tc.expectedPrivacy)
				require.NoError(t, err)
				assert.Equal(t, tc.expectedPrivacy, updatedChannel.Type)
				updatedChannel, appErr := th.App.GetChannel(tc.channel.Id)
				require.Nil(t, appErr)
				assert.Equal(t, tc.expectedPrivacy, updatedChannel.Type)
			})
		}
	})

	t.Run("Enforces convert channel permissions", func(t *testing.T) {
		privateChannel := th.CreatePrivateChannel()
		publicChannel := th.CreatePublicChannel()

		th.LoginTeamAdmin()

		th.RemovePermissionFromRole(model.PermissionConvertPublicChannelToPrivate.Id, model.TeamAdminRoleId)
		th.RemovePermissionFromRole(model.PermissionConvertPrivateChannelToPublic.Id, model.TeamAdminRoleId)

		_, resp, err := th.Client.UpdateChannelPrivacy(publicChannel.Id, model.ChannelTypePrivate)
		require.Error(t, err)
		CheckForbiddenStatus(t, resp)
		_, resp, err = th.Client.UpdateChannelPrivacy(privateChannel.Id, model.ChannelTypeOpen)
		require.Error(t, err)
		CheckForbiddenStatus(t, resp)

		th.AddPermissionToRole(model.PermissionConvertPublicChannelToPrivate.Id, model.TeamAdminRoleId)
		th.AddPermissionToRole(model.PermissionConvertPrivateChannelToPublic.Id, model.TeamAdminRoleId)

		_, _, err = th.Client.UpdateChannelPrivacy(privateChannel.Id, model.ChannelTypeOpen)
		require.NoError(t, err)
		_, _, err = th.Client.UpdateChannelPrivacy(publicChannel.Id, model.ChannelTypePrivate)
		require.NoError(t, err)
	})
}

func TestRestoreChannel(t *testing.T) {
	th := Setup(t).InitBasic()
	defer th.TearDown()

	publicChannel1 := th.CreatePublicChannel()
	th.Client.DeleteChannel(publicChannel1.Id)

	privateChannel1 := th.CreatePrivateChannel()
	th.Client.DeleteChannel(privateChannel1.Id)

	_, resp, err := th.Client.RestoreChannel(publicChannel1.Id)
	require.Error(t, err)
	CheckForbiddenStatus(t, resp)

	_, resp, err = th.Client.RestoreChannel(privateChannel1.Id)
	require.Error(t, err)
	CheckForbiddenStatus(t, resp)

	th.TestForSystemAdminAndLocal(t, func(t *testing.T, client *model.Client4) {
		defer func() {
			client.DeleteChannel(publicChannel1.Id)
			client.DeleteChannel(privateChannel1.Id)
		}()

		_, resp, err = client.RestoreChannel(publicChannel1.Id)
		require.NoError(t, err)
		CheckOKStatus(t, resp)

		_, resp, err = client.RestoreChannel(privateChannel1.Id)
		require.NoError(t, err)
		CheckOKStatus(t, resp)
	})
}

func TestGetChannelByName(t *testing.T) {
	th := Setup(t).InitBasic()
	defer th.TearDown()
	client := th.Client

	channel, _, err := client.GetChannelByName(th.BasicChannel.Name, th.BasicTeam.Id, "")
	require.NoError(t, err)
	require.Equal(t, th.BasicChannel.Name, channel.Name, "names did not match")

	channel, _, err = client.GetChannelByName(th.BasicPrivateChannel.Name, th.BasicTeam.Id, "")
	require.NoError(t, err)
	require.Equal(t, th.BasicPrivateChannel.Name, channel.Name, "names did not match")

	_, _, err = client.GetChannelByName(strings.ToUpper(th.BasicPrivateChannel.Name), th.BasicTeam.Id, "")
	require.NoError(t, err)

	_, resp, err := client.GetChannelByName(th.BasicDeletedChannel.Name, th.BasicTeam.Id, "")
	require.Error(t, err)
	CheckNotFoundStatus(t, resp)

	channel, _, err = client.GetChannelByNameIncludeDeleted(th.BasicDeletedChannel.Name, th.BasicTeam.Id, "")
	require.NoError(t, err)
	require.Equal(t, th.BasicDeletedChannel.Name, channel.Name, "names did not match")

	client.RemoveUserFromChannel(th.BasicChannel.Id, th.BasicUser.Id)
	_, _, err = client.GetChannelByName(th.BasicChannel.Name, th.BasicTeam.Id, "")
	require.NoError(t, err)

	client.RemoveUserFromChannel(th.BasicPrivateChannel.Id, th.BasicUser.Id)
	_, resp, err = client.GetChannelByName(th.BasicPrivateChannel.Name, th.BasicTeam.Id, "")
	require.Error(t, err)
	CheckNotFoundStatus(t, resp)

	_, resp, err = client.GetChannelByName(GenerateTestChannelName(), th.BasicTeam.Id, "")
	require.Error(t, err)
	CheckNotFoundStatus(t, resp)

	_, resp, err = client.GetChannelByName(GenerateTestChannelName(), "junk", "")
	require.Error(t, err)
	CheckBadRequestStatus(t, resp)

	client.Logout()
	_, resp, err = client.GetChannelByName(th.BasicChannel.Name, th.BasicTeam.Id, "")
	require.Error(t, err)
	CheckUnauthorizedStatus(t, resp)

	user := th.CreateUser()
	client.Login(user.Email, user.Password)
	_, resp, err = client.GetChannelByName(th.BasicChannel.Name, th.BasicTeam.Id, "")
	require.Error(t, err)
	CheckForbiddenStatus(t, resp)

	th.TestForSystemAdminAndLocal(t, func(t *testing.T, client *model.Client4) {
		_, _, err = client.GetChannelByName(th.BasicChannel.Name, th.BasicTeam.Id, "")
		require.NoError(t, err)
	})
}

func TestGetChannelByNameForTeamName(t *testing.T) {
	th := Setup(t).InitBasic()
	defer th.TearDown()
	client := th.Client

	channel, _, err := th.SystemAdminClient.GetChannelByNameForTeamName(th.BasicChannel.Name, th.BasicTeam.Name, "")
	require.NoError(t, err)
	require.Equal(t, th.BasicChannel.Name, channel.Name, "names did not match")

	_, _, err = client.GetChannelByNameForTeamName(th.BasicChannel.Name, th.BasicTeam.Name, "")
	require.NoError(t, err)
	require.Equal(t, th.BasicChannel.Name, channel.Name, "names did not match")

	channel, _, err = client.GetChannelByNameForTeamName(th.BasicPrivateChannel.Name, th.BasicTeam.Name, "")
	require.NoError(t, err)
	require.Equal(t, th.BasicPrivateChannel.Name, channel.Name, "names did not match")

	_, resp, err := client.GetChannelByNameForTeamName(th.BasicDeletedChannel.Name, th.BasicTeam.Name, "")
	require.Error(t, err)
	CheckNotFoundStatus(t, resp)

	channel, _, err = client.GetChannelByNameForTeamNameIncludeDeleted(th.BasicDeletedChannel.Name, th.BasicTeam.Name, "")
	require.NoError(t, err)
	require.Equal(t, th.BasicDeletedChannel.Name, channel.Name, "names did not match")

	client.RemoveUserFromChannel(th.BasicChannel.Id, th.BasicUser.Id)
	_, _, err = client.GetChannelByNameForTeamName(th.BasicChannel.Name, th.BasicTeam.Name, "")
	require.NoError(t, err)

	client.RemoveUserFromChannel(th.BasicPrivateChannel.Id, th.BasicUser.Id)
	_, resp, err = client.GetChannelByNameForTeamName(th.BasicPrivateChannel.Name, th.BasicTeam.Name, "")
	require.Error(t, err)
	CheckNotFoundStatus(t, resp)

	_, resp, err = client.GetChannelByNameForTeamName(th.BasicChannel.Name, model.NewRandomString(15), "")
	require.Error(t, err)
	CheckNotFoundStatus(t, resp)

	_, resp, err = client.GetChannelByNameForTeamName(GenerateTestChannelName(), th.BasicTeam.Name, "")
	require.Error(t, err)
	CheckNotFoundStatus(t, resp)

	client.Logout()
	_, resp, err = client.GetChannelByNameForTeamName(th.BasicChannel.Name, th.BasicTeam.Name, "")
	require.Error(t, err)
	CheckUnauthorizedStatus(t, resp)

	user := th.CreateUser()
	client.Login(user.Email, user.Password)
	_, resp, err = client.GetChannelByNameForTeamName(th.BasicChannel.Name, th.BasicTeam.Name, "")
	require.Error(t, err)
	CheckForbiddenStatus(t, resp)
}

func TestGetChannelMembers(t *testing.T) {
	th := Setup(t).InitBasic()
	defer th.TearDown()
	th.TestForAllClients(t, func(t *testing.T, client *model.Client4) {
		members, _, err := client.GetChannelMembers(th.BasicChannel.Id, 0, 60, "")
		require.NoError(t, err)
		require.Len(t, members, 3, "should only be 3 users in channel")

		members, _, err = client.GetChannelMembers(th.BasicChannel.Id, 0, 2, "")
		require.NoError(t, err)
		require.Len(t, members, 2, "should only be 2 users")

		members, _, err = client.GetChannelMembers(th.BasicChannel.Id, 1, 1, "")
		require.NoError(t, err)
		require.Len(t, members, 1, "should only be 1 user")

		members, _, err = client.GetChannelMembers(th.BasicChannel.Id, 1000, 100000, "")
		require.NoError(t, err)
		require.Empty(t, members, "should be 0 users")

		_, resp, err := client.GetChannelMembers("junk", 0, 60, "")
		require.Error(t, err)
		CheckBadRequestStatus(t, resp)

		_, resp, err = client.GetChannelMembers("", 0, 60, "")
		require.Error(t, err)
		CheckBadRequestStatus(t, resp)

		_, _, err = client.GetChannelMembers(th.BasicChannel.Id, 0, 60, "")
		require.NoError(t, err)
	})

	_, resp, err := th.Client.GetChannelMembers(model.NewId(), 0, 60, "")
	require.Error(t, err)
	CheckForbiddenStatus(t, resp)

	th.Client.Logout()
	_, resp, err = th.Client.GetChannelMembers(th.BasicChannel.Id, 0, 60, "")
	require.Error(t, err)
	CheckUnauthorizedStatus(t, resp)

	user := th.CreateUser()
	th.Client.Login(user.Email, user.Password)
	_, resp, err = th.Client.GetChannelMembers(th.BasicChannel.Id, 0, 60, "")
	require.Error(t, err)
	CheckForbiddenStatus(t, resp)
}

func TestGetChannelMembersByIds(t *testing.T) {
	th := Setup(t).InitBasic()
	defer th.TearDown()
	client := th.Client

	cm, _, err := client.GetChannelMembersByIds(th.BasicChannel.Id, []string{th.BasicUser.Id})
	require.NoError(t, err)
	require.Equal(t, th.BasicUser.Id, cm[0].UserId, "returned wrong user")

	_, resp, err := client.GetChannelMembersByIds(th.BasicChannel.Id, []string{})
	require.Error(t, err)
	CheckBadRequestStatus(t, resp)

	cm1, _, err := client.GetChannelMembersByIds(th.BasicChannel.Id, []string{"junk"})
	require.NoError(t, err)
	require.Empty(t, cm1, "no users should be returned")

	cm1, _, err = client.GetChannelMembersByIds(th.BasicChannel.Id, []string{"junk", th.BasicUser.Id})
	require.NoError(t, err)
	require.Len(t, cm1, 1, "1 member should be returned")

	cm1, _, err = client.GetChannelMembersByIds(th.BasicChannel.Id, []string{th.BasicUser2.Id, th.BasicUser.Id})
	require.NoError(t, err)
	require.Len(t, cm1, 2, "2 members should be returned")

	_, resp, err = client.GetChannelMembersByIds("junk", []string{th.BasicUser.Id})
	require.Error(t, err)
	CheckBadRequestStatus(t, resp)

	_, resp, err = client.GetChannelMembersByIds(model.NewId(), []string{th.BasicUser.Id})
	require.Error(t, err)
	CheckForbiddenStatus(t, resp)

	client.Logout()
	_, resp, err = client.GetChannelMembersByIds(th.BasicChannel.Id, []string{th.BasicUser.Id})
	require.Error(t, err)
	CheckUnauthorizedStatus(t, resp)

	_, _, err = th.SystemAdminClient.GetChannelMembersByIds(th.BasicChannel.Id, []string{th.BasicUser2.Id, th.BasicUser.Id})
	require.NoError(t, err)
}

func TestGetChannelMember(t *testing.T) {
	th := Setup(t).InitBasic()
	defer th.TearDown()
	c := th.Client
	th.TestForAllClients(t, func(t *testing.T, client *model.Client4) {
		member, _, err := client.GetChannelMember(th.BasicChannel.Id, th.BasicUser.Id, "")
		require.NoError(t, err)
		require.Equal(t, th.BasicChannel.Id, member.ChannelId, "wrong channel id")
		require.Equal(t, th.BasicUser.Id, member.UserId, "wrong user id")

		_, resp, err := client.GetChannelMember("", th.BasicUser.Id, "")
		require.Error(t, err)
		CheckNotFoundStatus(t, resp)

		_, resp, err = client.GetChannelMember("junk", th.BasicUser.Id, "")
		require.Error(t, err)
		CheckBadRequestStatus(t, resp)
		_, resp, err = client.GetChannelMember(th.BasicChannel.Id, "", "")
		require.Error(t, err)
		CheckNotFoundStatus(t, resp)

		_, resp, err = client.GetChannelMember(th.BasicChannel.Id, "junk", "")
		require.Error(t, err)
		CheckBadRequestStatus(t, resp)

		_, resp, err = client.GetChannelMember(th.BasicChannel.Id, model.NewId(), "")
		require.Error(t, err)
		CheckNotFoundStatus(t, resp)

		_, _, err = client.GetChannelMember(th.BasicChannel.Id, th.BasicUser.Id, "")
		require.NoError(t, err)
	})

	_, resp, err := c.GetChannelMember(model.NewId(), th.BasicUser.Id, "")
	require.Error(t, err)
	CheckForbiddenStatus(t, resp)

	c.Logout()
	_, resp, err = c.GetChannelMember(th.BasicChannel.Id, th.BasicUser.Id, "")
	require.Error(t, err)
	CheckUnauthorizedStatus(t, resp)

	user := th.CreateUser()
	c.Login(user.Email, user.Password)
	_, resp, err = c.GetChannelMember(th.BasicChannel.Id, th.BasicUser.Id, "")
	require.Error(t, err)
	CheckForbiddenStatus(t, resp)
}

func TestGetChannelMembersForUser(t *testing.T) {
	th := Setup(t).InitBasic()
	defer th.TearDown()
	client := th.Client

	members, _, err := client.GetChannelMembersForUser(th.BasicUser.Id, th.BasicTeam.Id, "")
	require.NoError(t, err)
	require.Len(t, members, 6, "should have 6 members on team")

	_, resp, err := client.GetChannelMembersForUser("", th.BasicTeam.Id, "")
	require.Error(t, err)
	CheckNotFoundStatus(t, resp)

	_, resp, err = client.GetChannelMembersForUser("junk", th.BasicTeam.Id, "")
	require.Error(t, err)
	CheckBadRequestStatus(t, resp)

	_, resp, err = client.GetChannelMembersForUser(model.NewId(), th.BasicTeam.Id, "")
	require.Error(t, err)
	CheckForbiddenStatus(t, resp)

	_, resp, err = client.GetChannelMembersForUser(th.BasicUser.Id, "", "")
	require.Error(t, err)
	CheckNotFoundStatus(t, resp)

	_, resp, err = client.GetChannelMembersForUser(th.BasicUser.Id, "junk", "")
	require.Error(t, err)
	CheckBadRequestStatus(t, resp)

	_, resp, err = client.GetChannelMembersForUser(th.BasicUser.Id, model.NewId(), "")
	require.Error(t, err)
	CheckForbiddenStatus(t, resp)

	client.Logout()
	_, resp, err = client.GetChannelMembersForUser(th.BasicUser.Id, th.BasicTeam.Id, "")
	require.Error(t, err)
	CheckUnauthorizedStatus(t, resp)

	user := th.CreateUser()
	client.Login(user.Email, user.Password)
	_, resp, err = client.GetChannelMembersForUser(th.BasicUser.Id, th.BasicTeam.Id, "")
	require.Error(t, err)
	CheckForbiddenStatus(t, resp)

	_, _, err = th.SystemAdminClient.GetChannelMembersForUser(th.BasicUser.Id, th.BasicTeam.Id, "")
	require.NoError(t, err)
}

func TestViewChannel(t *testing.T) {
	th := Setup(t).InitBasic()
	defer th.TearDown()
	client := th.Client

	view := &model.ChannelView{
		ChannelId: th.BasicChannel.Id,
	}

	viewResp, _, err := client.ViewChannel(th.BasicUser.Id, view)
	require.NoError(t, err)
	require.Equal(t, "OK", viewResp.Status, "should have passed")

	channel, _ := th.App.GetChannel(th.BasicChannel.Id)

	require.Equal(t, channel.LastPostAt, viewResp.LastViewedAtTimes[channel.Id], "LastPostAt does not match returned LastViewedAt time")

	view.PrevChannelId = th.BasicChannel.Id
	_, _, err = client.ViewChannel(th.BasicUser.Id, view)
	require.NoError(t, err)

	view.PrevChannelId = ""
	_, _, err = client.ViewChannel(th.BasicUser.Id, view)
	require.NoError(t, err)

	view.PrevChannelId = "junk"
	_, resp, err := client.ViewChannel(th.BasicUser.Id, view)
	require.Error(t, err)
	CheckBadRequestStatus(t, resp)

	// All blank is OK we use it for clicking off of the browser.
	view.PrevChannelId = ""
	view.ChannelId = ""
	_, _, err = client.ViewChannel(th.BasicUser.Id, view)
	require.NoError(t, err)

	view.PrevChannelId = ""
	view.ChannelId = "junk"
	_, resp, err = client.ViewChannel(th.BasicUser.Id, view)
	require.Error(t, err)
	CheckBadRequestStatus(t, resp)

	view.ChannelId = "correctlysizedjunkdddfdfdf"
	_, resp, err = client.ViewChannel(th.BasicUser.Id, view)
	require.Error(t, err)
	CheckBadRequestStatus(t, resp)
	view.ChannelId = th.BasicChannel.Id

	member, _, err := client.GetChannelMember(th.BasicChannel.Id, th.BasicUser.Id, "")
	require.NoError(t, err)
	channel, _, err = client.GetChannel(th.BasicChannel.Id, "")
	require.NoError(t, err)
	require.Equal(t, channel.TotalMsgCount, member.MsgCount, "should match message counts")
	require.Equal(t, int64(0), member.MentionCount, "should have no mentions")
	require.Equal(t, int64(0), member.MentionCountRoot, "should have no mentions")

	_, resp, err = client.ViewChannel("junk", view)
	require.Error(t, err)
	CheckBadRequestStatus(t, resp)

	_, resp, err = client.ViewChannel(th.BasicUser2.Id, view)
	require.Error(t, err)
	CheckForbiddenStatus(t, resp)

	r, err := client.DoAPIPost(fmt.Sprintf("/channels/members/%v/view", th.BasicUser.Id), "garbage")
	require.Error(t, err)
	require.Equal(t, http.StatusBadRequest, r.StatusCode)

	client.Logout()
	_, resp, err = client.ViewChannel(th.BasicUser.Id, view)
	require.Error(t, err)
	CheckUnauthorizedStatus(t, resp)

	_, _, err = th.SystemAdminClient.ViewChannel(th.BasicUser.Id, view)
	require.NoError(t, err)
}

func TestGetChannelUnread(t *testing.T) {
	th := Setup(t).InitBasic()
	defer th.TearDown()
	client := th.Client
	user := th.BasicUser
	channel := th.BasicChannel

	channelUnread, _, err := client.GetChannelUnread(channel.Id, user.Id)
	require.NoError(t, err)
	require.Equal(t, th.BasicTeam.Id, channelUnread.TeamId, "wrong team id returned for a regular user call")
	require.Equal(t, channel.Id, channelUnread.ChannelId, "wrong team id returned for a regular user call")

	_, resp, err := client.GetChannelUnread("junk", user.Id)
	require.Error(t, err)
	CheckBadRequestStatus(t, resp)

	_, resp, err = client.GetChannelUnread(channel.Id, "junk")
	require.Error(t, err)
	CheckBadRequestStatus(t, resp)

	_, resp, err = client.GetChannelUnread(channel.Id, model.NewId())
	require.Error(t, err)
	CheckForbiddenStatus(t, resp)

	_, resp, err = client.GetChannelUnread(model.NewId(), user.Id)
	require.Error(t, err)
	CheckForbiddenStatus(t, resp)

	newUser := th.CreateUser()
	client.Login(newUser.Email, newUser.Password)
	_, resp, err = client.GetChannelUnread(th.BasicChannel.Id, user.Id)
	require.Error(t, err)
	CheckForbiddenStatus(t, resp)

	client.Logout()

	_, _, err = th.SystemAdminClient.GetChannelUnread(channel.Id, user.Id)
	require.NoError(t, err)

	_, resp, err = th.SystemAdminClient.GetChannelUnread(model.NewId(), user.Id)
	require.Error(t, err)
	CheckForbiddenStatus(t, resp)

	_, resp, err = th.SystemAdminClient.GetChannelUnread(channel.Id, model.NewId())
	require.Error(t, err)
	CheckNotFoundStatus(t, resp)
}

func TestGetChannelStats(t *testing.T) {
	th := Setup(t).InitBasic()
	defer th.TearDown()
	client := th.Client
	channel := th.CreatePrivateChannel()

	stats, _, err := client.GetChannelStats(channel.Id, "")
	require.NoError(t, err)

	require.Equal(t, channel.Id, stats.ChannelId, "couldnt't get extra info")
	require.Equal(t, int64(1), stats.MemberCount, "got incorrect member count")
	require.Equal(t, int64(0), stats.PinnedPostCount, "got incorrect pinned post count")

	th.CreatePinnedPostWithClient(th.Client, channel)
	stats, _, err = client.GetChannelStats(channel.Id, "")
	require.NoError(t, err)
	require.Equal(t, int64(1), stats.PinnedPostCount, "should have returned 1 pinned post count")

	_, resp, err := client.GetChannelStats("junk", "")
	require.Error(t, err)
	CheckBadRequestStatus(t, resp)

	_, resp, err = client.GetChannelStats(model.NewId(), "")
	require.Error(t, err)
	CheckForbiddenStatus(t, resp)

	client.Logout()
	_, resp, err = client.GetChannelStats(channel.Id, "")
	require.Error(t, err)
	CheckUnauthorizedStatus(t, resp)

	th.LoginBasic2()

	_, resp, err = client.GetChannelStats(channel.Id, "")
	require.Error(t, err)
	CheckForbiddenStatus(t, resp)

	_, _, err = th.SystemAdminClient.GetChannelStats(channel.Id, "")
	require.NoError(t, err)
}

func TestGetPinnedPosts(t *testing.T) {
	th := Setup(t).InitBasic()
	defer th.TearDown()
	client := th.Client
	channel := th.BasicChannel

	posts, _, err := client.GetPinnedPosts(channel.Id, "")
	require.NoError(t, err)
	require.Empty(t, posts.Posts, "should not have gotten a pinned post")

	pinnedPost := th.CreatePinnedPost()
	posts, resp, err := client.GetPinnedPosts(channel.Id, "")
	require.NoError(t, err)
	require.Len(t, posts.Posts, 1, "should have returned 1 pinned post")
	require.Contains(t, posts.Posts, pinnedPost.Id, "missing pinned post")

	posts, resp, _ = client.GetPinnedPosts(channel.Id, resp.Etag)
	CheckEtag(t, posts, resp)

	_, resp, err = client.GetPinnedPosts(GenerateTestId(), "")
	require.Error(t, err)
	CheckForbiddenStatus(t, resp)

	_, resp, err = client.GetPinnedPosts("junk", "")
	require.Error(t, err)
	CheckBadRequestStatus(t, resp)

	client.Logout()
	_, resp, err = client.GetPinnedPosts(channel.Id, "")
	require.Error(t, err)
	CheckUnauthorizedStatus(t, resp)

	_, _, err = th.SystemAdminClient.GetPinnedPosts(channel.Id, "")
	require.NoError(t, err)
}

func TestUpdateChannelRoles(t *testing.T) {
	th := Setup(t).InitBasic()
	defer th.TearDown()
	client := th.Client

	const ChannelAdmin = "channel_user channel_admin"
	const ChannelMember = "channel_user"

	// User 1 creates a channel, making them channel admin by default.
	channel := th.CreatePublicChannel()

	// Adds User 2 to the channel, making them a channel member by default.
	th.App.AddUserToChannel(th.BasicUser2, channel, false)

	// User 1 promotes User 2
	_, err := client.UpdateChannelRoles(channel.Id, th.BasicUser2.Id, ChannelAdmin)
	require.NoError(t, err)

	member, _, err := client.GetChannelMember(channel.Id, th.BasicUser2.Id, "")
	require.NoError(t, err)
	require.Equal(t, ChannelAdmin, member.Roles, "roles don't match")

	// User 1 demotes User 2
	_, err = client.UpdateChannelRoles(channel.Id, th.BasicUser2.Id, ChannelMember)
	require.NoError(t, err)

	th.LoginBasic2()

	// User 2 cannot demote User 1
	resp, err := client.UpdateChannelRoles(channel.Id, th.BasicUser.Id, ChannelMember)
	require.Error(t, err)
	CheckForbiddenStatus(t, resp)

	// User 2 cannot promote self
	resp, err = client.UpdateChannelRoles(channel.Id, th.BasicUser2.Id, ChannelAdmin)
	require.Error(t, err)
	CheckForbiddenStatus(t, resp)

	th.LoginBasic()

	// User 1 demotes self
	_, err = client.UpdateChannelRoles(channel.Id, th.BasicUser.Id, ChannelMember)
	require.NoError(t, err)

	// System Admin promotes User 1
	_, err = th.SystemAdminClient.UpdateChannelRoles(channel.Id, th.BasicUser.Id, ChannelAdmin)
	require.NoError(t, err)

	// System Admin demotes User 1
	_, err = th.SystemAdminClient.UpdateChannelRoles(channel.Id, th.BasicUser.Id, ChannelMember)
	require.NoError(t, err)

	// System Admin promotes User 1
	_, err = th.SystemAdminClient.UpdateChannelRoles(channel.Id, th.BasicUser.Id, ChannelAdmin)
	require.NoError(t, err)

	th.LoginBasic()

	resp, err = client.UpdateChannelRoles(channel.Id, th.BasicUser.Id, "junk")
	require.Error(t, err)
	CheckBadRequestStatus(t, resp)

	resp, err = client.UpdateChannelRoles(channel.Id, "junk", ChannelMember)
	require.Error(t, err)
	CheckBadRequestStatus(t, resp)

	resp, err = client.UpdateChannelRoles("junk", th.BasicUser.Id, ChannelMember)
	require.Error(t, err)
	CheckBadRequestStatus(t, resp)

	resp, err = client.UpdateChannelRoles(channel.Id, model.NewId(), ChannelMember)
	require.Error(t, err)
	CheckNotFoundStatus(t, resp)

	resp, err = client.UpdateChannelRoles(model.NewId(), th.BasicUser.Id, ChannelMember)
	require.Error(t, err)
	CheckForbiddenStatus(t, resp)
}

func TestUpdateChannelMemberSchemeRoles(t *testing.T) {
	th := Setup(t).InitBasic()
	defer th.TearDown()
	SystemAdminClient := th.SystemAdminClient
	WebSocketClient, err := th.CreateWebSocketClient()
	WebSocketClient.Listen()
	require.NoError(t, err)

	th.LoginBasic()

	s1 := &model.SchemeRoles{
		SchemeAdmin: false,
		SchemeUser:  false,
		SchemeGuest: false,
	}
	_, err = SystemAdminClient.UpdateChannelMemberSchemeRoles(th.BasicChannel.Id, th.BasicUser.Id, s1)
	require.NoError(t, err)

	timeout := time.After(600 * time.Millisecond)
	waiting := true
	for waiting {
		select {
		case event := <-WebSocketClient.EventChannel:
			if event.EventType() == model.WebsocketEventChannelMemberUpdated {
				require.Equal(t, model.WebsocketEventChannelMemberUpdated, event.EventType())
				waiting = false
			}
		case <-timeout:
			require.Fail(t, "Should have received event channel member websocket event and not timedout")
			waiting = false
		}
	}

	tm1, _, err := SystemAdminClient.GetChannelMember(th.BasicChannel.Id, th.BasicUser.Id, "")
	require.NoError(t, err)
	assert.Equal(t, false, tm1.SchemeGuest)
	assert.Equal(t, false, tm1.SchemeUser)
	assert.Equal(t, false, tm1.SchemeAdmin)

	s2 := &model.SchemeRoles{
		SchemeAdmin: false,
		SchemeUser:  true,
		SchemeGuest: false,
	}
	_, err = SystemAdminClient.UpdateChannelMemberSchemeRoles(th.BasicChannel.Id, th.BasicUser.Id, s2)
	require.NoError(t, err)

	tm2, _, err := SystemAdminClient.GetChannelMember(th.BasicChannel.Id, th.BasicUser.Id, "")
	require.NoError(t, err)
	assert.Equal(t, false, tm2.SchemeGuest)
	assert.Equal(t, true, tm2.SchemeUser)
	assert.Equal(t, false, tm2.SchemeAdmin)

	s3 := &model.SchemeRoles{
		SchemeAdmin: true,
		SchemeUser:  false,
		SchemeGuest: false,
	}
	_, err = SystemAdminClient.UpdateChannelMemberSchemeRoles(th.BasicChannel.Id, th.BasicUser.Id, s3)
	require.NoError(t, err)

	tm3, _, err := SystemAdminClient.GetChannelMember(th.BasicChannel.Id, th.BasicUser.Id, "")
	require.NoError(t, err)
	assert.Equal(t, false, tm3.SchemeGuest)
	assert.Equal(t, false, tm3.SchemeUser)
	assert.Equal(t, true, tm3.SchemeAdmin)

	s4 := &model.SchemeRoles{
		SchemeAdmin: true,
		SchemeUser:  true,
		SchemeGuest: false,
	}
	_, err = SystemAdminClient.UpdateChannelMemberSchemeRoles(th.BasicChannel.Id, th.BasicUser.Id, s4)
	require.NoError(t, err)

	tm4, _, err := SystemAdminClient.GetChannelMember(th.BasicChannel.Id, th.BasicUser.Id, "")
	require.NoError(t, err)
	assert.Equal(t, false, tm4.SchemeGuest)
	assert.Equal(t, true, tm4.SchemeUser)
	assert.Equal(t, true, tm4.SchemeAdmin)

	s5 := &model.SchemeRoles{
		SchemeAdmin: false,
		SchemeUser:  false,
		SchemeGuest: true,
	}
	_, err = SystemAdminClient.UpdateChannelMemberSchemeRoles(th.BasicChannel.Id, th.BasicUser.Id, s5)
	require.NoError(t, err)

	tm5, _, err := SystemAdminClient.GetChannelMember(th.BasicChannel.Id, th.BasicUser.Id, "")
	require.NoError(t, err)
	assert.Equal(t, true, tm5.SchemeGuest)
	assert.Equal(t, false, tm5.SchemeUser)
	assert.Equal(t, false, tm5.SchemeAdmin)

	s6 := &model.SchemeRoles{
		SchemeAdmin: false,
		SchemeUser:  true,
		SchemeGuest: true,
	}
	resp, err := SystemAdminClient.UpdateChannelMemberSchemeRoles(th.BasicChannel.Id, th.BasicUser.Id, s6)
	require.Error(t, err)
	CheckBadRequestStatus(t, resp)

	resp, err = SystemAdminClient.UpdateChannelMemberSchemeRoles(model.NewId(), th.BasicUser.Id, s4)
	require.Error(t, err)
	CheckForbiddenStatus(t, resp)

	resp, err = SystemAdminClient.UpdateChannelMemberSchemeRoles(th.BasicChannel.Id, model.NewId(), s4)
	require.Error(t, err)
	CheckNotFoundStatus(t, resp)

	resp, err = SystemAdminClient.UpdateChannelMemberSchemeRoles("ASDF", th.BasicUser.Id, s4)
	require.Error(t, err)
	CheckBadRequestStatus(t, resp)

	resp, err = SystemAdminClient.UpdateChannelMemberSchemeRoles(th.BasicChannel.Id, "ASDF", s4)
	require.Error(t, err)
	CheckBadRequestStatus(t, resp)

	th.LoginBasic2()
	resp, err = th.Client.UpdateChannelMemberSchemeRoles(th.BasicChannel.Id, th.BasicUser.Id, s4)
	require.Error(t, err)
	CheckForbiddenStatus(t, resp)

	SystemAdminClient.Logout()
	resp, err = SystemAdminClient.UpdateChannelMemberSchemeRoles(th.BasicChannel.Id, th.SystemAdminUser.Id, s4)
	require.Error(t, err)
	CheckUnauthorizedStatus(t, resp)
}

func TestUpdateChannelNotifyProps(t *testing.T) {
	th := Setup(t).InitBasic()
	defer th.TearDown()
	client := th.Client

	props := map[string]string{}
	props[model.DesktopNotifyProp] = model.ChannelNotifyMention
	props[model.MarkUnreadNotifyProp] = model.ChannelMarkUnreadMention

	_, err := client.UpdateChannelNotifyProps(th.BasicChannel.Id, th.BasicUser.Id, props)
	require.NoError(t, err)

	member, appErr := th.App.GetChannelMember(context.Background(), th.BasicChannel.Id, th.BasicUser.Id)
	require.Nil(t, appErr)
	require.Equal(t, model.ChannelNotifyMention, member.NotifyProps[model.DesktopNotifyProp], "bad update")
	require.Equal(t, model.ChannelMarkUnreadMention, member.NotifyProps[model.MarkUnreadNotifyProp], "bad update")

	resp, err := client.UpdateChannelNotifyProps("junk", th.BasicUser.Id, props)
	require.Error(t, err)
	CheckBadRequestStatus(t, resp)

	resp, err = client.UpdateChannelNotifyProps(th.BasicChannel.Id, "junk", props)
	require.Error(t, err)
	CheckBadRequestStatus(t, resp)

	resp, err = client.UpdateChannelNotifyProps(model.NewId(), th.BasicUser.Id, props)
	require.Error(t, err)
	CheckNotFoundStatus(t, resp)

	resp, err = client.UpdateChannelNotifyProps(th.BasicChannel.Id, model.NewId(), props)
	require.Error(t, err)
	CheckForbiddenStatus(t, resp)

	_, err = client.UpdateChannelNotifyProps(th.BasicChannel.Id, th.BasicUser.Id, map[string]string{})
	require.NoError(t, err)

	client.Logout()
	resp, err = client.UpdateChannelNotifyProps(th.BasicChannel.Id, th.BasicUser.Id, props)
	require.Error(t, err)
	CheckUnauthorizedStatus(t, resp)

	_, err = th.SystemAdminClient.UpdateChannelNotifyProps(th.BasicChannel.Id, th.BasicUser.Id, props)
	require.NoError(t, err)
}

func TestAddChannelMember(t *testing.T) {
	th := Setup(t).InitBasic()
	defer th.TearDown()
	client := th.Client
	user := th.BasicUser
	user2 := th.BasicUser2
	team := th.BasicTeam
	publicChannel := th.CreatePublicChannel()
	privateChannel := th.CreatePrivateChannel()

	user3 := th.CreateUserWithClient(th.SystemAdminClient)
	_, _, err := th.SystemAdminClient.AddTeamMember(team.Id, user3.Id)
	require.NoError(t, err)

	cm, resp, err := client.AddChannelMember(publicChannel.Id, user2.Id)
	require.NoError(t, err)
	CheckCreatedStatus(t, resp)
	require.Equal(t, publicChannel.Id, cm.ChannelId, "should have returned exact channel")
	require.Equal(t, user2.Id, cm.UserId, "should have returned exact user added to public channel")

	cm, _, err = client.AddChannelMember(privateChannel.Id, user2.Id)
	require.NoError(t, err)
	require.Equal(t, privateChannel.Id, cm.ChannelId, "should have returned exact channel")
	require.Equal(t, user2.Id, cm.UserId, "should have returned exact user added to private channel")

	post := &model.Post{ChannelId: publicChannel.Id, Message: "a" + GenerateTestId() + "a"}
	rpost, _, err := client.CreatePost(post)
	require.NoError(t, err)

	client.RemoveUserFromChannel(publicChannel.Id, user.Id)
	_, resp, err = client.AddChannelMemberWithRootId(publicChannel.Id, user.Id, rpost.Id)
	require.NoError(t, err)
	CheckCreatedStatus(t, resp)

	client.RemoveUserFromChannel(publicChannel.Id, user.Id)
	_, resp, err = client.AddChannelMemberWithRootId(publicChannel.Id, user.Id, "junk")
	require.Error(t, err)
	CheckBadRequestStatus(t, resp)

	_, resp, err = client.AddChannelMemberWithRootId(publicChannel.Id, user.Id, GenerateTestId())
	require.Error(t, err)
	CheckNotFoundStatus(t, resp)

	client.RemoveUserFromChannel(publicChannel.Id, user.Id)
	_, _, err = client.AddChannelMember(publicChannel.Id, user.Id)
	require.NoError(t, err)

	cm, resp, err = client.AddChannelMember(publicChannel.Id, "junk")
	require.Error(t, err)
	CheckBadRequestStatus(t, resp)
	require.Nil(t, cm, "should return nothing")

	_, resp, err = client.AddChannelMember(publicChannel.Id, GenerateTestId())
	require.Error(t, err)
	CheckNotFoundStatus(t, resp)

	_, resp, err = client.AddChannelMember("junk", user2.Id)
	require.Error(t, err)
	CheckBadRequestStatus(t, resp)

	_, resp, err = client.AddChannelMember(GenerateTestId(), user2.Id)
	require.Error(t, err)
	CheckNotFoundStatus(t, resp)

	otherUser := th.CreateUser()
	otherChannel := th.CreatePublicChannel()
	client.Logout()
	client.Login(user2.Id, user2.Password)

	_, resp, err = client.AddChannelMember(publicChannel.Id, otherUser.Id)
	require.Error(t, err)
	CheckUnauthorizedStatus(t, resp)

	_, resp, err = client.AddChannelMember(privateChannel.Id, otherUser.Id)
	require.Error(t, err)
	CheckUnauthorizedStatus(t, resp)

	_, resp, err = client.AddChannelMember(otherChannel.Id, otherUser.Id)
	require.Error(t, err)
	CheckUnauthorizedStatus(t, resp)

	client.Logout()
	client.Login(user.Id, user.Password)

	// should fail adding user who is not a member of the team
	_, resp, err = client.AddChannelMember(otherChannel.Id, otherUser.Id)
	require.Error(t, err)
	CheckUnauthorizedStatus(t, resp)

	client.DeleteChannel(otherChannel.Id)

	// should fail adding user to a deleted channel
	_, resp, err = client.AddChannelMember(otherChannel.Id, user2.Id)
	require.Error(t, err)
	CheckUnauthorizedStatus(t, resp)

	client.Logout()
	_, resp, err = client.AddChannelMember(publicChannel.Id, user2.Id)
	require.Error(t, err)
	CheckUnauthorizedStatus(t, resp)

	_, resp, err = client.AddChannelMember(privateChannel.Id, user2.Id)
	require.Error(t, err)
	CheckUnauthorizedStatus(t, resp)

	th.TestForSystemAdminAndLocal(t, func(t *testing.T, client *model.Client4) {
		_, _, err = client.AddChannelMember(publicChannel.Id, user2.Id)
		require.NoError(t, err)

		_, _, err = client.AddChannelMember(privateChannel.Id, user2.Id)
		require.NoError(t, err)
	})

	// Check the appropriate permissions are enforced.
	defaultRolePermissions := th.SaveDefaultRolePermissions()
	defer func() {
		th.RestoreDefaultRolePermissions(defaultRolePermissions)
	}()

	th.AddPermissionToRole(model.PermissionManagePrivateChannelMembers.Id, model.ChannelUserRoleId)

	// Check that a regular channel user can add other users.
	client.Login(user2.Username, user2.Password)
	privateChannel = th.CreatePrivateChannel()
	_, _, err = client.AddChannelMember(privateChannel.Id, user.Id)
	require.NoError(t, err)
	client.Logout()

	client.Login(user.Username, user.Password)
	_, _, err = client.AddChannelMember(privateChannel.Id, user3.Id)
	require.NoError(t, err)
	client.Logout()

	// Restrict the permission for adding users to Channel Admins
	th.AddPermissionToRole(model.PermissionManagePrivateChannelMembers.Id, model.ChannelAdminRoleId)
	th.RemovePermissionFromRole(model.PermissionManagePrivateChannelMembers.Id, model.ChannelUserRoleId)

	client.Login(user2.Username, user2.Password)
	privateChannel = th.CreatePrivateChannel()
	_, _, err = client.AddChannelMember(privateChannel.Id, user.Id)
	require.NoError(t, err)
	client.Logout()

	client.Login(user.Username, user.Password)
	_, resp, err = client.AddChannelMember(privateChannel.Id, user3.Id)
	require.Error(t, err)
	CheckForbiddenStatus(t, resp)
	client.Logout()

	th.MakeUserChannelAdmin(user, privateChannel)
	th.App.Srv().InvalidateAllCaches()

	client.Login(user.Username, user.Password)
	_, _, err = client.AddChannelMember(privateChannel.Id, user3.Id)
	require.NoError(t, err)
	client.Logout()

	// Set a channel to group-constrained
	privateChannel.GroupConstrained = model.NewBool(true)
	_, appErr := th.App.UpdateChannel(privateChannel)
	require.Nil(t, appErr)

	th.TestForSystemAdminAndLocal(t, func(t *testing.T, client *model.Client4) {
		// User is not in associated groups so shouldn't be allowed
		_, _, err = client.AddChannelMember(privateChannel.Id, user.Id)
		CheckErrorID(t, err, "api.channel.add_members.user_denied")
	})

	// Associate group to team
	_, appErr = th.App.UpsertGroupSyncable(&model.GroupSyncable{
		GroupId:    th.Group.Id,
		SyncableId: privateChannel.Id,
		Type:       model.GroupSyncableTypeChannel,
	})
	require.Nil(t, appErr)

	// Add user to group
	_, appErr = th.App.UpsertGroupMember(th.Group.Id, user.Id)
	require.Nil(t, appErr)

	th.TestForSystemAdminAndLocal(t, func(t *testing.T, client *model.Client4) {
		_, _, err = client.AddChannelMember(privateChannel.Id, user.Id)
		require.NoError(t, err)
	})
}

func TestAddChannelMemberAddMyself(t *testing.T) {
	th := Setup(t).InitBasic()
	defer th.TearDown()
	client := th.Client
	user := th.CreateUser()
	th.LinkUserToTeam(user, th.BasicTeam)
	notMemberPublicChannel1 := th.CreatePublicChannel()
	notMemberPublicChannel2 := th.CreatePublicChannel()
	notMemberPrivateChannel := th.CreatePrivateChannel()

	memberPublicChannel := th.CreatePublicChannel()
	memberPrivateChannel := th.CreatePrivateChannel()
	th.AddUserToChannel(user, memberPublicChannel)
	th.AddUserToChannel(user, memberPrivateChannel)

	testCases := []struct {
		Name                     string
		Channel                  *model.Channel
		WithJoinPublicPermission bool
		ExpectedError            string
	}{
		{
			"Add myself to a public channel with JoinPublicChannel permission",
			notMemberPublicChannel1,
			true,
			"",
		},
		{
			"Try to add myself to a private channel with the JoinPublicChannel permission",
			notMemberPrivateChannel,
			true,
			"api.context.permissions.app_error",
		},
		{
			"Try to add myself to a public channel without the JoinPublicChannel permission",
			notMemberPublicChannel2,
			false,
			"api.context.permissions.app_error",
		},
		{
			"Add myself a public channel where I'm already a member, not having JoinPublicChannel or ManageMembers permission",
			memberPublicChannel,
			false,
			"",
		},
		{
			"Add myself a private channel where I'm already a member, not having JoinPublicChannel or ManageMembers permission",
			memberPrivateChannel,
			false,
			"",
		},
	}
	client.Login(user.Email, user.Password)
	for _, tc := range testCases {
		t.Run(tc.Name, func(t *testing.T) {

			// Check the appropriate permissions are enforced.
			defaultRolePermissions := th.SaveDefaultRolePermissions()
			defer func() {
				th.RestoreDefaultRolePermissions(defaultRolePermissions)
			}()

			if !tc.WithJoinPublicPermission {
				th.RemovePermissionFromRole(model.PermissionJoinPublicChannels.Id, model.TeamUserRoleId)
			}

			_, _, err := client.AddChannelMember(tc.Channel.Id, user.Id)
			if tc.ExpectedError == "" {
				require.NoError(t, err)
			} else {
				CheckErrorID(t, err, tc.ExpectedError)
			}
		})
	}
}

func TestRemoveChannelMember(t *testing.T) {
	th := Setup(t).InitBasic()
	user1 := th.BasicUser
	user2 := th.BasicUser2
	team := th.BasicTeam
	defer th.TearDown()
	client := th.Client

	th.App.UpdateConfig(func(cfg *model.Config) {
		*cfg.ServiceSettings.EnableBotAccountCreation = true
	})
	bot := th.CreateBotWithSystemAdminClient()
	th.App.AddUserToTeam(th.Context, team.Id, bot.UserId, "")

	_, err := client.RemoveUserFromChannel(th.BasicChannel.Id, th.BasicUser2.Id)
	require.NoError(t, err)

	resp, err := client.RemoveUserFromChannel(th.BasicChannel.Id, "junk")
	require.Error(t, err)
	CheckBadRequestStatus(t, resp)

	resp, err = client.RemoveUserFromChannel(th.BasicChannel.Id, model.NewId())
	require.Error(t, err)
	CheckNotFoundStatus(t, resp)

	resp, err = client.RemoveUserFromChannel(model.NewId(), th.BasicUser2.Id)
	require.Error(t, err)
	CheckNotFoundStatus(t, resp)

	th.LoginBasic2()
	resp, err = client.RemoveUserFromChannel(th.BasicChannel.Id, th.BasicUser.Id)
	require.Error(t, err)
	CheckForbiddenStatus(t, resp)

	t.Run("success", func(t *testing.T) {
		// Setup the system administrator to listen for websocket events from the channels.
		th.LinkUserToTeam(th.SystemAdminUser, th.BasicTeam)
		_, appErr := th.App.AddUserToChannel(th.SystemAdminUser, th.BasicChannel, false)
		require.Nil(t, appErr)
		_, appErr = th.App.AddUserToChannel(th.SystemAdminUser, th.BasicChannel2, false)
		require.Nil(t, appErr)
		props := map[string]string{}
		props[model.DesktopNotifyProp] = model.ChannelNotifyAll
		_, err = th.SystemAdminClient.UpdateChannelNotifyProps(th.BasicChannel.Id, th.SystemAdminUser.Id, props)
		require.NoError(t, err)
		_, err = th.SystemAdminClient.UpdateChannelNotifyProps(th.BasicChannel2.Id, th.SystemAdminUser.Id, props)
		require.NoError(t, err)

		wsClient, err2 := th.CreateWebSocketSystemAdminClient()
		require.NoError(t, err2)
		wsClient.Listen()
		var closeWsClient sync.Once
		defer closeWsClient.Do(func() {
			wsClient.Close()
		})

		wsr := <-wsClient.EventChannel
		require.Equal(t, model.WebsocketEventHello, wsr.EventType())

		// requirePost listens for websocket events and tries to find the post matching
		// the expected post's channel and message.
		requirePost := func(expectedPost *model.Post) {
			t.Helper()
			for {
				select {
				case event := <-wsClient.EventChannel:
					postData, ok := event.GetData()["post"]
					if !ok {
						continue
					}

					var post model.Post
					json.Unmarshal([]byte(postData.(string)), &post)
					if post.ChannelId == expectedPost.ChannelId && post.Message == expectedPost.Message {
						return
					}
				case <-time.After(5 * time.Second):
					require.FailNow(t, "failed to find expected post after 5 seconds")
					return
				}
			}
		}

		th.App.AddUserToChannel(th.BasicUser2, th.BasicChannel, false)
		_, err2 = client.RemoveUserFromChannel(th.BasicChannel.Id, th.BasicUser2.Id)
		require.NoError(t, err2)

		requirePost(&model.Post{
			Message:   fmt.Sprintf("@%s left the channel.", th.BasicUser2.Username),
			ChannelId: th.BasicChannel.Id,
		})

		_, err2 = client.RemoveUserFromChannel(th.BasicChannel2.Id, th.BasicUser.Id)
		require.NoError(t, err2)
		requirePost(&model.Post{
			Message:   fmt.Sprintf("@%s removed from the channel.", th.BasicUser.Username),
			ChannelId: th.BasicChannel2.Id,
		})

		_, err2 = th.SystemAdminClient.RemoveUserFromChannel(th.BasicChannel.Id, th.BasicUser.Id)
		require.NoError(t, err2)
		requirePost(&model.Post{
			Message:   fmt.Sprintf("@%s removed from the channel.", th.BasicUser.Username),
			ChannelId: th.BasicChannel.Id,
		})

		closeWsClient.Do(func() {
			wsClient.Close()
		})
	})

	// Leave deleted channel
	th.LoginBasic()
	deletedChannel := th.CreatePublicChannel()
	th.App.AddUserToChannel(th.BasicUser, deletedChannel, false)
	th.App.AddUserToChannel(th.BasicUser2, deletedChannel, false)

	deletedChannel.DeleteAt = 1
	th.App.UpdateChannel(deletedChannel)

	_, err = client.RemoveUserFromChannel(deletedChannel.Id, th.BasicUser.Id)
	require.NoError(t, err)

	th.LoginBasic()
	private := th.CreatePrivateChannel()
	th.App.AddUserToChannel(th.BasicUser2, private, false)

	_, err = client.RemoveUserFromChannel(private.Id, th.BasicUser2.Id)
	require.NoError(t, err)

	th.LoginBasic2()
	resp, err = client.RemoveUserFromChannel(private.Id, th.BasicUser.Id)
	require.Error(t, err)
	CheckForbiddenStatus(t, resp)

	th.TestForSystemAdminAndLocal(t, func(t *testing.T, client *model.Client4) {
		th.App.AddUserToChannel(th.BasicUser, private, false)
		_, err = client.RemoveUserFromChannel(private.Id, th.BasicUser.Id)
		require.NoError(t, err)
	})

	th.LoginBasic()
	th.UpdateUserToNonTeamAdmin(user1, team)
	th.App.Srv().InvalidateAllCaches()

	// Check the appropriate permissions are enforced.
	defaultRolePermissions := th.SaveDefaultRolePermissions()
	defer func() {
		th.RestoreDefaultRolePermissions(defaultRolePermissions)
	}()

	th.AddPermissionToRole(model.PermissionManagePrivateChannelMembers.Id, model.ChannelUserRoleId)

	th.TestForSystemAdminAndLocal(t, func(t *testing.T, client *model.Client4) {
		// Check that a regular channel user can remove other users.
		privateChannel := th.CreateChannelWithClient(client, model.ChannelTypePrivate)
		_, _, err = client.AddChannelMember(privateChannel.Id, user1.Id)
		require.NoError(t, err)
		_, _, err = client.AddChannelMember(privateChannel.Id, user2.Id)
		require.NoError(t, err)

		_, err = client.RemoveUserFromChannel(privateChannel.Id, user2.Id)
		require.NoError(t, err)
	})

	// Restrict the permission for adding users to Channel Admins
	th.AddPermissionToRole(model.PermissionManagePrivateChannelMembers.Id, model.ChannelAdminRoleId)
	th.RemovePermissionFromRole(model.PermissionManagePrivateChannelMembers.Id, model.ChannelUserRoleId)

	privateChannel := th.CreateChannelWithClient(th.SystemAdminClient, model.ChannelTypePrivate)
	_, _, err = th.SystemAdminClient.AddChannelMember(privateChannel.Id, user1.Id)
	require.NoError(t, err)
	_, _, err = th.SystemAdminClient.AddChannelMember(privateChannel.Id, user2.Id)
	require.NoError(t, err)
	_, _, err = th.SystemAdminClient.AddChannelMember(privateChannel.Id, bot.UserId)
	require.NoError(t, err)

	resp, err = client.RemoveUserFromChannel(privateChannel.Id, user2.Id)
	require.Error(t, err)
	CheckForbiddenStatus(t, resp)

	th.MakeUserChannelAdmin(user1, privateChannel)
	th.App.Srv().InvalidateAllCaches()

	_, err = client.RemoveUserFromChannel(privateChannel.Id, user2.Id)
	require.NoError(t, err)

	_, _, err = th.SystemAdminClient.AddChannelMember(privateChannel.Id, th.SystemAdminUser.Id)
	require.NoError(t, err)

	// If the channel is group-constrained the user cannot be removed
	privateChannel.GroupConstrained = model.NewBool(true)
	_, appErr := th.App.UpdateChannel(privateChannel)
	require.Nil(t, appErr)
	_, err = client.RemoveUserFromChannel(privateChannel.Id, user2.Id)
	CheckErrorID(t, err, "api.channel.remove_member.group_constrained.app_error")

	// If the channel is group-constrained user can remove self
	_, err = th.SystemAdminClient.RemoveUserFromChannel(privateChannel.Id, th.SystemAdminUser.Id)
	require.NoError(t, err)

	// Test on preventing removal of user from a direct channel
	directChannel, _, err := client.CreateDirectChannel(user1.Id, user2.Id)
	require.NoError(t, err)

	// If the channel is group-constrained a user can remove a bot
	_, err = client.RemoveUserFromChannel(privateChannel.Id, bot.UserId)
	require.NoError(t, err)

	resp, err = client.RemoveUserFromChannel(directChannel.Id, user1.Id)
	require.Error(t, err)
	CheckBadRequestStatus(t, resp)

	resp, err = client.RemoveUserFromChannel(directChannel.Id, user2.Id)
	require.Error(t, err)
	CheckBadRequestStatus(t, resp)

	resp, err = th.SystemAdminClient.RemoveUserFromChannel(directChannel.Id, user1.Id)
	require.Error(t, err)
	CheckBadRequestStatus(t, resp)

	// Test on preventing removal of user from a group channel
	user3 := th.CreateUser()
	groupChannel, _, err := client.CreateGroupChannel([]string{user1.Id, user2.Id, user3.Id})
	require.NoError(t, err)

	th.TestForAllClients(t, func(t *testing.T, client *model.Client4) {
		resp, err = client.RemoveUserFromChannel(groupChannel.Id, user1.Id)
		require.Error(t, err)
		CheckBadRequestStatus(t, resp)
	})
}

func TestAutocompleteChannels(t *testing.T) {
	th := Setup(t).InitBasic()
	defer th.TearDown()

<<<<<<< HEAD
	// A private channel to make sure private channels are not used
=======
	// A private channel to make sure private channels are used.
>>>>>>> 929caaff
	ptown, _, _ := th.Client.CreateChannel(&model.Channel{
		DisplayName: "Town",
		Name:        "town",
		Type:        model.ChannelTypePrivate,
		TeamId:      th.BasicTeam.Id,
	})
	tower, _, _ := th.Client.CreateChannel(&model.Channel{
		DisplayName: "Tower",
		Name:        "tower",
		Type:        model.ChannelTypeOpen,
		TeamId:      th.BasicTeam.Id,
	})
	defer func() {
		th.Client.DeleteChannel(ptown.Id)
		th.Client.DeleteChannel(tower.Id)
	}()

	for _, tc := range []struct {
		description      string
		teamId           string
		fragment         string
		expectedIncludes []string
		expectedExcludes []string
	}{
		{
			"Basic town-square",
			th.BasicTeam.Id,
			"town",
			[]string{"town-square", "town"},
			[]string{"off-topic", "tower"},
		},
		{
			"Basic off-topic",
			th.BasicTeam.Id,
			"off-to",
			[]string{"off-topic"},
			[]string{"town-square", "town", "tower"},
		},
		{
			"Basic town square and off topic",
			th.BasicTeam.Id,
			"tow",
			[]string{"town-square", "tower", "town"},
			[]string{"off-topic"},
		},
	} {
		t.Run(tc.description, func(t *testing.T) {
			channels, _, err := th.Client.AutocompleteChannelsForTeam(tc.teamId, tc.fragment)
			require.NoError(t, err)
			names := make([]string, len(channels))
			for i, c := range channels {
				names[i] = c.Name
			}
			for _, name := range tc.expectedIncludes {
				require.Contains(t, names, name, "channel not included")
			}
			for _, name := range tc.expectedExcludes {
				require.NotContains(t, names, name, "channel not excluded")
			}
		})
	}
}

func TestAutocompleteChannelsForSearch(t *testing.T) {
	th := Setup(t).InitBasic()
	defer th.TearDown()

	th.LoginSystemAdminWithClient(th.SystemAdminClient)
	th.LoginBasicWithClient(th.Client)

	u1 := th.CreateUserWithClient(th.SystemAdminClient)
	defer th.App.PermanentDeleteUser(th.Context, u1)
	u2 := th.CreateUserWithClient(th.SystemAdminClient)
	defer th.App.PermanentDeleteUser(th.Context, u2)
	u3 := th.CreateUserWithClient(th.SystemAdminClient)
	defer th.App.PermanentDeleteUser(th.Context, u3)
	u4 := th.CreateUserWithClient(th.SystemAdminClient)
	defer th.App.PermanentDeleteUser(th.Context, u4)

	// A private channel to make sure private channels are not used
	ptown, _, _ := th.SystemAdminClient.CreateChannel(&model.Channel{
		DisplayName: "Town",
		Name:        "town",
		Type:        model.ChannelTypePrivate,
		TeamId:      th.BasicTeam.Id,
	})
	defer func() {
		th.Client.DeleteChannel(ptown.Id)
	}()
	mypriv, _, _ := th.Client.CreateChannel(&model.Channel{
		DisplayName: "My private town",
		Name:        "townpriv",
		Type:        model.ChannelTypePrivate,
		TeamId:      th.BasicTeam.Id,
	})
	defer func() {
		th.Client.DeleteChannel(mypriv.Id)
	}()

	dc1, _, err := th.Client.CreateDirectChannel(th.BasicUser.Id, u1.Id)
	require.NoError(t, err)
	defer func() {
		th.Client.DeleteChannel(dc1.Id)
	}()

	dc2, _, err := th.SystemAdminClient.CreateDirectChannel(u2.Id, u3.Id)
	require.NoError(t, err)
	defer func() {
		th.SystemAdminClient.DeleteChannel(dc2.Id)
	}()

	gc1, _, err := th.Client.CreateGroupChannel([]string{th.BasicUser.Id, u2.Id, u3.Id})
	require.NoError(t, err)
	defer func() {
		th.Client.DeleteChannel(gc1.Id)
	}()

	gc2, _, err := th.SystemAdminClient.CreateGroupChannel([]string{u2.Id, u3.Id, u4.Id})
	require.NoError(t, err)
	defer func() {
		th.SystemAdminClient.DeleteChannel(gc2.Id)
	}()

	for _, tc := range []struct {
		description      string
		teamID           string
		fragment         string
		expectedIncludes []string
		expectedExcludes []string
	}{
		{
			"Basic town-square",
			th.BasicTeam.Id,
			"town",
			[]string{"town-square", "townpriv"},
			[]string{"off-topic", "town"},
		},
		{
			"Basic off-topic",
			th.BasicTeam.Id,
			"off-to",
			[]string{"off-topic"},
			[]string{"town-square", "town", "townpriv"},
		},
		{
			"Basic town square and townpriv",
			th.BasicTeam.Id,
			"tow",
			[]string{"town-square", "townpriv"},
			[]string{"off-topic", "town"},
		},
		{
			"Direct and group messages",
			th.BasicTeam.Id,
			"fakeuser",
			[]string{dc1.Name, gc1.Name},
			[]string{dc2.Name, gc2.Name},
		},
	} {
		t.Run(tc.description, func(t *testing.T) {
			channels, _, err := th.Client.AutocompleteChannelsForTeamForSearch(tc.teamID, tc.fragment)
			require.NoError(t, err)
			names := make([]string, len(channels))
			for i, c := range channels {
				names[i] = c.Name
			}
			for _, name := range tc.expectedIncludes {
				require.Contains(t, names, name, "channel not included")
			}
			for _, name := range tc.expectedExcludes {
				require.NotContains(t, names, name, "channel not excluded")
			}
		})
	}
}

func TestAutocompleteChannelsForSearchGuestUsers(t *testing.T) {
	th := Setup(t).InitBasic()
	defer th.TearDown()

	u1 := th.CreateUserWithClient(th.SystemAdminClient)
	defer th.App.PermanentDeleteUser(th.Context, u1)

	enableGuestAccounts := *th.App.Config().GuestAccountsSettings.Enable
	defer func() {
		th.App.UpdateConfig(func(cfg *model.Config) { *cfg.GuestAccountsSettings.Enable = enableGuestAccounts })
		th.App.Srv().RemoveLicense()
	}()
	th.App.UpdateConfig(func(cfg *model.Config) { *cfg.GuestAccountsSettings.Enable = true })
	th.App.Srv().SetLicense(model.NewTestLicense())

	id := model.NewId()
	guest := &model.User{
		Email:         "success+" + id + "@simulator.amazonses.com",
		Username:      "un_" + id,
		Nickname:      "nn_" + id,
		Password:      "Password1",
		EmailVerified: true,
	}
	guest, appErr := th.App.CreateGuest(th.Context, guest)
	require.Nil(t, appErr)

	th.LoginSystemAdminWithClient(th.SystemAdminClient)

	_, _, err := th.SystemAdminClient.AddTeamMember(th.BasicTeam.Id, guest.Id)
	require.NoError(t, err)

	// A private channel to make sure private channels are not used
	town, _, _ := th.SystemAdminClient.CreateChannel(&model.Channel{
		DisplayName: "Town",
		Name:        "town",
		Type:        model.ChannelTypeOpen,
		TeamId:      th.BasicTeam.Id,
	})
	defer func() {
		th.SystemAdminClient.DeleteChannel(town.Id)
	}()
	_, _, err = th.SystemAdminClient.AddChannelMember(town.Id, guest.Id)
	require.NoError(t, err)

	mypriv, _, _ := th.SystemAdminClient.CreateChannel(&model.Channel{
		DisplayName: "My private town",
		Name:        "townpriv",
		Type:        model.ChannelTypePrivate,
		TeamId:      th.BasicTeam.Id,
	})
	defer func() {
		th.SystemAdminClient.DeleteChannel(mypriv.Id)
	}()
	_, _, err = th.SystemAdminClient.AddChannelMember(mypriv.Id, guest.Id)
	require.NoError(t, err)

	dc1, _, err := th.SystemAdminClient.CreateDirectChannel(th.BasicUser.Id, guest.Id)
	require.NoError(t, err)
	defer func() {
		th.SystemAdminClient.DeleteChannel(dc1.Id)
	}()

	dc2, _, err := th.SystemAdminClient.CreateDirectChannel(th.BasicUser.Id, th.BasicUser2.Id)
	require.NoError(t, err)
	defer func() {
		th.SystemAdminClient.DeleteChannel(dc2.Id)
	}()

	gc1, _, err := th.SystemAdminClient.CreateGroupChannel([]string{th.BasicUser.Id, th.BasicUser2.Id, guest.Id})
	require.NoError(t, err)
	defer func() {
		th.SystemAdminClient.DeleteChannel(gc1.Id)
	}()

	gc2, _, err := th.SystemAdminClient.CreateGroupChannel([]string{th.BasicUser.Id, th.BasicUser2.Id, u1.Id})
	require.NoError(t, err)
	defer func() {
		th.SystemAdminClient.DeleteChannel(gc2.Id)
	}()

	_, _, err = th.Client.Login(guest.Username, "Password1")
	require.NoError(t, err)

	for _, tc := range []struct {
		description      string
		teamID           string
		fragment         string
		expectedIncludes []string
		expectedExcludes []string
	}{
		{
			"Should return those channel where is member",
			th.BasicTeam.Id,
			"town",
			[]string{"town", "townpriv"},
			[]string{"town-square", "off-topic"},
		},
		{
			"Should return empty if not member of the searched channels",
			th.BasicTeam.Id,
			"off-to",
			[]string{},
			[]string{"off-topic", "town-square", "town", "townpriv"},
		},
		{
			"Should return direct and group messages",
			th.BasicTeam.Id,
			"fakeuser",
			[]string{dc1.Name, gc1.Name},
			[]string{dc2.Name, gc2.Name},
		},
	} {
		t.Run(tc.description, func(t *testing.T) {
			channels, _, err := th.Client.AutocompleteChannelsForTeamForSearch(tc.teamID, tc.fragment)
			require.NoError(t, err)
			names := make([]string, len(channels))
			for i, c := range channels {
				names[i] = c.Name
			}
			for _, name := range tc.expectedIncludes {
				require.Contains(t, names, name, "channel not included")
			}
			for _, name := range tc.expectedExcludes {
				require.NotContains(t, names, name, "channel not excluded")
			}
		})
	}
}

func TestUpdateChannelScheme(t *testing.T) {
	th := Setup(t)
	defer th.TearDown()

	th.App.Srv().SetLicense(model.NewTestLicense(""))

	th.App.SetPhase2PermissionsMigrationStatus(true)

	team, _, err := th.SystemAdminClient.CreateTeam(&model.Team{
		DisplayName:     "Name",
		Description:     "Some description",
		CompanyName:     "Some company name",
		AllowOpenInvite: false,
		InviteId:        "inviteid0",
		Name:            "z-z-" + model.NewId() + "a",
		Email:           "success+" + model.NewId() + "@simulator.amazonses.com",
		Type:            model.TeamOpen,
	})
	require.NoError(t, err)

	channel, _, err := th.SystemAdminClient.CreateChannel(&model.Channel{
		DisplayName: "Name",
		Name:        "z-z-" + model.NewId() + "a",
		Type:        model.ChannelTypeOpen,
		TeamId:      team.Id,
	})
	require.NoError(t, err)

	channelScheme, _, err := th.SystemAdminClient.CreateScheme(&model.Scheme{
		DisplayName: "DisplayName",
		Name:        model.NewId(),
		Description: "Some description",
		Scope:       model.SchemeScopeChannel,
	})
	require.NoError(t, err)

	teamScheme, _, err := th.SystemAdminClient.CreateScheme(&model.Scheme{
		DisplayName: "DisplayName",
		Name:        model.NewId(),
		Description: "Some description",
		Scope:       model.SchemeScopeTeam,
	})
	require.NoError(t, err)

	// Test the setup/base case.
	_, err = th.SystemAdminClient.UpdateChannelScheme(channel.Id, channelScheme.Id)
	require.NoError(t, err)

	// Test various invalid channel and scheme id combinations.
	resp, err := th.SystemAdminClient.UpdateChannelScheme(channel.Id, "x")
	require.Error(t, err)
	CheckBadRequestStatus(t, resp)
	resp, err = th.SystemAdminClient.UpdateChannelScheme("x", channelScheme.Id)
	require.Error(t, err)
	CheckBadRequestStatus(t, resp)
	resp, err = th.SystemAdminClient.UpdateChannelScheme("x", "x")
	require.Error(t, err)
	CheckBadRequestStatus(t, resp)

	// Test that permissions are required.
	resp, err = th.Client.UpdateChannelScheme(channel.Id, channelScheme.Id)
	require.Error(t, err)
	CheckForbiddenStatus(t, resp)

	// Test that a license is required.
	th.App.Srv().SetLicense(nil)
	resp, err = th.SystemAdminClient.UpdateChannelScheme(channel.Id, channelScheme.Id)
	require.Error(t, err)
	CheckNotImplementedStatus(t, resp)
	th.App.Srv().SetLicense(model.NewTestLicense(""))

	// Test an invalid scheme scope.
	resp, err = th.SystemAdminClient.UpdateChannelScheme(channel.Id, teamScheme.Id)
	require.Error(t, err)
	CheckBadRequestStatus(t, resp)

	// Test that an unauthenticated user gets rejected.
	th.SystemAdminClient.Logout()
	resp, err = th.SystemAdminClient.UpdateChannelScheme(channel.Id, channelScheme.Id)
	require.Error(t, err)
	CheckUnauthorizedStatus(t, resp)
}

func TestGetChannelMembersTimezones(t *testing.T) {
	th := Setup(t).InitBasic()
	defer th.TearDown()
	client := th.Client

	user := th.BasicUser
	user.Timezone["useAutomaticTimezone"] = "false"
	user.Timezone["manualTimezone"] = "XOXO/BLABLA"
	_, _, err := client.UpdateUser(user)
	require.NoError(t, err)

	user2 := th.BasicUser2
	user2.Timezone["automaticTimezone"] = "NoWhere/Island"
	_, _, err = th.SystemAdminClient.UpdateUser(user2)
	require.NoError(t, err)

	timezone, _, err := client.GetChannelMembersTimezones(th.BasicChannel.Id)
	require.NoError(t, err)
	require.Len(t, timezone, 2, "should return 2 timezones")

	//both users have same timezone
	user2.Timezone["automaticTimezone"] = "XOXO/BLABLA"
	_, _, err = th.SystemAdminClient.UpdateUser(user2)
	require.NoError(t, err)

	timezone, _, err = client.GetChannelMembersTimezones(th.BasicChannel.Id)
	require.NoError(t, err)
	require.Len(t, timezone, 1, "should return 1 timezone")

	//no timezone set should return empty
	user2.Timezone["automaticTimezone"] = ""
	_, _, err = th.SystemAdminClient.UpdateUser(user2)
	require.NoError(t, err)

	user.Timezone["manualTimezone"] = ""
	_, _, err = client.UpdateUser(user)
	require.NoError(t, err)

	timezone, _, err = client.GetChannelMembersTimezones(th.BasicChannel.Id)
	require.NoError(t, err)
	require.Empty(t, timezone, "should return 0 timezone")
}

func TestChannelMembersMinusGroupMembers(t *testing.T) {
	th := Setup(t).InitBasic()
	defer th.TearDown()

	user1 := th.BasicUser
	user2 := th.BasicUser2

	channel := th.CreatePrivateChannel()

	_, appErr := th.App.AddChannelMember(th.Context, user1.Id, channel, app.ChannelMemberOpts{})
	require.Nil(t, appErr)
	_, appErr = th.App.AddChannelMember(th.Context, user2.Id, channel, app.ChannelMemberOpts{})
	require.Nil(t, appErr)

	channel.GroupConstrained = model.NewBool(true)
	channel, appErr = th.App.UpdateChannel(channel)
	require.Nil(t, appErr)

	group1 := th.CreateGroup()
	group2 := th.CreateGroup()

	_, appErr = th.App.UpsertGroupMember(group1.Id, user1.Id)
	require.Nil(t, appErr)
	_, appErr = th.App.UpsertGroupMember(group2.Id, user2.Id)
	require.Nil(t, appErr)

	// No permissions
	_, _, _, err := th.Client.ChannelMembersMinusGroupMembers(channel.Id, []string{group1.Id, group2.Id}, 0, 100, "")
	CheckErrorID(t, err, "api.context.permissions.app_error")

	testCases := map[string]struct {
		groupIDs        []string
		page            int
		perPage         int
		length          int
		count           int
		otherAssertions func([]*model.UserWithGroups)
	}{
		"All groups, expect no users removed": {
			groupIDs: []string{group1.Id, group2.Id},
			page:     0,
			perPage:  100,
			length:   0,
			count:    0,
		},
		"Some nonexistent group, page 0": {
			groupIDs: []string{model.NewId()},
			page:     0,
			perPage:  1,
			length:   1,
			count:    2,
		},
		"Some nonexistent group, page 1": {
			groupIDs: []string{model.NewId()},
			page:     1,
			perPage:  1,
			length:   1,
			count:    2,
		},
		"One group, expect one user removed": {
			groupIDs: []string{group1.Id},
			page:     0,
			perPage:  100,
			length:   1,
			count:    1,
			otherAssertions: func(uwg []*model.UserWithGroups) {
				require.Equal(t, uwg[0].Id, user2.Id)
			},
		},
		"Other group, expect other user removed": {
			groupIDs: []string{group2.Id},
			page:     0,
			perPage:  100,
			length:   1,
			count:    1,
			otherAssertions: func(uwg []*model.UserWithGroups) {
				require.Equal(t, uwg[0].Id, user1.Id)
			},
		},
	}

	for name, tc := range testCases {
		t.Run(name, func(t *testing.T) {
			uwg, count, _, err := th.SystemAdminClient.ChannelMembersMinusGroupMembers(channel.Id, tc.groupIDs, tc.page, tc.perPage, "")
			require.NoError(t, err)
			require.Len(t, uwg, tc.length)
			require.Equal(t, tc.count, int(count))
			if tc.otherAssertions != nil {
				tc.otherAssertions(uwg)
			}
		})
	}
}

func TestGetChannelModerations(t *testing.T) {
	th := Setup(t).InitBasic()
	defer th.TearDown()

	channel := th.BasicChannel
	team := th.BasicTeam

	th.App.SetPhase2PermissionsMigrationStatus(true)

	t.Run("Errors without a license", func(t *testing.T) {
		_, _, err := th.SystemAdminClient.GetChannelModerations(channel.Id, "")
		CheckErrorID(t, err, "api.channel.get_channel_moderations.license.error")
	})

	th.App.Srv().SetLicense(model.NewTestLicense())

	t.Run("Errors as a non sysadmin", func(t *testing.T) {
		_, _, err := th.Client.GetChannelModerations(channel.Id, "")
		CheckErrorID(t, err, "api.context.permissions.app_error")
	})

	th.App.Srv().SetLicense(model.NewTestLicense())

	t.Run("Returns default moderations with default roles", func(t *testing.T) {
		moderations, _, err := th.SystemAdminClient.GetChannelModerations(channel.Id, "")
		require.NoError(t, err)
		require.Equal(t, len(moderations), 4)
		for _, moderation := range moderations {
			if moderation.Name == "manage_members" {
				require.Empty(t, moderation.Roles.Guests)
			} else {
				require.Equal(t, moderation.Roles.Guests.Value, true)
				require.Equal(t, moderation.Roles.Guests.Enabled, true)
			}

			require.Equal(t, moderation.Roles.Members.Value, true)
			require.Equal(t, moderation.Roles.Members.Enabled, true)
		}
	})

	t.Run("Returns value false and enabled false for permissions that are not present in higher scoped scheme when no channel scheme present", func(t *testing.T) {
		scheme := th.SetupTeamScheme()
		team.SchemeId = &scheme.Id
		_, appErr := th.App.UpdateTeamScheme(team)
		require.Nil(t, appErr)

		th.RemovePermissionFromRole(model.PermissionCreatePost.Id, scheme.DefaultChannelGuestRole)
		defer th.AddPermissionToRole(model.PermissionCreatePost.Id, scheme.DefaultChannelGuestRole)

		moderations, _, err := th.SystemAdminClient.GetChannelModerations(channel.Id, "")
		require.NoError(t, err)
		for _, moderation := range moderations {
			if moderation.Name == model.PermissionCreatePost.Id {
				require.Equal(t, moderation.Roles.Members.Value, true)
				require.Equal(t, moderation.Roles.Members.Enabled, true)
				require.Equal(t, moderation.Roles.Guests.Value, false)
				require.Equal(t, moderation.Roles.Guests.Enabled, false)
			}
		}
	})

	t.Run("Returns value false and enabled true for permissions that are not present in channel scheme but present in team scheme", func(t *testing.T) {
		scheme := th.SetupChannelScheme()
		channel.SchemeId = &scheme.Id
		_, appErr := th.App.UpdateChannelScheme(channel)
		require.Nil(t, appErr)

		th.RemovePermissionFromRole(model.PermissionCreatePost.Id, scheme.DefaultChannelGuestRole)
		defer th.AddPermissionToRole(model.PermissionCreatePost.Id, scheme.DefaultChannelGuestRole)

		moderations, _, err := th.SystemAdminClient.GetChannelModerations(channel.Id, "")
		require.NoError(t, err)
		for _, moderation := range moderations {
			if moderation.Name == model.PermissionCreatePost.Id {
				require.Equal(t, moderation.Roles.Members.Value, true)
				require.Equal(t, moderation.Roles.Members.Enabled, true)
				require.Equal(t, moderation.Roles.Guests.Value, false)
				require.Equal(t, moderation.Roles.Guests.Enabled, true)
			}
		}
	})

	t.Run("Returns value false and enabled false for permissions that are not present in channel & team scheme", func(t *testing.T) {
		teamScheme := th.SetupTeamScheme()
		team.SchemeId = &teamScheme.Id
		th.App.UpdateTeamScheme(team)

		scheme := th.SetupChannelScheme()
		channel.SchemeId = &scheme.Id
		th.App.UpdateChannelScheme(channel)

		th.RemovePermissionFromRole(model.PermissionCreatePost.Id, scheme.DefaultChannelGuestRole)
		th.RemovePermissionFromRole(model.PermissionCreatePost.Id, teamScheme.DefaultChannelGuestRole)

		defer th.AddPermissionToRole(model.PermissionCreatePost.Id, scheme.DefaultChannelGuestRole)
		defer th.AddPermissionToRole(model.PermissionCreatePost.Id, teamScheme.DefaultChannelGuestRole)

		moderations, _, err := th.SystemAdminClient.GetChannelModerations(channel.Id, "")
		require.NoError(t, err)
		for _, moderation := range moderations {
			if moderation.Name == model.PermissionCreatePost.Id {
				require.Equal(t, moderation.Roles.Members.Value, true)
				require.Equal(t, moderation.Roles.Members.Enabled, true)
				require.Equal(t, moderation.Roles.Guests.Value, false)
				require.Equal(t, moderation.Roles.Guests.Enabled, false)
			}
		}
	})

	t.Run("Returns the correct value for manage_members depending on whether the channel is public or private", func(t *testing.T) {
		scheme := th.SetupTeamScheme()
		team.SchemeId = &scheme.Id
		_, appErr := th.App.UpdateTeamScheme(team)
		require.Nil(t, appErr)

		th.RemovePermissionFromRole(model.PermissionManagePublicChannelMembers.Id, scheme.DefaultChannelUserRole)
		defer th.AddPermissionToRole(model.PermissionCreatePost.Id, scheme.DefaultChannelUserRole)

		// public channel does not have the permission
		moderations, _, err := th.SystemAdminClient.GetChannelModerations(channel.Id, "")
		require.NoError(t, err)
		for _, moderation := range moderations {
			if moderation.Name == "manage_members" {
				require.Equal(t, moderation.Roles.Members.Value, false)
			}
		}

		// private channel does have the permission
		moderations, _, err = th.SystemAdminClient.GetChannelModerations(th.BasicPrivateChannel.Id, "")
		require.NoError(t, err)
		for _, moderation := range moderations {
			if moderation.Name == "manage_members" {
				require.Equal(t, moderation.Roles.Members.Value, true)
			}
		}
	})

	t.Run("Does not return an error if the team scheme has a blank DefaultChannelGuestRole field", func(t *testing.T) {
		scheme := th.SetupTeamScheme()
		scheme.DefaultChannelGuestRole = ""

		mockStore := mocks.Store{}
		mockSchemeStore := mocks.SchemeStore{}
		mockSchemeStore.On("Get", mock.Anything).Return(scheme, nil)
		mockStore.On("Scheme").Return(&mockSchemeStore)
		mockStore.On("Team").Return(th.App.Srv().Store.Team())
		mockStore.On("Channel").Return(th.App.Srv().Store.Channel())
		mockStore.On("User").Return(th.App.Srv().Store.User())
		mockStore.On("Post").Return(th.App.Srv().Store.Post())
		mockStore.On("FileInfo").Return(th.App.Srv().Store.FileInfo())
		mockStore.On("Webhook").Return(th.App.Srv().Store.Webhook())
		mockStore.On("System").Return(th.App.Srv().Store.System())
		mockStore.On("License").Return(th.App.Srv().Store.License())
		mockStore.On("Role").Return(th.App.Srv().Store.Role())
		mockStore.On("Close").Return(nil)
		th.App.Srv().Store = &mockStore

		team.SchemeId = &scheme.Id
		_, appErr := th.App.UpdateTeamScheme(team)
		require.Nil(t, appErr)

		_, _, err := th.SystemAdminClient.GetChannelModerations(channel.Id, "")
		require.NoError(t, err)
	})
}

func TestPatchChannelModerations(t *testing.T) {
	th := Setup(t).InitBasic()
	defer th.TearDown()

	channel := th.BasicChannel

	emptyPatch := []*model.ChannelModerationPatch{}

	createPosts := model.ChannelModeratedPermissions[0]

	th.App.SetPhase2PermissionsMigrationStatus(true)

	t.Run("Errors without a license", func(t *testing.T) {
		_, _, err := th.SystemAdminClient.PatchChannelModerations(channel.Id, emptyPatch)
		CheckErrorID(t, err, "api.channel.patch_channel_moderations.license.error")
	})

	th.App.Srv().SetLicense(model.NewTestLicense())

	t.Run("Errors as a non sysadmin", func(t *testing.T) {
		_, _, err := th.Client.PatchChannelModerations(channel.Id, emptyPatch)
		CheckErrorID(t, err, "api.context.permissions.app_error")
	})

	th.App.Srv().SetLicense(model.NewTestLicense())

	t.Run("Returns default moderations with empty patch", func(t *testing.T) {
		moderations, _, err := th.SystemAdminClient.PatchChannelModerations(channel.Id, emptyPatch)
		require.NoError(t, err)
		require.Equal(t, len(moderations), 4)
		for _, moderation := range moderations {
			if moderation.Name == "manage_members" {
				require.Empty(t, moderation.Roles.Guests)
			} else {
				require.Equal(t, moderation.Roles.Guests.Value, true)
				require.Equal(t, moderation.Roles.Guests.Enabled, true)
			}

			require.Equal(t, moderation.Roles.Members.Value, true)
			require.Equal(t, moderation.Roles.Members.Enabled, true)
		}

		require.Nil(t, channel.SchemeId)
	})

	t.Run("Creates a scheme and returns the updated channel moderations when patching an existing permission", func(t *testing.T) {
		patch := []*model.ChannelModerationPatch{
			{
				Name:  &createPosts,
				Roles: &model.ChannelModeratedRolesPatch{Members: model.NewBool(false)},
			},
		}

		moderations, _, err := th.SystemAdminClient.PatchChannelModerations(channel.Id, patch)
		require.NoError(t, err)
		require.Equal(t, len(moderations), 4)
		for _, moderation := range moderations {
			if moderation.Name == "manage_members" {
				require.Empty(t, moderation.Roles.Guests)
			} else {
				require.Equal(t, moderation.Roles.Guests.Value, true)
				require.Equal(t, moderation.Roles.Guests.Enabled, true)
			}

			if moderation.Name == createPosts {
				require.Equal(t, moderation.Roles.Members.Value, false)
				require.Equal(t, moderation.Roles.Members.Enabled, true)
			} else {
				require.Equal(t, moderation.Roles.Members.Value, true)
				require.Equal(t, moderation.Roles.Members.Enabled, true)
			}
		}
		channel, _ = th.App.GetChannel(channel.Id)
		require.NotNil(t, channel.SchemeId)
	})

	t.Run("Removes the existing scheme when moderated permissions are set back to higher scoped values", func(t *testing.T) {
		channel, _ = th.App.GetChannel(channel.Id)
		schemeId := channel.SchemeId

		scheme, _ := th.App.GetScheme(*schemeId)
		require.Equal(t, scheme.DeleteAt, int64(0))

		patch := []*model.ChannelModerationPatch{
			{
				Name:  &createPosts,
				Roles: &model.ChannelModeratedRolesPatch{Members: model.NewBool(true)},
			},
		}

		moderations, _, err := th.SystemAdminClient.PatchChannelModerations(channel.Id, patch)
		require.NoError(t, err)
		require.Equal(t, len(moderations), 4)
		for _, moderation := range moderations {
			if moderation.Name == "manage_members" {
				require.Empty(t, moderation.Roles.Guests)
			} else {
				require.Equal(t, moderation.Roles.Guests.Value, true)
				require.Equal(t, moderation.Roles.Guests.Enabled, true)
			}

			require.Equal(t, moderation.Roles.Members.Value, true)
			require.Equal(t, moderation.Roles.Members.Enabled, true)
		}

		channel, _ = th.App.GetChannel(channel.Id)
		require.Nil(t, channel.SchemeId)

		scheme, _ = th.App.GetScheme(*schemeId)
		require.NotEqual(t, scheme.DeleteAt, int64(0))
	})

	t.Run("Does not return an error if the team scheme has a blank DefaultChannelGuestRole field", func(t *testing.T) {
		team := th.BasicTeam
		scheme := th.SetupTeamScheme()
		scheme.DefaultChannelGuestRole = ""

		mockStore := mocks.Store{}
		mockSchemeStore := mocks.SchemeStore{}
		mockSchemeStore.On("Get", mock.Anything).Return(scheme, nil)
		mockSchemeStore.On("Save", mock.Anything).Return(scheme, nil)
		mockSchemeStore.On("Delete", mock.Anything).Return(scheme, nil)
		mockStore.On("Scheme").Return(&mockSchemeStore)
		mockStore.On("Team").Return(th.App.Srv().Store.Team())
		mockStore.On("Channel").Return(th.App.Srv().Store.Channel())
		mockStore.On("User").Return(th.App.Srv().Store.User())
		mockStore.On("Post").Return(th.App.Srv().Store.Post())
		mockStore.On("FileInfo").Return(th.App.Srv().Store.FileInfo())
		mockStore.On("Webhook").Return(th.App.Srv().Store.Webhook())
		mockStore.On("System").Return(th.App.Srv().Store.System())
		mockStore.On("License").Return(th.App.Srv().Store.License())
		mockStore.On("Role").Return(th.App.Srv().Store.Role())
		mockStore.On("Close").Return(nil)
		th.App.Srv().Store = &mockStore

		team.SchemeId = &scheme.Id
		_, appErr := th.App.UpdateTeamScheme(team)
		require.Nil(t, appErr)

		moderations, _, err := th.SystemAdminClient.PatchChannelModerations(channel.Id, emptyPatch)
		require.NoError(t, err)
		require.Equal(t, len(moderations), 4)
		for _, moderation := range moderations {
			if moderation.Name == "manage_members" {
				require.Empty(t, moderation.Roles.Guests)
			} else {
				require.Equal(t, moderation.Roles.Guests.Value, false)
				require.Equal(t, moderation.Roles.Guests.Enabled, false)
			}

			require.Equal(t, moderation.Roles.Members.Value, true)
			require.Equal(t, moderation.Roles.Members.Enabled, true)
		}

		patch := []*model.ChannelModerationPatch{
			{
				Name:  &createPosts,
				Roles: &model.ChannelModeratedRolesPatch{Members: model.NewBool(true)},
			},
		}

		moderations, _, err = th.SystemAdminClient.PatchChannelModerations(channel.Id, patch)
		require.NoError(t, err)
		require.Equal(t, len(moderations), 4)
		for _, moderation := range moderations {
			if moderation.Name == "manage_members" {
				require.Empty(t, moderation.Roles.Guests)
			} else {
				require.Equal(t, moderation.Roles.Guests.Value, false)
				require.Equal(t, moderation.Roles.Guests.Enabled, false)
			}

			require.Equal(t, moderation.Roles.Members.Value, true)
			require.Equal(t, moderation.Roles.Members.Enabled, true)
		}
	})

}

func TestGetChannelMemberCountsByGroup(t *testing.T) {
	th := Setup(t).InitBasic()
	defer th.TearDown()

	channel := th.BasicChannel
	t.Run("Errors without a license", func(t *testing.T) {
		_, _, err := th.SystemAdminClient.GetChannelMemberCountsByGroup(channel.Id, false, "")
		CheckErrorID(t, err, "api.channel.channel_member_counts_by_group.license.error")
	})

	th.App.Srv().SetLicense(model.NewTestLicense())

	t.Run("Errors without read permission to the channel", func(t *testing.T) {
		_, _, err := th.Client.GetChannelMemberCountsByGroup(model.NewId(), false, "")
		CheckErrorID(t, err, "api.context.permissions.app_error")
	})

	t.Run("Returns empty for a channel with no members or groups", func(t *testing.T) {
		memberCounts, _, _ := th.SystemAdminClient.GetChannelMemberCountsByGroup(channel.Id, false, "")
		require.Equal(t, []*model.ChannelMemberCountByGroup{}, memberCounts)
	})

	user := th.BasicUser
	user.Timezone["useAutomaticTimezone"] = "false"
	user.Timezone["manualTimezone"] = "XOXO/BLABLA"
	_, appErr := th.App.UpsertGroupMember(th.Group.Id, user.Id)
	require.Nil(t, appErr)
	_, _, err := th.SystemAdminClient.UpdateUser(user)
	require.NoError(t, err)

	user2 := th.BasicUser2
	user2.Timezone["automaticTimezone"] = "NoWhere/Island"
	_, appErr = th.App.UpsertGroupMember(th.Group.Id, user2.Id)
	require.Nil(t, appErr)
	_, _, err = th.SystemAdminClient.UpdateUser(user2)
	require.NoError(t, err)

	t.Run("Returns users in group without timezones", func(t *testing.T) {
		memberCounts, _, _ := th.SystemAdminClient.GetChannelMemberCountsByGroup(channel.Id, false, "")
		expectedMemberCounts := []*model.ChannelMemberCountByGroup{
			{
				GroupId:                     th.Group.Id,
				ChannelMemberCount:          2,
				ChannelMemberTimezonesCount: 0,
			},
		}
		require.Equal(t, expectedMemberCounts, memberCounts)
	})

	t.Run("Returns users in group with timezones", func(t *testing.T) {
		memberCounts, _, _ := th.SystemAdminClient.GetChannelMemberCountsByGroup(channel.Id, true, "")
		expectedMemberCounts := []*model.ChannelMemberCountByGroup{
			{
				GroupId:                     th.Group.Id,
				ChannelMemberCount:          2,
				ChannelMemberTimezonesCount: 2,
			},
		}
		require.Equal(t, expectedMemberCounts, memberCounts)
	})

	id := model.NewId()
	group := &model.Group{
		DisplayName: "dn_" + id,
		Name:        model.NewString("name" + id),
		Source:      model.GroupSourceLdap,
		RemoteId:    model.NewId(),
	}

	_, appErr = th.App.CreateGroup(group)
	require.Nil(t, appErr)
	_, appErr = th.App.UpsertGroupMember(group.Id, user.Id)
	require.Nil(t, appErr)

	t.Run("Returns multiple groups with users in group with timezones", func(t *testing.T) {
		memberCounts, _, _ := th.SystemAdminClient.GetChannelMemberCountsByGroup(channel.Id, true, "")
		expectedMemberCounts := []*model.ChannelMemberCountByGroup{
			{
				GroupId:                     group.Id,
				ChannelMemberCount:          1,
				ChannelMemberTimezonesCount: 1,
			},
			{
				GroupId:                     th.Group.Id,
				ChannelMemberCount:          2,
				ChannelMemberTimezonesCount: 2,
			},
		}
		require.ElementsMatch(t, expectedMemberCounts, memberCounts)
	})
}

func TestMoveChannel(t *testing.T) {
	th := Setup(t).InitBasic()
	defer th.TearDown()

	client := th.Client
	team1 := th.BasicTeam
	team2 := th.CreateTeam()

	t.Run("Should move channel", func(t *testing.T) {
		publicChannel := th.CreatePublicChannel()
		ch, _, err := th.SystemAdminClient.MoveChannel(publicChannel.Id, team2.Id, false)
		require.NoError(t, err)
		require.Equal(t, team2.Id, ch.TeamId)
	})

	t.Run("Should move private channel", func(t *testing.T) {
		channel := th.CreatePrivateChannel()
		ch, _, err := th.SystemAdminClient.MoveChannel(channel.Id, team1.Id, false)
		require.NoError(t, err)
		require.Equal(t, team1.Id, ch.TeamId)
	})

	t.Run("Should fail when trying to move a DM channel", func(t *testing.T) {
		user := th.CreateUser()
		dmChannel := th.CreateDmChannel(user)
		_, _, err := client.MoveChannel(dmChannel.Id, team1.Id, false)
		require.Error(t, err)
		CheckErrorID(t, err, "api.channel.move_channel.type.invalid")
	})

	t.Run("Should fail when trying to move a group channel", func(t *testing.T) {
		user := th.CreateUser()

		gmChannel, appErr := th.App.CreateGroupChannel([]string{th.BasicUser.Id, th.SystemAdminUser.Id, th.TeamAdminUser.Id}, user.Id)
		require.Nil(t, appErr)
		_, _, err := client.MoveChannel(gmChannel.Id, team1.Id, false)
		require.Error(t, err)
		CheckErrorID(t, err, "api.channel.move_channel.type.invalid")
	})

	t.Run("Should fail due to permissions", func(t *testing.T) {
		publicChannel := th.CreatePublicChannel()
		_, _, err := client.MoveChannel(publicChannel.Id, team1.Id, false)
		require.Error(t, err)
		CheckErrorID(t, err, "api.context.permissions.app_error")
	})

	th.TestForSystemAdminAndLocal(t, func(t *testing.T, client *model.Client4) {
		publicChannel := th.CreatePublicChannel()
		user := th.BasicUser

		_, err := client.RemoveTeamMember(team2.Id, user.Id)
		require.NoError(t, err)

		_, _, err = client.AddChannelMember(publicChannel.Id, user.Id)
		require.NoError(t, err)

		_, _, err = client.MoveChannel(publicChannel.Id, team2.Id, false)
		require.Error(t, err)
		CheckErrorID(t, err, "app.channel.move_channel.members_do_not_match.error")
	}, "Should fail to move public channel due to a member not member of target team")

	th.TestForSystemAdminAndLocal(t, func(t *testing.T, client *model.Client4) {
		privateChannel := th.CreatePrivateChannel()
		user := th.BasicUser

		_, err := client.RemoveTeamMember(team2.Id, user.Id)
		require.NoError(t, err)

		_, _, err = client.AddChannelMember(privateChannel.Id, user.Id)
		require.NoError(t, err)

		_, _, err = client.MoveChannel(privateChannel.Id, team2.Id, false)
		require.Error(t, err)
		CheckErrorID(t, err, "app.channel.move_channel.members_do_not_match.error")
	}, "Should fail to move private channel due to a member not member of target team")

	th.TestForSystemAdminAndLocal(t, func(t *testing.T, client *model.Client4) {
		publicChannel := th.CreatePublicChannel()
		user := th.BasicUser

		_, err := client.RemoveTeamMember(team2.Id, user.Id)
		require.NoError(t, err)

		_, _, err = client.AddChannelMember(publicChannel.Id, user.Id)
		require.NoError(t, err)

		newChannel, _, err := client.MoveChannel(publicChannel.Id, team2.Id, true)
		require.NoError(t, err)
		require.Equal(t, team2.Id, newChannel.TeamId)
	}, "Should be able to (force) move public channel by a member that is not member of target team")

	th.TestForSystemAdminAndLocal(t, func(t *testing.T, client *model.Client4) {
		privateChannel := th.CreatePrivateChannel()
		user := th.BasicUser

		_, err := client.RemoveTeamMember(team2.Id, user.Id)
		require.NoError(t, err)

		_, _, err = client.AddChannelMember(privateChannel.Id, user.Id)
		require.NoError(t, err)

		newChannel, _, err := client.MoveChannel(privateChannel.Id, team2.Id, true)
		require.NoError(t, err)
		require.Equal(t, team2.Id, newChannel.TeamId)
	}, "Should be able to (force) move private channel by a member that is not member of target team")
}

func TestRootMentionsCount(t *testing.T) {
	th := Setup(t).InitBasic()
	defer th.TearDown()

	client := th.Client
	user := th.BasicUser
	channel := th.BasicChannel

	// initially, MentionCountRoot is 0 in the database
	channelMember, err := th.App.Srv().Store.Channel().GetMember(context.Background(), channel.Id, user.Id)
	require.NoError(t, err)
	require.Equal(t, int64(0), channelMember.MentionCountRoot)
	require.Equal(t, int64(0), channelMember.MentionCount)

	// mention the user in a root post
	post1, _, err := th.SystemAdminClient.CreatePost(&model.Post{ChannelId: channel.Id, Message: "hey @" + user.Username})
	require.NoError(t, err)
	// mention the user in a reply post
	post2 := &model.Post{ChannelId: channel.Id, Message: "reply at @" + user.Username, RootId: post1.Id}
	_, _, err = th.SystemAdminClient.CreatePost(post2)
	require.NoError(t, err)

	// this should perform lazy migration and populate the field
	channelUnread, _, err := client.GetChannelUnread(channel.Id, user.Id)
	require.NoError(t, err)
	// reply post is not counted, so we should have one root mention
	require.EqualValues(t, int64(1), channelUnread.MentionCountRoot)
	// regular count stays the same
	require.Equal(t, int64(2), channelUnread.MentionCount)
	// validate that DB is updated
	channelMember, err = th.App.Srv().Store.Channel().GetMember(context.Background(), channel.Id, user.Id)
	require.NoError(t, err)
	require.EqualValues(t, int64(1), channelMember.MentionCountRoot)

	// validate that Team level counts are calculated
	counts, appErr := th.App.GetTeamUnread(channel.TeamId, user.Id)
	require.Nil(t, appErr)
	require.Equal(t, int64(1), counts.MentionCountRoot)
	require.Equal(t, int64(2), counts.MentionCount)
}

func TestViewChannelWithoutCollapsedThreads(t *testing.T) {
	th := Setup(t).InitBasic()
	defer th.TearDown()

	os.Setenv("MM_FEATUREFLAGS_COLLAPSEDTHREADS", "true")
	defer os.Unsetenv("MM_FEATUREFLAGS_COLLAPSEDTHREADS")
	th.App.UpdateConfig(func(cfg *model.Config) {
		*cfg.ServiceSettings.ThreadAutoFollow = true
		*cfg.ServiceSettings.CollapsedThreads = model.CollapsedThreadsDefaultOn
	})

	client := th.Client
	user := th.BasicUser
	team := th.BasicTeam
	channel := th.BasicChannel

	// mention the user in a root post
	post1, _, err := th.SystemAdminClient.CreatePost(&model.Post{ChannelId: channel.Id, Message: "hey @" + user.Username})
	require.NoError(t, err)
	// mention the user in a reply post
	post2 := &model.Post{ChannelId: channel.Id, Message: "reply at @" + user.Username, RootId: post1.Id}
	_, _, err = th.SystemAdminClient.CreatePost(post2)
	require.NoError(t, err)

	threads, _, err := client.GetUserThreads(user.Id, team.Id, model.GetUserThreadsOpts{})
	require.NoError(t, err)
	require.EqualValues(t, int64(1), threads.TotalUnreadMentions)

	// simulate opening the channel from an old client
	_, _, err = client.ViewChannel(user.Id, &model.ChannelView{
		ChannelId:                 channel.Id,
		PrevChannelId:             "",
		CollapsedThreadsSupported: false,
	})
	require.NoError(t, err)

	threads, _, err = client.GetUserThreads(user.Id, team.Id, model.GetUserThreadsOpts{})
	require.NoError(t, err)
	require.Zero(t, threads.TotalUnreadMentions)
}<|MERGE_RESOLUTION|>--- conflicted
+++ resolved
@@ -189,10 +189,7 @@
 	require.Error(t, err)
 	CheckBadRequestStatus(t, resp)
 
-<<<<<<< HEAD
-=======
 	// Test that changing the type fails and returns error
->>>>>>> 929caaff
 	private.Type = model.ChannelTypeOpen
 	_, resp, err = client.UpdateChannel(private)
 	require.Error(t, err)
@@ -259,10 +256,7 @@
 	th := Setup(t).InitBasic()
 	defer th.TearDown()
 	client := th.Client
-<<<<<<< HEAD
-=======
 	team := th.BasicTeam
->>>>>>> 929caaff
 
 	patch := &model.ChannelPatch{
 		Name:        new(string),
@@ -1458,8 +1452,6 @@
 	require.NoError(t, err)
 
 	team := th.CreateTeam()
-<<<<<<< HEAD
-=======
 	privateChannel2, _, err := th.SystemAdminClient.CreateChannel(&model.Channel{
 		DisplayName: "dn_private2",
 		Name:        "private2",
@@ -1470,7 +1462,6 @@
 	th.LinkUserToTeam(th.SystemAdminUser, team)
 	th.LinkUserToTeam(th.SystemAdminUser, th.BasicTeam)
 
->>>>>>> 929caaff
 	groupConstrainedChannel, _, err := th.SystemAdminClient.CreateChannel(&model.Channel{
 		DisplayName:      "SearchAllChannels-groupConstrained-1",
 		Name:             "groupconstrained1",
@@ -3334,11 +3325,7 @@
 	th := Setup(t).InitBasic()
 	defer th.TearDown()
 
-<<<<<<< HEAD
-	// A private channel to make sure private channels are not used
-=======
 	// A private channel to make sure private channels are used.
->>>>>>> 929caaff
 	ptown, _, _ := th.Client.CreateChannel(&model.Channel{
 		DisplayName: "Town",
 		Name:        "town",
