// Copyright (c) 2015-present Mattermost, Inc. All Rights Reserved.
// See LICENSE.txt for license information.

package api4

import (
	"encoding/json"
	"fmt"
	"net/http"
	"os"
	"regexp"
	"strings"
	"testing"
	"time"

	"github.com/dgryski/dgoogauth"
	"github.com/stretchr/testify/assert"
	"github.com/stretchr/testify/mock"
	"github.com/stretchr/testify/require"

	"github.com/mattermost/mattermost-server/v6/app"
	"github.com/mattermost/mattermost-server/v6/einterfaces/mocks"
	"github.com/mattermost/mattermost-server/v6/model"
	"github.com/mattermost/mattermost-server/v6/shared/mail"
	"github.com/mattermost/mattermost-server/v6/utils/testutils"

	_ "github.com/mattermost/mattermost-server/v6/model/gitlab"
)

func TestCreateUser(t *testing.T) {
	th := Setup(t)
	defer th.TearDown()

	user := model.User{
		Email:         th.GenerateTestEmail(),
		Nickname:      "Corey Hulen",
		Password:      "hello1",
		Username:      GenerateTestUsername(),
		Roles:         model.SystemAdminRoleId + " " + model.SystemUserRoleId,
		EmailVerified: true,
	}

	ruser, resp, err := th.Client.CreateUser(&user)
	require.NoError(t, err)
	CheckCreatedStatus(t, resp)
	// Creating a user as a regular user with verified flag should not verify the new user.
	require.False(t, ruser.EmailVerified)

	_, _, _ = th.Client.Login(user.Email, user.Password)

	require.Equal(t, user.Nickname, ruser.Nickname, "nickname didn't match")
	require.Equal(t, model.SystemUserRoleId, ruser.Roles, "did not clear roles")

	CheckUserSanitization(t, ruser)

	_, resp, err = th.Client.CreateUser(ruser)
	require.Error(t, err)
	CheckBadRequestStatus(t, resp)

	ruser.Id = ""
	ruser.Username = GenerateTestUsername()
	ruser.Password = "passwd1"
	_, resp, err = th.Client.CreateUser(ruser)
	CheckErrorID(t, err, "app.user.save.email_exists.app_error")
	CheckBadRequestStatus(t, resp)

	ruser.Email = th.GenerateTestEmail()
	ruser.Username = user.Username
	_, resp, err = th.Client.CreateUser(ruser)
	CheckErrorID(t, err, "app.user.save.username_exists.app_error")
	CheckBadRequestStatus(t, resp)

	ruser.Email = ""
	_, resp, err = th.Client.CreateUser(ruser)
	CheckErrorID(t, err, "model.user.is_valid.email.app_error")
	CheckBadRequestStatus(t, resp)

	ruser.Username = "testinvalid+++"
	_, resp, err = th.Client.CreateUser(ruser)
	CheckErrorID(t, err, "model.user.is_valid.username.app_error")
	CheckBadRequestStatus(t, resp)

	th.App.UpdateConfig(func(cfg *model.Config) { *cfg.TeamSettings.EnableOpenServer = false })
	th.App.UpdateConfig(func(cfg *model.Config) { *cfg.TeamSettings.EnableUserCreation = false })

	th.TestForSystemAdminAndLocal(t, func(t *testing.T, client *model.Client4) {
		user2 := &model.User{Email: th.GenerateTestEmail(), Password: "Password1", Username: GenerateTestUsername(), EmailVerified: true}
		ruser2, _, err2 := client.CreateUser(user2)
		require.NoError(t, err2)
		// Creating a user as sysadmin should verify the user with the EmailVerified flag.
		require.True(t, ruser2.EmailVerified)

		r, err2 := client.DoAPIPost("/users", "garbage")
		require.Error(t, err2, "should have errored")
		assert.Equal(t, http.StatusBadRequest, r.StatusCode)
	})

	th.TestForSystemAdminAndLocal(t, func(t *testing.T, client *model.Client4) {
		email := th.GenerateTestEmail()
		user2 := &model.User{Email: email, Password: "Password1", Username: GenerateTestUsername(), EmailVerified: true}
		_, _, err = client.CreateUser(user2)
		require.NoError(t, err)
		_, appErr := th.App.GetUserByUsername(user2.Username)
		require.Nil(t, appErr)

		user3 := &model.User{Email: fmt.Sprintf(" %s  ", email), Password: "Password1", Username: GenerateTestUsername(), EmailVerified: true}
		_, resp, err = client.CreateUser(user3)
		require.Error(t, err)
		CheckBadRequestStatus(t, resp)
		_, appErr = th.App.GetUserByUsername(user3.Username)
		require.NotNil(t, appErr)
	}, "Should not be able to create two users with the same email but spaces in it")
}

func TestCreateUserInputFilter(t *testing.T) {
	th := Setup(t)
	defer th.TearDown()

	t.Run("DomainRestriction", func(t *testing.T) {

		enableAPIUserDeletion := th.App.Config().ServiceSettings.EnableAPIUserDeletion
		th.App.UpdateConfig(func(cfg *model.Config) {
			*cfg.TeamSettings.EnableOpenServer = true
			*cfg.TeamSettings.EnableUserCreation = true
			*cfg.TeamSettings.RestrictCreationToDomains = "mattermost.com"
			*cfg.ServiceSettings.EnableAPIUserDeletion = true
		})

		defer th.App.UpdateConfig(func(cfg *model.Config) {
			*cfg.TeamSettings.RestrictCreationToDomains = ""
			*cfg.ServiceSettings.EnableAPIUserDeletion = *enableAPIUserDeletion
		})

		th.TestForSystemAdminAndLocal(t, func(t *testing.T, client *model.Client4) {
			user := &model.User{Email: "foobar+testdomainrestriction@mattermost.com", Password: "Password1", Username: GenerateTestUsername()}
			u, _, err := client.CreateUser(user) // we need the returned created user to use its Id for deletion.
			require.NoError(t, err)
			_, err = client.PermanentDeleteUser(u.Id)
			require.NoError(t, err)
		}, "ValidUser")

		th.TestForSystemAdminAndLocal(t, func(t *testing.T, client *model.Client4) {
			user := &model.User{Email: "foobar+testdomainrestriction@mattermost.org", Password: "Password1", Username: GenerateTestUsername()}
			_, resp, err := client.CreateUser(user)
			require.Error(t, err)
			CheckBadRequestStatus(t, resp)
		}, "InvalidEmail")

		t.Run("ValidAuthServiceFilter", func(t *testing.T) {
			t.Run("SystemAdminClient", func(t *testing.T) {
				user := &model.User{
					Email:       "foobar+testdomainrestriction@mattermost.org",
					Username:    GenerateTestUsername(),
					AuthService: "ldap",
					AuthData:    model.NewString("999099"),
				}
				u, _, err := th.SystemAdminClient.CreateUser(user)
				require.NoError(t, err)
				_, err = th.SystemAdminClient.PermanentDeleteUser(u.Id)
				require.NoError(t, err)
			})
			t.Run("LocalClient", func(t *testing.T) {
				user := &model.User{
					Email:       "foobar+testdomainrestrictionlocalclient@mattermost.org",
					Username:    GenerateTestUsername(),
					AuthService: "ldap",
					AuthData:    model.NewString("999100"),
				}
				u, _, err := th.LocalClient.CreateUser(user)
				require.NoError(t, err)
				_, err = th.LocalClient.PermanentDeleteUser(u.Id)
				require.NoError(t, err)
			})
		})

		th.TestForSystemAdminAndLocal(t, func(t *testing.T, client *model.Client4) {
			user := &model.User{Email: "foobar+testdomainrestriction@mattermost.org", Password: "Password1", Username: GenerateTestUsername(), AuthService: "ldap"}
			_, resp, err := th.Client.CreateUser(user)
			require.Error(t, err)
			CheckBadRequestStatus(t, resp)
		}, "InvalidAuthServiceFilter")
	})

	t.Run("Roles", func(t *testing.T) {
		th.App.UpdateConfig(func(cfg *model.Config) {
			*cfg.TeamSettings.EnableOpenServer = true
			*cfg.TeamSettings.EnableUserCreation = true
			*cfg.TeamSettings.RestrictCreationToDomains = ""
			*cfg.ServiceSettings.EnableAPIUserDeletion = true
		})

		th.TestForSystemAdminAndLocal(t, func(t *testing.T, client *model.Client4) {
			emailAddr := "foobar+testinvalidrole@mattermost.com"
			user := &model.User{Email: emailAddr, Password: "Password1", Username: GenerateTestUsername(), Roles: "system_user system_admin"}
			_, _, err := client.CreateUser(user)
			require.NoError(t, err)
			ruser, appErr := th.App.GetUserByEmail(emailAddr)
			require.Nil(t, appErr)
			assert.NotEqual(t, ruser.Roles, "system_user system_admin")
			_, err = client.PermanentDeleteUser(ruser.Id)
			require.NoError(t, err)
		}, "InvalidRole")
	})

	th.TestForSystemAdminAndLocal(t, func(t *testing.T, client *model.Client4) {
		th.App.UpdateConfig(func(cfg *model.Config) {
			*cfg.TeamSettings.EnableOpenServer = true
			*cfg.TeamSettings.EnableUserCreation = true
		})
		user := &model.User{Id: "AAAAAAAAAAAAAAAAAAAAAAAAAA", Email: "foobar+testinvalidid@mattermost.com", Password: "Password1", Username: GenerateTestUsername(), Roles: "system_user system_admin"}
		_, resp, err := client.CreateUser(user)
		require.Error(t, err)
		CheckBadRequestStatus(t, resp)
	}, "InvalidId")
}

func TestCreateUserWithToken(t *testing.T) {
	th := Setup(t).InitBasic()
	defer th.TearDown()

	t.Run("CreateWithTokenHappyPath", func(t *testing.T) {
		user := model.User{Email: th.GenerateTestEmail(), Nickname: "Corey Hulen", Password: "hello1", Username: GenerateTestUsername(), Roles: model.SystemAdminRoleId + " " + model.SystemUserRoleId}
		token := model.NewToken(
			app.TokenTypeTeamInvitation,
			model.MapToJSON(map[string]string{"teamId": th.BasicTeam.Id, "email": user.Email}),
		)
		require.NoError(t, th.App.Srv().Store.Token().Save(token))

		ruser, resp, err := th.Client.CreateUserWithToken(&user, token.Token)
		require.NoError(t, err)
		CheckCreatedStatus(t, resp)

		th.Client.Login(user.Email, user.Password)
		require.Equal(t, user.Nickname, ruser.Nickname)
		require.Equal(t, model.SystemUserRoleId, ruser.Roles, "should clear roles")
		CheckUserSanitization(t, ruser)
		_, err = th.App.Srv().Store.Token().GetByToken(token.Token)
		require.Error(t, err, "The token must be deleted after being used")

		teams, appErr := th.App.GetTeamsForUser(ruser.Id)
		require.Nil(t, appErr)
		require.NotEmpty(t, teams, "The user must have teams")
		require.Equal(t, th.BasicTeam.Id, teams[0].Id, "The user joined team must be the team provided.")
	})

	th.TestForSystemAdminAndLocal(t, func(t *testing.T, client *model.Client4) {
		user := model.User{Email: th.GenerateTestEmail(), Nickname: "Corey Hulen", Password: "hello1", Username: GenerateTestUsername(), Roles: model.SystemAdminRoleId + " " + model.SystemUserRoleId}
		token := model.NewToken(
			app.TokenTypeTeamInvitation,
			model.MapToJSON(map[string]string{"teamId": th.BasicTeam.Id, "email": user.Email}),
		)
		require.NoError(t, th.App.Srv().Store.Token().Save(token))

		ruser, resp, err := client.CreateUserWithToken(&user, token.Token)
		require.NoError(t, err)
		CheckCreatedStatus(t, resp)

		th.Client.Login(user.Email, user.Password)
		require.Equal(t, user.Nickname, ruser.Nickname)
		require.Equal(t, model.SystemUserRoleId, ruser.Roles, "should clear roles")
		CheckUserSanitization(t, ruser)
		_, err = th.App.Srv().Store.Token().GetByToken(token.Token)
		require.Error(t, err, "The token must be deleted after being used")

		teams, appErr := th.App.GetTeamsForUser(ruser.Id)
		require.Nil(t, appErr)
		require.NotEmpty(t, teams, "The user must have teams")
		require.Equal(t, th.BasicTeam.Id, teams[0].Id, "The user joined team must be the team provided.")
	}, "CreateWithTokenHappyPath")

	t.Run("NoToken", func(t *testing.T) {
		user := model.User{Email: th.GenerateTestEmail(), Nickname: "Corey Hulen", Password: "hello1", Username: GenerateTestUsername(), Roles: model.SystemAdminRoleId + " " + model.SystemUserRoleId}
		token := model.NewToken(
			app.TokenTypeTeamInvitation,
			model.MapToJSON(map[string]string{"teamId": th.BasicTeam.Id, "email": user.Email}),
		)
		require.NoError(t, th.App.Srv().Store.Token().Save(token))
		defer th.App.DeleteToken(token)

		_, _, err := th.Client.CreateUserWithToken(&user, "")
		require.Error(t, err)
		CheckErrorID(t, err, "api.user.create_user.missing_token.app_error")
	})

	t.Run("TokenExpired", func(t *testing.T) {
		user := model.User{Email: th.GenerateTestEmail(), Nickname: "Corey Hulen", Password: "hello1", Username: GenerateTestUsername(), Roles: model.SystemAdminRoleId + " " + model.SystemUserRoleId}
		timeNow := time.Now()
		past49Hours := timeNow.Add(-49*time.Hour).UnixNano() / int64(time.Millisecond)
		token := model.NewToken(
			app.TokenTypeTeamInvitation,
			model.MapToJSON(map[string]string{"teamId": th.BasicTeam.Id, "email": user.Email}),
		)
		token.CreateAt = past49Hours
		require.NoError(t, th.App.Srv().Store.Token().Save(token))
		defer th.App.DeleteToken(token)

		_, resp, err := th.Client.CreateUserWithToken(&user, token.Token)
		require.Error(t, err)
		CheckBadRequestStatus(t, resp)
		CheckErrorID(t, err, "api.user.create_user.signup_link_expired.app_error")
	})

	t.Run("WrongToken", func(t *testing.T) {
		user := model.User{Email: th.GenerateTestEmail(), Nickname: "Corey Hulen", Password: "hello1", Username: GenerateTestUsername(), Roles: model.SystemAdminRoleId + " " + model.SystemUserRoleId}

		_, resp, err := th.Client.CreateUserWithToken(&user, "wrong")
		require.Error(t, err)
		CheckNotFoundStatus(t, resp)
		CheckErrorID(t, err, "api.user.create_user.signup_link_invalid.app_error")
	})

	t.Run("EnableUserCreationDisable", func(t *testing.T) {

		enableUserCreation := th.App.Config().TeamSettings.EnableUserCreation
		defer func() {
			th.App.UpdateConfig(func(cfg *model.Config) { cfg.TeamSettings.EnableUserCreation = enableUserCreation })
		}()

		user := model.User{Email: th.GenerateTestEmail(), Nickname: "Corey Hulen", Password: "hello1", Username: GenerateTestUsername(), Roles: model.SystemAdminRoleId + " " + model.SystemUserRoleId}

		token := model.NewToken(
			app.TokenTypeTeamInvitation,
			model.MapToJSON(map[string]string{"teamId": th.BasicTeam.Id, "email": user.Email}),
		)
		require.NoError(t, th.App.Srv().Store.Token().Save(token))
		defer th.App.DeleteToken(token)

		th.App.UpdateConfig(func(cfg *model.Config) { *cfg.TeamSettings.EnableUserCreation = false })

		_, resp, err := th.Client.CreateUserWithToken(&user, token.Token)
		require.Error(t, err)
		CheckNotImplementedStatus(t, resp)
		CheckErrorID(t, err, "api.user.create_user.signup_email_disabled.app_error")

	})
	th.TestForSystemAdminAndLocal(t, func(t *testing.T, client *model.Client4) {
		enableUserCreation := th.App.Config().TeamSettings.EnableUserCreation
		defer th.App.UpdateConfig(func(cfg *model.Config) { cfg.TeamSettings.EnableUserCreation = enableUserCreation })

		user := model.User{Email: th.GenerateTestEmail(), Nickname: "Corey Hulen", Password: "hello1", Username: GenerateTestUsername(), Roles: model.SystemAdminRoleId + " " + model.SystemUserRoleId}

		token := model.NewToken(
			app.TokenTypeTeamInvitation,
			model.MapToJSON(map[string]string{"teamId": th.BasicTeam.Id, "email": user.Email}),
		)
		require.NoError(t, th.App.Srv().Store.Token().Save(token))
		defer th.App.DeleteToken(token)

		th.App.UpdateConfig(func(cfg *model.Config) { *cfg.TeamSettings.EnableUserCreation = false })

		_, resp, err := client.CreateUserWithToken(&user, token.Token)
		require.Error(t, err)
		CheckNotImplementedStatus(t, resp)
		CheckErrorID(t, err, "api.user.create_user.signup_email_disabled.app_error")
	}, "EnableUserCreationDisable")

	t.Run("EnableOpenServerDisable", func(t *testing.T) {
		user := model.User{Email: th.GenerateTestEmail(), Nickname: "Corey Hulen", Password: "hello1", Username: GenerateTestUsername(), Roles: model.SystemAdminRoleId + " " + model.SystemUserRoleId}

		token := model.NewToken(
			app.TokenTypeTeamInvitation,
			model.MapToJSON(map[string]string{"teamId": th.BasicTeam.Id, "email": user.Email}),
		)
		require.NoError(t, th.App.Srv().Store.Token().Save(token))

		enableOpenServer := th.App.Config().TeamSettings.EnableOpenServer
		defer func() {
			th.App.UpdateConfig(func(cfg *model.Config) { cfg.TeamSettings.EnableOpenServer = enableOpenServer })
		}()

		th.App.UpdateConfig(func(cfg *model.Config) { *cfg.TeamSettings.EnableOpenServer = false })

		ruser, resp, err := th.Client.CreateUserWithToken(&user, token.Token)
		require.NoError(t, err)
		CheckCreatedStatus(t, resp)

		th.Client.Login(user.Email, user.Password)
		require.Equal(t, user.Nickname, ruser.Nickname)
		require.Equal(t, model.SystemUserRoleId, ruser.Roles, "should clear roles")
		CheckUserSanitization(t, ruser)
		_, err = th.App.Srv().Store.Token().GetByToken(token.Token)
		require.Error(t, err, "The token must be deleted after be used")
	})
}

func TestCreateUserWebSocketEvent(t *testing.T) {
	th := Setup(t).InitBasic()
	defer th.TearDown()

	t.Run("guest should not received new_user event but user should", func(t *testing.T) {
		th.App.Srv().SetLicense(model.NewTestLicense("guests"))
		th.App.UpdateConfig(func(cfg *model.Config) { *cfg.GuestAccountsSettings.Enable = true })
		th.App.UpdateConfig(func(cfg *model.Config) { *cfg.GuestAccountsSettings.AllowEmailAccounts = true })

		id := model.NewId()
		guestPassword := "Pa$$word11"
		guest := &model.User{
			Email:         "success+" + id + "@simulator.amazonses.com",
			Username:      "un_" + id,
			Nickname:      "nn_" + id,
			Password:      guestPassword,
			EmailVerified: true,
		}

		guest, errr := th.App.CreateGuest(th.Context, guest)
		require.Nil(t, errr)

		_, _, errr = th.App.AddUserToTeam(th.Context, th.BasicTeam.Id, guest.Id, "")
		require.Nil(t, errr)

		_, errr = th.App.AddUserToChannel(guest, th.BasicChannel, false)
		require.Nil(t, errr)

		guestClient := th.CreateClient()

		_, _, err := guestClient.Login(guest.Email, guestPassword)
		require.NoError(t, err)

		guestWSClient, err := th.CreateWebSocketClientWithClient(guestClient)
		require.NoError(t, err)
		defer guestWSClient.Close()
		guestWSClient.Listen()

		userWSClient, err := th.CreateWebSocketClient()
		require.NoError(t, err)
		defer userWSClient.Close()
		userWSClient.Listen()

		user := model.User{Email: th.GenerateTestEmail(), Nickname: "Corey Hulen", Password: "hello1", Username: GenerateTestUsername(), Roles: model.SystemAdminRoleId + " " + model.SystemUserRoleId}

		inviteId := th.BasicTeam.InviteId

		_, resp, err := th.Client.CreateUserWithInviteId(&user, inviteId)
		require.NoError(t, err)
		CheckCreatedStatus(t, resp)

		var userHasReceived bool
		var guestHasReceived bool

		func() {
			for {
				select {
				case ev := <-userWSClient.EventChannel:
					if ev.EventType() == model.WebsocketEventNewUser {
						userHasReceived = true
					}
				case ev := <-guestWSClient.EventChannel:
					if ev.EventType() == model.WebsocketEventNewUser {
						guestHasReceived = true
					}
				case <-time.After(2 * time.Second):
					return
				}
			}
		}()

		require.Truef(t, userHasReceived, "User should have received %s event", model.WebsocketEventNewUser)
		require.Falsef(t, guestHasReceived, "Guest should not have received %s event", model.WebsocketEventNewUser)
	})
}

func TestCreateUserWithInviteId(t *testing.T) {
	th := Setup(t).InitBasic()
	defer th.TearDown()

	t.Run("CreateWithInviteIdHappyPath", func(t *testing.T) {
		user := model.User{Email: th.GenerateTestEmail(), Nickname: "Corey Hulen", Password: "hello1", Username: GenerateTestUsername(), Roles: model.SystemAdminRoleId + " " + model.SystemUserRoleId}

		inviteId := th.BasicTeam.InviteId

		ruser, resp, err := th.Client.CreateUserWithInviteId(&user, inviteId)
		require.NoError(t, err)
		CheckCreatedStatus(t, resp)

		th.Client.Login(user.Email, user.Password)
		require.Equal(t, user.Nickname, ruser.Nickname)
		require.Equal(t, model.SystemUserRoleId, ruser.Roles, "should clear roles")
		CheckUserSanitization(t, ruser)
	})
	th.TestForSystemAdminAndLocal(t, func(t *testing.T, client *model.Client4) {
		user := model.User{Email: th.GenerateTestEmail(), Nickname: "Corey Hulen", Password: "hello1", Username: GenerateTestUsername(), Roles: model.SystemAdminRoleId + " " + model.SystemUserRoleId}

		inviteId := th.BasicTeam.InviteId

		ruser, resp, err := client.CreateUserWithInviteId(&user, inviteId)
		require.NoError(t, err)
		CheckCreatedStatus(t, resp)

		th.Client.Login(user.Email, user.Password)
		require.Equal(t, user.Nickname, ruser.Nickname)
		require.Equal(t, model.SystemUserRoleId, ruser.Roles, "should clear roles")
		CheckUserSanitization(t, ruser)
	}, "CreateWithInviteIdHappyPath")

	t.Run("GroupConstrainedTeam", func(t *testing.T) {
		user := model.User{Email: th.GenerateTestEmail(), Nickname: "", Password: "hello1", Username: GenerateTestUsername(), Roles: model.SystemAdminRoleId + " " + model.SystemUserRoleId}

		th.BasicTeam.GroupConstrained = model.NewBool(true)
		team, appErr := th.App.UpdateTeam(th.BasicTeam)
		require.Nil(t, appErr)

		defer func() {
			th.BasicTeam.GroupConstrained = model.NewBool(false)
			_, appErr = th.App.UpdateTeam(th.BasicTeam)
			require.Nil(t, appErr)
		}()

		inviteID := team.InviteId

		_, _, err := th.Client.CreateUserWithInviteId(&user, inviteID)
		CheckErrorID(t, err, "app.team.invite_id.group_constrained.error")
	})

	th.TestForSystemAdminAndLocal(t, func(t *testing.T, client *model.Client4) {
		user := model.User{Email: th.GenerateTestEmail(), Nickname: "", Password: "hello1", Username: GenerateTestUsername(), Roles: model.SystemAdminRoleId + " " + model.SystemUserRoleId}

		th.BasicTeam.GroupConstrained = model.NewBool(true)
		team, appErr := th.App.UpdateTeam(th.BasicTeam)
		require.Nil(t, appErr)

		defer func() {
			th.BasicTeam.GroupConstrained = model.NewBool(false)
			_, appErr = th.App.UpdateTeam(th.BasicTeam)
			require.Nil(t, appErr)
		}()

		inviteID := team.InviteId

		_, _, err := client.CreateUserWithInviteId(&user, inviteID)
		CheckErrorID(t, err, "app.team.invite_id.group_constrained.error")
	}, "GroupConstrainedTeam")

	t.Run("WrongInviteId", func(t *testing.T) {
		user := model.User{Email: th.GenerateTestEmail(), Nickname: "Corey Hulen", Password: "hello1", Username: GenerateTestUsername(), Roles: model.SystemAdminRoleId + " " + model.SystemUserRoleId}

		inviteId := model.NewId()

		_, resp, err := th.Client.CreateUserWithInviteId(&user, inviteId)
		require.Error(t, err)
		CheckNotFoundStatus(t, resp)
		CheckErrorID(t, err, "app.team.get_by_invite_id.finding.app_error")
	})

	t.Run("NoInviteId", func(t *testing.T) {
		user := model.User{Email: th.GenerateTestEmail(), Nickname: "Corey Hulen", Password: "hello1", Username: GenerateTestUsername(), Roles: model.SystemAdminRoleId + " " + model.SystemUserRoleId}

		_, _, err := th.Client.CreateUserWithInviteId(&user, "")
		require.Error(t, err)
		CheckErrorID(t, err, "api.user.create_user.missing_invite_id.app_error")
	})

	t.Run("ExpiredInviteId", func(t *testing.T) {
		user := model.User{Email: th.GenerateTestEmail(), Nickname: "Corey Hulen", Password: "hello1", Username: GenerateTestUsername(), Roles: model.SystemAdminRoleId + " " + model.SystemUserRoleId}

		inviteId := th.BasicTeam.InviteId

		_, _, err := th.SystemAdminClient.RegenerateTeamInviteId(th.BasicTeam.Id)
		require.NoError(t, err)

		_, resp, err := th.Client.CreateUserWithInviteId(&user, inviteId)
		require.Error(t, err)
		CheckNotFoundStatus(t, resp)
		CheckErrorID(t, err, "app.team.get_by_invite_id.finding.app_error")
	})

	t.Run("EnableUserCreationDisable", func(t *testing.T) {
		user := model.User{Email: th.GenerateTestEmail(), Nickname: "Corey Hulen", Password: "hello1", Username: GenerateTestUsername(), Roles: model.SystemAdminRoleId + " " + model.SystemUserRoleId}

		enableUserCreation := th.App.Config().TeamSettings.EnableUserCreation
		defer func() {
			th.App.UpdateConfig(func(cfg *model.Config) { cfg.TeamSettings.EnableUserCreation = enableUserCreation })
		}()

		th.App.UpdateConfig(func(cfg *model.Config) { *cfg.TeamSettings.EnableUserCreation = false })

		inviteId := th.BasicTeam.InviteId

		_, resp, err := th.Client.CreateUserWithInviteId(&user, inviteId)
		require.Error(t, err)
		CheckNotImplementedStatus(t, resp)
		CheckErrorID(t, err, "api.user.create_user.signup_email_disabled.app_error")
	})
	th.TestForSystemAdminAndLocal(t, func(t *testing.T, client *model.Client4) {
		user := model.User{Email: th.GenerateTestEmail(), Nickname: "Corey Hulen", Password: "hello1", Username: GenerateTestUsername(), Roles: model.SystemAdminRoleId + " " + model.SystemUserRoleId}

		enableUserCreation := th.App.Config().TeamSettings.EnableUserCreation
		defer th.App.UpdateConfig(func(cfg *model.Config) { cfg.TeamSettings.EnableUserCreation = enableUserCreation })

		th.App.UpdateConfig(func(cfg *model.Config) { *cfg.TeamSettings.EnableUserCreation = false })

		inviteId := th.BasicTeam.InviteId
		_, resp, err := client.CreateUserWithInviteId(&user, inviteId)
		require.Error(t, err)
		CheckNotImplementedStatus(t, resp)
		CheckErrorID(t, err, "api.user.create_user.signup_email_disabled.app_error")
	}, "EnableUserCreationDisable")

	t.Run("EnableOpenServerDisable", func(t *testing.T) {
		user := model.User{Email: th.GenerateTestEmail(), Nickname: "Corey Hulen", Password: "hello1", Username: GenerateTestUsername(), Roles: model.SystemAdminRoleId + " " + model.SystemUserRoleId}

		enableOpenServer := th.App.Config().TeamSettings.EnableOpenServer
		defer func() {
			th.App.UpdateConfig(func(cfg *model.Config) { cfg.TeamSettings.EnableOpenServer = enableOpenServer })
		}()

		th.App.UpdateConfig(func(cfg *model.Config) { *cfg.TeamSettings.EnableOpenServer = false })

		team, _, err := th.SystemAdminClient.RegenerateTeamInviteId(th.BasicTeam.Id)
		assert.NoError(t, err)
		inviteId := team.InviteId

		ruser, resp, err := th.Client.CreateUserWithInviteId(&user, inviteId)
		require.NoError(t, err)
		CheckCreatedStatus(t, resp)

		th.Client.Login(user.Email, user.Password)
		require.Equal(t, user.Nickname, ruser.Nickname)
		require.Equal(t, model.SystemUserRoleId, ruser.Roles, "should clear roles")
		CheckUserSanitization(t, ruser)
	})
}

func TestGetMe(t *testing.T) {
	th := Setup(t).InitBasic()
	defer th.TearDown()

	ruser, _, err := th.Client.GetMe("")
	require.NoError(t, err)

	require.Equal(t, th.BasicUser.Id, ruser.Id)

	th.Client.Logout()
	_, resp, err := th.Client.GetMe("")
	require.Error(t, err)
	CheckUnauthorizedStatus(t, resp)
}

func TestGetUser(t *testing.T) {
	th := Setup(t)
	defer th.TearDown()

	user := th.CreateUser()
	user.Props = map[string]string{"testpropkey": "testpropvalue"}

	th.App.UpdateUser(user, false)

	th.TestForAllClients(t, func(t *testing.T, client *model.Client4) {
		ruser, resp, err := client.GetUser(user.Id, "")
		require.NoError(t, err)
		CheckUserSanitization(t, ruser)

		require.Equal(t, user.Email, ruser.Email)

		assert.NotNil(t, ruser.Props)
		assert.Equal(t, ruser.Props["testpropkey"], "testpropvalue")
		require.False(t, ruser.IsBot)

		ruser, resp, _ = client.GetUser(user.Id, resp.Etag)
		CheckEtag(t, ruser, resp)

		_, resp, err = client.GetUser("junk", "")
		require.Error(t, err)
		CheckBadRequestStatus(t, resp)

		_, resp, err = client.GetUser(model.NewId(), "")
		require.Error(t, err)
		CheckNotFoundStatus(t, resp)
	})

	// Check against privacy config settings
	th.App.UpdateConfig(func(cfg *model.Config) { *cfg.PrivacySettings.ShowEmailAddress = false })
	th.App.UpdateConfig(func(cfg *model.Config) { *cfg.PrivacySettings.ShowFullName = false })

	ruser, _, err := th.Client.GetUser(user.Id, "")
	require.NoError(t, err)

	require.Empty(t, ruser.Email, "email should be blank")
	require.Empty(t, ruser.FirstName, "first name should be blank")
	require.Empty(t, ruser.LastName, "last name should be blank")

	th.Client.Logout()
	_, resp, err := th.Client.GetUser(user.Id, "")
	require.Error(t, err)
	CheckUnauthorizedStatus(t, resp)

	// System admins should ignore privacy settings
	ruser, _, _ = th.SystemAdminClient.GetUser(user.Id, resp.Etag)
	require.NotEmpty(t, ruser.Email, "email should not be blank")
	require.NotEmpty(t, ruser.FirstName, "first name should not be blank")
	require.NotEmpty(t, ruser.LastName, "last name should not be blank")
}

func TestGetUserWithAcceptedTermsOfServiceForOtherUser(t *testing.T) {
	th := Setup(t)
	defer th.TearDown()

	user := th.CreateUser()

	tos, _ := th.App.CreateTermsOfService("Dummy TOS", user.Id)

	th.App.UpdateUser(user, false)

	ruser, _, err := th.Client.GetUser(user.Id, "")
	require.NoError(t, err)
	CheckUserSanitization(t, ruser)

	require.Equal(t, user.Email, ruser.Email)

	assert.Empty(t, ruser.TermsOfServiceId)

	th.App.SaveUserTermsOfService(user.Id, tos.Id, true)

	ruser, _, err = th.Client.GetUser(user.Id, "")
	require.NoError(t, err)
	CheckUserSanitization(t, ruser)

	require.Equal(t, user.Email, ruser.Email)

	// user TOS data cannot be fetched for other users by non-admin users
	assert.Empty(t, ruser.TermsOfServiceId)
}

func TestGetUserWithAcceptedTermsOfService(t *testing.T) {
	th := Setup(t).InitBasic()
	defer th.TearDown()

	user := th.BasicUser

	tos, _ := th.App.CreateTermsOfService("Dummy TOS", user.Id)

	ruser, _, err := th.Client.GetUser(user.Id, "")
	require.NoError(t, err)
	CheckUserSanitization(t, ruser)

	require.Equal(t, user.Email, ruser.Email)

	assert.Empty(t, ruser.TermsOfServiceId)

	th.App.SaveUserTermsOfService(user.Id, tos.Id, true)

	ruser, _, err = th.Client.GetUser(user.Id, "")
	require.NoError(t, err)
	CheckUserSanitization(t, ruser)

	require.Equal(t, user.Email, ruser.Email)

	// a user can view their own TOS details
	assert.Equal(t, tos.Id, ruser.TermsOfServiceId)
}

func TestGetUserWithAcceptedTermsOfServiceWithAdminUser(t *testing.T) {
	th := Setup(t).InitBasic()
	th.LoginSystemAdmin()
	defer th.TearDown()

	user := th.BasicUser

	tos, _ := th.App.CreateTermsOfService("Dummy TOS", user.Id)

	ruser, _, err := th.SystemAdminClient.GetUser(user.Id, "")
	require.NoError(t, err)
	CheckUserSanitization(t, ruser)

	require.Equal(t, user.Email, ruser.Email)

	assert.Empty(t, ruser.TermsOfServiceId)

	th.App.SaveUserTermsOfService(user.Id, tos.Id, true)

	ruser, _, err = th.SystemAdminClient.GetUser(user.Id, "")
	require.NoError(t, err)
	CheckUserSanitization(t, ruser)

	require.Equal(t, user.Email, ruser.Email)

	// admin can view anyone's TOS details
	assert.Equal(t, tos.Id, ruser.TermsOfServiceId)
}

func TestGetBotUser(t *testing.T) {
	th := Setup(t).InitBasic()
	defer th.TearDown()

	defer th.RestoreDefaultRolePermissions(th.SaveDefaultRolePermissions())

	th.AddPermissionToRole(model.PermissionCreateBot.Id, model.TeamUserRoleId)
	th.App.UpdateUserRoles(th.BasicUser.Id, model.SystemUserRoleId+" "+model.TeamUserRoleId, false)

	th.App.UpdateConfig(func(cfg *model.Config) {
		*cfg.ServiceSettings.EnableBotAccountCreation = true
	})

	bot := &model.Bot{
		Username:    GenerateTestUsername(),
		DisplayName: "a bot",
		Description: "bot",
	}

	createdBot, resp, err := th.Client.CreateBot(bot)
	require.NoError(t, err)
	CheckCreatedStatus(t, resp)
	defer th.App.PermanentDeleteBot(createdBot.UserId)

	botUser, _, err := th.Client.GetUser(createdBot.UserId, "")
	require.NoError(t, err)
	require.Equal(t, bot.Username, botUser.Username)
	require.True(t, botUser.IsBot)
}

func TestGetUserByUsername(t *testing.T) {
	th := Setup(t).InitBasic()
	defer th.TearDown()

	user := th.BasicUser

	th.TestForAllClients(t, func(t *testing.T, client *model.Client4) {
		ruser, resp, err := client.GetUserByUsername(user.Username, "")
		require.NoError(t, err)
		CheckUserSanitization(t, ruser)

		require.Equal(t, user.Email, ruser.Email)

		ruser, resp, _ = client.GetUserByUsername(user.Username, resp.Etag)
		CheckEtag(t, ruser, resp)

		_, resp, err = client.GetUserByUsername(GenerateTestUsername(), "")
		require.Error(t, err)
		CheckNotFoundStatus(t, resp)
	})

	// Check against privacy config settings
	th.App.UpdateConfig(func(cfg *model.Config) { *cfg.PrivacySettings.ShowEmailAddress = false })
	th.App.UpdateConfig(func(cfg *model.Config) { *cfg.PrivacySettings.ShowFullName = false })

	ruser, _, err := th.Client.GetUserByUsername(th.BasicUser2.Username, "")
	require.NoError(t, err)

	require.Empty(t, ruser.Email, "email should be blank")
	require.Empty(t, ruser.FirstName, "first name should be blank")
	require.Empty(t, ruser.LastName, "last name should be blank")

	ruser, _, err = th.Client.GetUserByUsername(th.BasicUser.Username, "")
	require.NoError(t, err)
	require.NotEmpty(t, ruser.NotifyProps, "notify props should be sent")

	th.Client.Logout()
	_, resp, err := th.Client.GetUserByUsername(user.Username, "")
	require.Error(t, err)
	CheckUnauthorizedStatus(t, resp)

	th.TestForSystemAdminAndLocal(t, func(t *testing.T, client *model.Client4) {
		// System admins should ignore privacy settings
		ruser, _, _ = client.GetUserByUsername(user.Username, resp.Etag)
		require.NotEmpty(t, ruser.Email, "email should not be blank")
		require.NotEmpty(t, ruser.FirstName, "first name should not be blank")
		require.NotEmpty(t, ruser.LastName, "last name should not be blank")
	})
}

func TestGetUserByUsernameWithAcceptedTermsOfService(t *testing.T) {
	th := Setup(t).InitBasic()
	defer th.TearDown()

	user := th.BasicUser

	ruser, _, err := th.Client.GetUserByUsername(user.Username, "")
	require.NoError(t, err)
	CheckUserSanitization(t, ruser)

	require.Equal(t, user.Email, ruser.Email)

	tos, _ := th.App.CreateTermsOfService("Dummy TOS", user.Id)
	th.App.SaveUserTermsOfService(ruser.Id, tos.Id, true)

	ruser, _, err = th.Client.GetUserByUsername(user.Username, "")
	require.NoError(t, err)
	CheckUserSanitization(t, ruser)

	require.Equal(t, user.Email, ruser.Email)

	require.Equal(t, tos.Id, ruser.TermsOfServiceId, "Terms of service ID should match")
}

func TestSaveUserTermsOfService(t *testing.T) {
	th := Setup(t)
	defer th.TearDown()

	t.Run("Invalid data", func(t *testing.T) {
		resp, err := th.Client.DoAPIPost("/users/"+th.BasicUser.Id+"/terms_of_service", "{}")
		require.Error(t, err)
		assert.Equal(t, http.StatusBadRequest, resp.StatusCode)
	})
}

func TestGetUserByEmail(t *testing.T) {
	th := Setup(t)
	defer th.TearDown()

	user := th.CreateUser()
	userWithSlash, _, err := th.SystemAdminClient.CreateUser(&model.User{
		Email:    "email/with/slashes@example.com",
		Username: GenerateTestUsername(),
		Password: "Pa$$word11",
	})
	require.NoError(t, err)

	th.App.UpdateConfig(func(cfg *model.Config) {
		*cfg.PrivacySettings.ShowEmailAddress = true
		*cfg.PrivacySettings.ShowFullName = true
	})

	th.TestForAllClients(t, func(t *testing.T, client *model.Client4) {
		t.Run("should be able to get another user by email", func(t *testing.T) {
			ruser, _, err := client.GetUserByEmail(user.Email, "")
			require.NoError(t, err)
			CheckUserSanitization(t, ruser)

			require.Equal(t, user.Email, ruser.Email)
		})

		t.Run("Get user with a / character in the email", func(t *testing.T) {
			ruser, _, err := client.GetUserByEmail(userWithSlash.Email, "")
			require.NoError(t, err)
			require.Equal(t, ruser.Id, userWithSlash.Id)
		})

		t.Run("should return not modified when provided with a matching etag", func(t *testing.T) {
			_, resp, err := client.GetUserByEmail(user.Email, "")
			require.NoError(t, err)

			ruser, resp, _ := client.GetUserByEmail(user.Email, resp.Etag)
			CheckEtag(t, ruser, resp)
		})

		t.Run("should return bad request when given an invalid email", func(t *testing.T) {
			_, resp, err := client.GetUserByEmail(GenerateTestUsername(), "")
			require.Error(t, err)
			CheckBadRequestStatus(t, resp)
		})

		t.Run("should return 404 when given a non-existent email", func(t *testing.T) {
			_, resp, err := client.GetUserByEmail(th.GenerateTestEmail(), "")
			require.Error(t, err)
			CheckNotFoundStatus(t, resp)
		})
	})

	t.Run("should sanitize full name for non-admin based on privacy settings", func(t *testing.T) {
		th.App.UpdateConfig(func(cfg *model.Config) {
			*cfg.PrivacySettings.ShowEmailAddress = true
			*cfg.PrivacySettings.ShowFullName = false
		})

		ruser, _, err := th.Client.GetUserByEmail(user.Email, "")
		require.NoError(t, err)
		assert.Equal(t, "", ruser.FirstName, "first name should be blank")
		assert.Equal(t, "", ruser.LastName, "last name should be blank")

		th.App.UpdateConfig(func(cfg *model.Config) {
			*cfg.PrivacySettings.ShowFullName = true
		})

		ruser, _, err = th.Client.GetUserByEmail(user.Email, "")
		require.NoError(t, err)
		assert.NotEqual(t, "", ruser.FirstName, "first name should be set")
		assert.NotEqual(t, "", ruser.LastName, "last name should be set")
	})

	t.Run("should return forbidden for non-admin when privacy settings hide email", func(t *testing.T) {
		th.App.UpdateConfig(func(cfg *model.Config) {
			*cfg.PrivacySettings.ShowEmailAddress = false
		})

		_, resp, err := th.Client.GetUserByEmail(user.Email, "")
		require.Error(t, err)
		CheckForbiddenStatus(t, resp)

		th.App.UpdateConfig(func(cfg *model.Config) {
			*cfg.PrivacySettings.ShowEmailAddress = true
		})

		ruser, _, err := th.Client.GetUserByEmail(user.Email, "")
		require.NoError(t, err)
		assert.Equal(t, user.Email, ruser.Email, "email should be set")
	})

	th.TestForSystemAdminAndLocal(t, func(t *testing.T, client *model.Client4) {
		t.Run("should not sanitize full name for admin, regardless of privacy settings", func(t *testing.T) {
			th.App.UpdateConfig(func(cfg *model.Config) {
				*cfg.PrivacySettings.ShowEmailAddress = true
				*cfg.PrivacySettings.ShowFullName = false
			})

			ruser, _, err := client.GetUserByEmail(user.Email, "")
			require.NoError(t, err)
			assert.NotEqual(t, "", ruser.FirstName, "first name should be set")
			assert.NotEqual(t, "", ruser.LastName, "last name should be set")

			th.App.UpdateConfig(func(cfg *model.Config) {
				*cfg.PrivacySettings.ShowFullName = true
			})

			ruser, _, err = client.GetUserByEmail(user.Email, "")
			require.NoError(t, err)
			assert.NotEqual(t, "", ruser.FirstName, "first name should be set")
			assert.NotEqual(t, "", ruser.LastName, "last name should be set")
		})

		t.Run("should always return email for admin, regardless of privacy settings", func(t *testing.T) {
			th.App.UpdateConfig(func(cfg *model.Config) {
				*cfg.PrivacySettings.ShowEmailAddress = false
			})

			ruser, _, err := client.GetUserByEmail(user.Email, "")
			require.NoError(t, err)
			assert.Equal(t, user.Email, ruser.Email, "email should be set")

			th.App.UpdateConfig(func(cfg *model.Config) {
				*cfg.PrivacySettings.ShowEmailAddress = true
			})

			ruser, _, err = client.GetUserByEmail(user.Email, "")
			require.NoError(t, err)
			assert.Equal(t, user.Email, ruser.Email, "email should be set")
		})
	})
}

func TestSearchUsers(t *testing.T) {
	th := Setup(t).InitBasic()
	defer th.TearDown()

	search := &model.UserSearch{Term: th.BasicUser.Username}

	users, _, err := th.Client.SearchUsers(search)
	require.NoError(t, err)

	require.True(t, findUserInList(th.BasicUser.Id, users), "should have found user")

	_, appErr := th.App.UpdateActive(th.Context, th.BasicUser2, false)
	require.Nil(t, appErr)

	search.Term = th.BasicUser2.Username
	search.AllowInactive = false

	users, _, err = th.Client.SearchUsers(search)
	require.NoError(t, err)

	require.False(t, findUserInList(th.BasicUser2.Id, users), "should not have found user")

	search.AllowInactive = true

	users, _, err = th.Client.SearchUsers(search)
	require.NoError(t, err)

	require.True(t, findUserInList(th.BasicUser2.Id, users), "should have found user")

	search.Term = th.BasicUser.Username
	search.AllowInactive = false
	search.TeamId = th.BasicTeam.Id

	users, _, err = th.Client.SearchUsers(search)
	require.NoError(t, err)

	require.True(t, findUserInList(th.BasicUser.Id, users), "should have found user")

	search.NotInChannelId = th.BasicChannel.Id

	users, _, err = th.Client.SearchUsers(search)
	require.NoError(t, err)

	require.False(t, findUserInList(th.BasicUser.Id, users), "should not have found user")

	search.TeamId = ""
	search.NotInChannelId = ""
	search.InChannelId = th.BasicChannel.Id

	users, _, err = th.Client.SearchUsers(search)
	require.NoError(t, err)

	require.True(t, findUserInList(th.BasicUser.Id, users), "should have found user")

	search.InChannelId = ""
	search.NotInChannelId = th.BasicChannel.Id
	_, resp, err := th.Client.SearchUsers(search)
	require.Error(t, err)
	CheckBadRequestStatus(t, resp)

	search.NotInChannelId = model.NewId()
	search.TeamId = model.NewId()
	_, resp, err = th.Client.SearchUsers(search)
	require.Error(t, err)
	CheckForbiddenStatus(t, resp)

	search.NotInChannelId = ""
	search.TeamId = model.NewId()
	_, resp, err = th.Client.SearchUsers(search)
	require.Error(t, err)
	CheckForbiddenStatus(t, resp)

	search.InChannelId = model.NewId()
	search.TeamId = ""
	_, resp, err = th.Client.SearchUsers(search)
	require.Error(t, err)
	CheckForbiddenStatus(t, resp)

	// Test search for users not in any team
	search.TeamId = ""
	search.NotInChannelId = ""
	search.InChannelId = ""
	search.NotInTeamId = th.BasicTeam.Id

	users, _, err = th.Client.SearchUsers(search)
	require.NoError(t, err)

	require.False(t, findUserInList(th.BasicUser.Id, users), "should not have found user")

	oddUser := th.CreateUser()
	search.Term = oddUser.Username

	users, _, err = th.Client.SearchUsers(search)
	require.NoError(t, err)

	require.True(t, findUserInList(oddUser.Id, users), "should have found user")

	_, _, err = th.SystemAdminClient.AddTeamMember(th.BasicTeam.Id, oddUser.Id)
	require.NoError(t, err)

	users, _, err = th.Client.SearchUsers(search)
	require.NoError(t, err)

	require.False(t, findUserInList(oddUser.Id, users), "should not have found user")

	search.NotInTeamId = model.NewId()
	_, resp, err = th.Client.SearchUsers(search)
	require.Error(t, err)
	CheckForbiddenStatus(t, resp)

	search.Term = th.BasicUser.Username

	th.App.UpdateConfig(func(cfg *model.Config) { *cfg.PrivacySettings.ShowEmailAddress = false })
	th.App.UpdateConfig(func(cfg *model.Config) { *cfg.PrivacySettings.ShowFullName = false })

	_, appErr = th.App.UpdateActive(th.Context, th.BasicUser2, true)
	require.Nil(t, appErr)

	search.InChannelId = ""
	search.NotInTeamId = ""
	search.Term = th.BasicUser2.Email
	users, _, err = th.Client.SearchUsers(search)
	require.NoError(t, err)

	require.False(t, findUserInList(th.BasicUser2.Id, users), "should not have found user")

	search.Term = th.BasicUser2.FirstName
	users, _, err = th.Client.SearchUsers(search)
	require.NoError(t, err)

	require.False(t, findUserInList(th.BasicUser2.Id, users), "should not have found user")

	search.Term = th.BasicUser2.LastName
	users, _, err = th.Client.SearchUsers(search)
	require.NoError(t, err)

	require.False(t, findUserInList(th.BasicUser2.Id, users), "should not have found user")

	search.Term = th.BasicUser.FirstName
	search.InChannelId = th.BasicChannel.Id
	search.NotInChannelId = th.BasicChannel.Id
	search.TeamId = th.BasicTeam.Id
	users, _, err = th.SystemAdminClient.SearchUsers(search)
	require.NoError(t, err)

	require.True(t, findUserInList(th.BasicUser.Id, users), "should have found user")

	id := model.NewId()
	group, appErr := th.App.CreateGroup(&model.Group{
		DisplayName: "dn-foo_" + id,
		Name:        model.NewString("name" + id),
		Source:      model.GroupSourceLdap,
		Description: "description_" + id,
		RemoteId:    model.NewId(),
	})
	assert.Nil(t, appErr)

	search = &model.UserSearch{Term: th.BasicUser.Username, InGroupId: group.Id}
	t.Run("Requires ldap license when searching in group", func(t *testing.T) {
		_, resp, err = th.SystemAdminClient.SearchUsers(search)
		require.Error(t, err)
		CheckNotImplementedStatus(t, resp)
	})

	th.App.Srv().SetLicense(model.NewTestLicense("ldap"))

	t.Run("Requires manage system permission when searching for users in a group", func(t *testing.T) {
		_, resp, err = th.Client.SearchUsers(search)
		require.Error(t, err)
		CheckForbiddenStatus(t, resp)
	})

	t.Run("Returns empty list when no users found searching for users in a group", func(t *testing.T) {
		users, _, err = th.SystemAdminClient.SearchUsers(search)
		require.NoError(t, err)
		require.Empty(t, users)
	})

	_, appErr = th.App.UpsertGroupMember(group.Id, th.BasicUser.Id)
	assert.Nil(t, appErr)

	t.Run("Returns user in group user found in group", func(t *testing.T) {
		users, _, err = th.SystemAdminClient.SearchUsers(search)
		require.NoError(t, err)
		require.Equal(t, users[0].Id, th.BasicUser.Id)
	})
}

func findUserInList(id string, users []*model.User) bool {
	for _, user := range users {
		if user.Id == id {
			return true
		}
	}
	return false
}

func TestAutocompleteUsersInChannel(t *testing.T) {
	th := Setup(t).InitBasic()
	defer th.TearDown()
	teamId := th.BasicTeam.Id
	channelId := th.BasicChannel.Id
	username := th.BasicUser.Username
	newUser := th.CreateUser()

	tt := []struct {
		Name            string
		TeamId          string
		ChannelId       string
		Username        string
		ExpectedResults int
		MoreThan        bool
		ShouldFail      bool
	}{
		{
			"Autocomplete in channel for specific username",
			teamId,
			channelId,
			username,
			1,
			false,
			false,
		},
		{
			"Search for not valid username",
			teamId,
			channelId,
			"amazonses",
			0,
			false,
			false,
		},
		{
			"Search for all users",
			teamId,
			channelId,
			"",
			2,
			true,
			false,
		},
		{
			"Fail when the teamId is not provided",
			"",
			channelId,
			"",
			2,
			true,
			true,
		},
	}

	for _, tc := range tt {
		t.Run(tc.Name, func(t *testing.T) {
			th.LoginBasic()
			rusers, _, err := th.Client.AutocompleteUsersInChannel(tc.TeamId, tc.ChannelId, tc.Username, model.UserSearchDefaultLimit, "")
			if tc.ShouldFail {
				CheckErrorID(t, err, "api.user.autocomplete_users.missing_team_id.app_error")
			} else {
				require.NoError(t, err)
				if tc.MoreThan {
					assert.True(t, len(rusers.Users) >= tc.ExpectedResults)
				} else {
					assert.Len(t, rusers.Users, tc.ExpectedResults)
				}
			}

			th.Client.Logout()
			_, resp, err := th.Client.AutocompleteUsersInChannel(tc.TeamId, tc.ChannelId, tc.Username, model.UserSearchDefaultLimit, "")
			require.Error(t, err)
			CheckUnauthorizedStatus(t, resp)

			th.Client.Login(newUser.Email, newUser.Password)
			_, resp, err = th.Client.AutocompleteUsersInChannel(tc.TeamId, tc.ChannelId, tc.Username, model.UserSearchDefaultLimit, "")
			require.Error(t, err)
			CheckForbiddenStatus(t, resp)
		})
	}

	t.Run("Check against privacy config settings", func(t *testing.T) {
		th.App.UpdateConfig(func(cfg *model.Config) { *cfg.PrivacySettings.ShowFullName = false })

		th.LoginBasic()
		rusers, _, err := th.Client.AutocompleteUsersInChannel(teamId, channelId, username, model.UserSearchDefaultLimit, "")
		require.NoError(t, err)

		assert.Equal(t, rusers.Users[0].FirstName, "", "should not show first/last name")
		assert.Equal(t, rusers.Users[0].LastName, "", "should not show first/last name")
	})

	t.Run("Check OutOfChannel results with/without VIEW_MEMBERS permissions", func(t *testing.T) {
		permissionsUser := th.CreateUser()
		th.SystemAdminClient.DemoteUserToGuest(permissionsUser.Id)
		permissionsUser.Roles = "system_guest"
		th.LinkUserToTeam(permissionsUser, th.BasicTeam)
		th.AddUserToChannel(permissionsUser, th.BasicChannel)

		otherUser := th.CreateUser()
		th.LinkUserToTeam(otherUser, th.BasicTeam)

		th.Client.Login(permissionsUser.Email, permissionsUser.Password)

		rusers, _, err := th.Client.AutocompleteUsersInChannel(teamId, channelId, "", model.UserSearchDefaultLimit, "")
		require.NoError(t, err)
		assert.Len(t, rusers.OutOfChannel, 1)

		defaultRolePermissions := th.SaveDefaultRolePermissions()
		defer func() {
			th.RestoreDefaultRolePermissions(defaultRolePermissions)
		}()

		th.RemovePermissionFromRole(model.PermissionViewMembers.Id, model.SystemUserRoleId)
		th.RemovePermissionFromRole(model.PermissionViewMembers.Id, model.TeamUserRoleId)

		rusers, _, err = th.Client.AutocompleteUsersInChannel(teamId, channelId, "", model.UserSearchDefaultLimit, "")
		require.NoError(t, err)
		assert.Empty(t, rusers.OutOfChannel)

		th.App.GetOrCreateDirectChannel(th.Context, permissionsUser.Id, otherUser.Id)

		rusers, _, err = th.Client.AutocompleteUsersInChannel(teamId, channelId, "", model.UserSearchDefaultLimit, "")
		require.NoError(t, err)
		assert.Len(t, rusers.OutOfChannel, 1)
	})

	t.Run("user must have access to team id, especially when it does not match channel's team id", func(t *testing.T) {
		_, _, err := th.Client.AutocompleteUsersInChannel("otherTeamId", channelId, username, model.UserSearchDefaultLimit, "")
		CheckErrorID(t, err, "api.context.permissions.app_error")
	})
}

func TestAutocompleteUsersInTeam(t *testing.T) {
	th := Setup(t).InitBasic()
	defer th.TearDown()
	teamId := th.BasicTeam.Id
	username := th.BasicUser.Username
	newUser := th.CreateUser()

	tt := []struct {
		Name            string
		TeamId          string
		Username        string
		ExpectedResults int
		MoreThan        bool
	}{
		{
			"specific username",
			teamId,
			username,
			1,
			false,
		},
		{
			"not valid username",
			teamId,
			"amazonses",
			0,
			false,
		},
		{
			"all users in team",
			teamId,
			"",
			2,
			true,
		},
	}

	for _, tc := range tt {
		t.Run(tc.Name, func(t *testing.T) {
			th.LoginBasic()
			rusers, _, err := th.Client.AutocompleteUsersInTeam(tc.TeamId, tc.Username, model.UserSearchDefaultLimit, "")
			require.NoError(t, err)
			if tc.MoreThan {
				assert.True(t, len(rusers.Users) >= tc.ExpectedResults)
			} else {
				assert.Len(t, rusers.Users, tc.ExpectedResults)
			}
			th.Client.Logout()
			_, resp, err := th.Client.AutocompleteUsersInTeam(tc.TeamId, tc.Username, model.UserSearchDefaultLimit, "")
			require.Error(t, err)
			CheckUnauthorizedStatus(t, resp)

			th.Client.Login(newUser.Email, newUser.Password)
			_, resp, err = th.Client.AutocompleteUsersInTeam(tc.TeamId, tc.Username, model.UserSearchDefaultLimit, "")
			require.Error(t, err)
			CheckForbiddenStatus(t, resp)
		})
	}

	t.Run("Check against privacy config settings", func(t *testing.T) {
		th.App.UpdateConfig(func(cfg *model.Config) { *cfg.PrivacySettings.ShowFullName = false })

		th.LoginBasic()
		rusers, _, err := th.Client.AutocompleteUsersInTeam(teamId, username, model.UserSearchDefaultLimit, "")
		require.NoError(t, err)

		assert.Equal(t, rusers.Users[0].FirstName, "", "should not show first/last name")
		assert.Equal(t, rusers.Users[0].LastName, "", "should not show first/last name")
	})
}

func TestAutocompleteUsers(t *testing.T) {
	th := Setup(t).InitBasic()
	defer th.TearDown()
	username := th.BasicUser.Username
	newUser := th.CreateUser()

	tt := []struct {
		Name            string
		Username        string
		ExpectedResults int
		MoreThan        bool
	}{
		{
			"specific username",
			username,
			1,
			false,
		},
		{
			"not valid username",
			"amazonses",
			0,
			false,
		},
		{
			"all users in team",
			"",
			2,
			true,
		},
	}

	for _, tc := range tt {
		t.Run(tc.Name, func(t *testing.T) {
			th.LoginBasic()
			rusers, _, err := th.Client.AutocompleteUsers(tc.Username, model.UserSearchDefaultLimit, "")
			require.NoError(t, err)
			if tc.MoreThan {
				assert.True(t, len(rusers.Users) >= tc.ExpectedResults)
			} else {
				assert.Len(t, rusers.Users, tc.ExpectedResults)
			}

			th.Client.Logout()
			_, resp, err := th.Client.AutocompleteUsers(tc.Username, model.UserSearchDefaultLimit, "")
			require.Error(t, err)
			CheckUnauthorizedStatus(t, resp)

			th.Client.Login(newUser.Email, newUser.Password)
			_, _, err = th.Client.AutocompleteUsers(tc.Username, model.UserSearchDefaultLimit, "")
			require.NoError(t, err)
		})
	}

	t.Run("Check against privacy config settings", func(t *testing.T) {
		th.App.UpdateConfig(func(cfg *model.Config) { *cfg.PrivacySettings.ShowFullName = false })

		th.LoginBasic()
		rusers, _, err := th.Client.AutocompleteUsers(username, model.UserSearchDefaultLimit, "")
		require.NoError(t, err)

		assert.Equal(t, rusers.Users[0].FirstName, "", "should not show first/last name")
		assert.Equal(t, rusers.Users[0].LastName, "", "should not show first/last name")
	})
}

func TestGetProfileImage(t *testing.T) {
	th := Setup(t).InitBasic()
	defer th.TearDown()

	// recreate basic user
	th.BasicUser = th.CreateUser()
	th.LoginBasic()
	user := th.BasicUser

	data, resp, err := th.Client.GetProfileImage(user.Id, "")
	require.NoError(t, err)
	require.NotEmpty(t, data, "should not be empty")

	_, resp, _ = th.Client.GetProfileImage(user.Id, resp.Etag)
	require.NotEqual(t, http.StatusNotModified, resp.StatusCode, "should not hit etag")

	_, resp, err = th.Client.GetProfileImage("junk", "")
	require.Error(t, err)
	CheckBadRequestStatus(t, resp)

	_, resp, err = th.Client.GetProfileImage(model.NewId(), "")
	require.Error(t, err)
	CheckNotFoundStatus(t, resp)

	th.Client.Logout()
	_, resp, err = th.Client.GetProfileImage(user.Id, "")
	require.Error(t, err)
	CheckUnauthorizedStatus(t, resp)

	_, _, err = th.SystemAdminClient.GetProfileImage(user.Id, "")
	require.NoError(t, err)

	info := &model.FileInfo{Path: "/users/" + user.Id + "/profile.png"}
	err = th.cleanupTestFile(info)
	require.NoError(t, err)
}

func TestGetUsersByIds(t *testing.T) {
	th := Setup(t).InitBasic()
	defer th.TearDown()

	th.TestForAllClients(t, func(t *testing.T, client *model.Client4) {
		t.Run("should return the user", func(t *testing.T) {
			users, _, err := client.GetUsersByIds([]string{th.BasicUser.Id})
			require.NoError(t, err)

			assert.Equal(t, th.BasicUser.Id, users[0].Id)
			CheckUserSanitization(t, users[0])
		})

		t.Run("should return error when no IDs are specified", func(t *testing.T) {
			_, resp, err := client.GetUsersByIds([]string{})
			require.Error(t, err)
			CheckBadRequestStatus(t, resp)
		})

		t.Run("should not return an error for invalid IDs", func(t *testing.T) {
			users, _, err := client.GetUsersByIds([]string{"junk"})
			require.NoError(t, err)
			require.Empty(t, users, "no users should be returned")
		})

		t.Run("should still return users for valid IDs when invalid IDs are specified", func(t *testing.T) {
			users, _, err := client.GetUsersByIds([]string{"junk", th.BasicUser.Id})
			require.NoError(t, err)

			require.Len(t, users, 1, "1 user should be returned")
		})
	})

	t.Run("should return error when not logged in", func(t *testing.T) {
		th.Client.Logout()

		_, resp, err := th.Client.GetUsersByIds([]string{th.BasicUser.Id})
		require.Error(t, err)
		CheckUnauthorizedStatus(t, resp)
	})
}

func TestGetUsersByIdsWithOptions(t *testing.T) {
	t.Run("should only return specified users that have been updated since the given time", func(t *testing.T) {
		th := Setup(t)
		defer th.TearDown()

		// Users before the timestamp shouldn't be returned
		user1, appErr := th.App.CreateUser(th.Context, &model.User{Email: th.GenerateTestEmail(), Username: model.NewId(), Password: model.NewId()})
		require.Nil(t, appErr)

		user2, appErr := th.App.CreateUser(th.Context, &model.User{Email: th.GenerateTestEmail(), Username: model.NewId(), Password: model.NewId()})
		require.Nil(t, appErr)

		// Users not in the list of IDs shouldn't be returned
		_, appErr = th.App.CreateUser(th.Context, &model.User{Email: th.GenerateTestEmail(), Username: model.NewId(), Password: model.NewId()})
		require.Nil(t, appErr)

		users, _, err := th.Client.GetUsersByIdsWithOptions([]string{user1.Id, user2.Id}, &model.UserGetByIdsOptions{
			Since: user2.UpdateAt - 1,
		})

		assert.NoError(t, err)
		assert.Len(t, users, 1)
		assert.Equal(t, users[0].Id, user2.Id)
	})
}

func TestGetUsersByGroupChannelIds(t *testing.T) {
	th := Setup(t).InitBasic()
	defer th.TearDown()

	gc1, appErr := th.App.CreateGroupChannel([]string{th.BasicUser.Id, th.SystemAdminUser.Id, th.TeamAdminUser.Id}, th.BasicUser.Id)
	require.Nil(t, appErr)

	usersByChannelId, _, err := th.Client.GetUsersByGroupChannelIds([]string{gc1.Id})
	require.NoError(t, err)

	users, ok := usersByChannelId[gc1.Id]
	assert.True(t, ok)
	userIds := []string{}
	for _, user := range users {
		userIds = append(userIds, user.Id)
	}

	require.ElementsMatch(t, []string{th.SystemAdminUser.Id, th.TeamAdminUser.Id}, userIds)

	th.LoginBasic2()
	usersByChannelId, _, err = th.Client.GetUsersByGroupChannelIds([]string{gc1.Id})
	require.NoError(t, err)

	_, ok = usersByChannelId[gc1.Id]
	require.False(t, ok)

	th.Client.Logout()
	_, resp, err := th.Client.GetUsersByGroupChannelIds([]string{gc1.Id})
	require.Error(t, err)
	CheckUnauthorizedStatus(t, resp)
}

func TestGetUsersByUsernames(t *testing.T) {
	th := Setup(t).InitBasic()
	defer th.TearDown()

	users, _, err := th.Client.GetUsersByUsernames([]string{th.BasicUser.Username})
	require.NoError(t, err)

	require.Equal(t, th.BasicUser.Id, users[0].Id)
	CheckUserSanitization(t, users[0])

	_, resp, err := th.Client.GetUsersByIds([]string{})
	require.Error(t, err)
	CheckBadRequestStatus(t, resp)

	users, _, err = th.Client.GetUsersByUsernames([]string{"junk"})
	require.NoError(t, err)
	require.Empty(t, users, "no users should be returned")

	users, _, err = th.Client.GetUsersByUsernames([]string{"junk", th.BasicUser.Username})
	require.NoError(t, err)
	require.Len(t, users, 1, "1 user should be returned")

	th.Client.Logout()
	_, resp, err = th.Client.GetUsersByUsernames([]string{th.BasicUser.Username})
	require.Error(t, err)
	CheckUnauthorizedStatus(t, resp)
}

func TestGetTotalUsersStat(t *testing.T) {
	th := Setup(t)
	defer th.TearDown()

	total, _ := th.Server.Store.User().Count(model.UserCountOptions{
		IncludeDeleted:     false,
		IncludeBotAccounts: true,
	})

	rstats, _, err := th.Client.GetTotalUsersStats("")
	require.NoError(t, err)

	require.Equal(t, total, rstats.TotalUsersCount)
}

func TestUpdateUser(t *testing.T) {
	th := Setup(t)
	defer th.TearDown()

	user := th.CreateUser()
	th.Client.Login(user.Email, user.Password)

	user.Nickname = "Joram Wilander"
	user.Roles = model.SystemUserRoleId
	user.LastPasswordUpdate = 123

	ruser, _, err := th.Client.UpdateUser(user)
	require.NoError(t, err)
	CheckUserSanitization(t, ruser)

	require.Equal(t, "Joram Wilander", ruser.Nickname, "Nickname should update properly")
	require.Equal(t, model.SystemUserRoleId, ruser.Roles, "Roles should not update")
	require.NotEqual(t, 123, ruser.LastPasswordUpdate, "LastPasswordUpdate should not update")

	ruser.Email = th.GenerateTestEmail()
	_, resp, err := th.Client.UpdateUser(ruser)
	require.Error(t, err)
	CheckBadRequestStatus(t, resp)

	th.TestForSystemAdminAndLocal(t, func(t *testing.T, client *model.Client4) {
		ruser.Email = th.GenerateTestEmail()
		_, _, err = client.UpdateUser(user)
		require.NoError(t, err)
	})

	ruser.Password = user.Password
	ruser, _, err = th.Client.UpdateUser(ruser)
	require.NoError(t, err)
	CheckUserSanitization(t, ruser)

	ruser.Id = "junk"
	_, resp, err = th.Client.UpdateUser(ruser)
	require.Error(t, err)
	CheckBadRequestStatus(t, resp)

	ruser.Id = model.NewId()
	_, resp, err = th.Client.UpdateUser(ruser)
	require.Error(t, err)
	CheckForbiddenStatus(t, resp)

	r, err := th.Client.DoAPIPut("/users/"+ruser.Id, "garbage")
	require.Error(t, err)
	require.Equal(t, http.StatusBadRequest, r.StatusCode)

	session, _ := th.App.GetSession(th.Client.AuthToken)
	session.IsOAuth = true
	th.App.AddSessionToCache(session)

	ruser.Id = user.Id
	ruser.Email = th.GenerateTestEmail()
	_, resp, err = th.Client.UpdateUser(ruser)
	require.Error(t, err)
	CheckForbiddenStatus(t, resp)

	th.Client.Logout()
	_, resp, err = th.Client.UpdateUser(user)
	require.Error(t, err)
	CheckUnauthorizedStatus(t, resp)

	th.LoginBasic()
	_, resp, err = th.Client.UpdateUser(user)
	require.Error(t, err)
	CheckForbiddenStatus(t, resp)

	th.TestForSystemAdminAndLocal(t, func(t *testing.T, client *model.Client4) {
		_, _, err = client.UpdateUser(user)
		require.NoError(t, err)
	})
}

func TestPatchUser(t *testing.T) {
	th := Setup(t).InitBasic()
	defer th.TearDown()

	user := th.CreateUser()
	th.Client.Login(user.Email, user.Password)

	t.Run("Timezone limit error", func(t *testing.T) {
		patch := &model.UserPatch{}
		patch.Timezone = model.StringMap{}
		patch.Timezone["manualTimezone"] = string(make([]byte, model.UserTimezoneMaxRunes))
		ruser, resp, err := th.Client.PatchUser(user.Id, patch)
		CheckBadRequestStatus(t, resp)
		CheckErrorID(t, err, "model.user.is_valid.timezone_limit.app_error")
		require.Nil(t, ruser)
	})

	patch := &model.UserPatch{}
	patch.Password = model.NewString("testpassword")
	patch.Nickname = model.NewString("Joram Wilander")
	patch.FirstName = model.NewString("Joram")
	patch.LastName = model.NewString("Wilander")
	patch.Position = new(string)
	patch.NotifyProps = model.StringMap{}
	patch.NotifyProps["comment"] = "somethingrandom"
	patch.Timezone = model.StringMap{}
	patch.Timezone["useAutomaticTimezone"] = "true"
	patch.Timezone["automaticTimezone"] = "America/New_York"
	patch.Timezone["manualTimezone"] = ""

	ruser, _, err := th.Client.PatchUser(user.Id, patch)
	require.NoError(t, err)
	CheckUserSanitization(t, ruser)

	require.Equal(t, "Joram Wilander", ruser.Nickname, "Nickname should update properly")
	require.Equal(t, "Joram", ruser.FirstName, "FirstName should update properly")
	require.Equal(t, "Wilander", ruser.LastName, "LastName should update properly")
	require.Empty(t, ruser.Position, "Position should update properly")
	require.Equal(t, user.Username, ruser.Username, "Username should not update")
	require.Empty(t, ruser.Password, "Password should not be returned")
	require.Equal(t, "somethingrandom", ruser.NotifyProps["comment"], "NotifyProps should update properly")
	require.Equal(t, "true", ruser.Timezone["useAutomaticTimezone"], "useAutomaticTimezone should update properly")
	require.Equal(t, "America/New_York", ruser.Timezone["automaticTimezone"], "automaticTimezone should update properly")
	require.Empty(t, ruser.Timezone["manualTimezone"], "manualTimezone should update properly")

	appErr := th.App.CheckPasswordAndAllCriteria(ruser, *patch.Password, "")
	require.NotNil(t, appErr, "Password should not match")

	currentPassword := user.Password
	user, appErr = th.App.GetUser(ruser.Id)
	require.Nil(t, appErr)

	appErr = th.App.CheckPasswordAndAllCriteria(user, currentPassword, "")
	require.Nil(t, appErr, "Password should still match")

	patch = &model.UserPatch{}
	patch.Email = model.NewString(th.GenerateTestEmail())

	_, resp, err := th.Client.PatchUser(user.Id, patch)
	require.Error(t, err)
	CheckBadRequestStatus(t, resp)

	patch.Password = model.NewString(currentPassword)
	ruser, _, err = th.Client.PatchUser(user.Id, patch)
	require.NoError(t, err)

	require.Equal(t, *patch.Email, ruser.Email, "Email should update properly")

	patch.Username = model.NewString(th.BasicUser2.Username)
	_, resp, err = th.Client.PatchUser(user.Id, patch)
	require.Error(t, err)
	CheckBadRequestStatus(t, resp)

	patch.Username = nil

	_, resp, err = th.Client.PatchUser("junk", patch)
	require.Error(t, err)
	CheckBadRequestStatus(t, resp)

	ruser.Id = model.NewId()
	_, resp, err = th.Client.PatchUser(model.NewId(), patch)
	require.Error(t, err)
	CheckForbiddenStatus(t, resp)

	r, err := th.Client.DoAPIPut("/users/"+user.Id+"/patch", "garbage")
	require.Error(t, err)
	require.Equal(t, http.StatusBadRequest, r.StatusCode)

	session, _ := th.App.GetSession(th.Client.AuthToken)
	session.IsOAuth = true
	th.App.AddSessionToCache(session)

	patch.Email = model.NewString(th.GenerateTestEmail())
	_, resp, err = th.Client.PatchUser(user.Id, patch)
	require.Error(t, err)
	CheckForbiddenStatus(t, resp)

	th.Client.Logout()
	_, resp, err = th.Client.PatchUser(user.Id, patch)
	require.Error(t, err)
	CheckUnauthorizedStatus(t, resp)

	th.LoginBasic()
	_, resp, err = th.Client.PatchUser(user.Id, patch)
	require.Error(t, err)
	CheckForbiddenStatus(t, resp)

	_, _, err = th.SystemAdminClient.PatchUser(user.Id, patch)
	require.NoError(t, err)
}

func TestUserUnicodeNames(t *testing.T) {
	th := Setup(t)
	defer th.TearDown()
	client := th.Client

	t.Run("create user unicode", func(t *testing.T) {
		user := model.User{
			Email:     th.GenerateTestEmail(),
			FirstName: "Andrew\u202e",
			LastName:  "\ufeffWiggin",
			Nickname:  "Ender\u2028 Wiggin",
			Password:  "hello1",
			Username:  "\ufeffwiggin77",
			Roles:     model.SystemAdminRoleId + " " + model.SystemUserRoleId}

		ruser, resp, err := client.CreateUser(&user)
		require.NoError(t, err)
		CheckCreatedStatus(t, resp)

		_, _, _ = client.Login(user.Email, user.Password)

		require.Equal(t, "wiggin77", ruser.Username, "Bad Unicode not filtered from username")
		require.Equal(t, "Andrew Wiggin", ruser.GetDisplayName(model.ShowFullName), "Bad Unicode not filtered from displayname")
		require.Equal(t, "Ender Wiggin", ruser.Nickname, "Bad Unicode not filtered from nickname")
	})

	t.Run("update user unicode", func(t *testing.T) {
		user := th.CreateUser()
		client.Login(user.Email, user.Password)

		user.Username = "wiggin\ufff9"
		user.Nickname = "Ender\u0340 \ufffcWiggin"
		user.FirstName = "Andrew\ufff9"
		user.LastName = "Wig\u206fgin"

		ruser, _, err := client.UpdateUser(user)
		require.NoError(t, err)

		require.Equal(t, "wiggin", ruser.Username, "bad unicode should be filtered from username")
		require.Equal(t, "Ender Wiggin", ruser.Nickname, "bad unicode should be filtered from nickname")
		require.Equal(t, "Andrew Wiggin", ruser.GetDisplayName(model.ShowFullName), "bad unicode should be filtered from display name")
	})

	t.Run("patch user unicode", func(t *testing.T) {
		user := th.CreateUser()
		client.Login(user.Email, user.Password)

		patch := &model.UserPatch{}
		patch.Nickname = model.NewString("\U000E0000Ender\u206d Wiggin\U000E007F")
		patch.FirstName = model.NewString("\U0001d173Andrew\U0001d17a")
		patch.LastName = model.NewString("\u2028Wiggin\u2029")

		ruser, _, err := client.PatchUser(user.Id, patch)
		require.NoError(t, err)
		CheckUserSanitization(t, ruser)

		require.Equal(t, "Ender Wiggin", ruser.Nickname, "Bad unicode should be filtered from nickname")
		require.Equal(t, "Andrew", ruser.FirstName, "Bad unicode should be filtered from first name")
		require.Equal(t, "Wiggin", ruser.LastName, "Bad unicode should be filtered from last name")
		require.Equal(t, "Andrew Wiggin", ruser.GetDisplayName(model.ShowFullName), "Bad unicode should be filtered from display name")
	})
}

func TestUpdateUserAuth(t *testing.T) {
	th := Setup(t)
	defer th.TearDown()

	team := th.CreateTeamWithClient(th.SystemAdminClient)

	user := th.CreateUser()

	th.LinkUserToTeam(user, team)
	_, err := th.App.Srv().Store.User().VerifyEmail(user.Id, user.Email)
	require.NoError(t, err)

	userAuth := &model.UserAuth{}
	userAuth.AuthData = user.AuthData
	userAuth.AuthService = user.AuthService
	userAuth.Password = user.Password

	// Regular user can not use endpoint
	_, respErr, _ := th.SystemAdminClient.UpdateUserAuth(user.Id, userAuth)
	require.NotNil(t, respErr, "Shouldn't have permissions. Only Admins")

	userAuth.AuthData = model.NewString("test@test.com")
	userAuth.AuthService = model.UserAuthServiceSaml
	userAuth.Password = "newpassword"
	ruser, _, err := th.SystemAdminClient.UpdateUserAuth(user.Id, userAuth)
	require.NoError(t, err)

	// AuthData and AuthService are set, password is set to empty
	require.Equal(t, *userAuth.AuthData, *ruser.AuthData)
	require.Equal(t, model.UserAuthServiceSaml, ruser.AuthService)
	require.Empty(t, ruser.Password)

	// When AuthData or AuthService are empty, password must be valid
	userAuth.AuthData = user.AuthData
	userAuth.AuthService = ""
	userAuth.Password = "1"
	_, respErr, _ = th.SystemAdminClient.UpdateUserAuth(user.Id, userAuth)
	require.NotNil(t, respErr)

	// Regular user can not use endpoint
	user2 := th.CreateUser()
	th.LinkUserToTeam(user2, team)
	_, err = th.App.Srv().Store.User().VerifyEmail(user2.Id, user2.Email)
	require.NoError(t, err)

	th.SystemAdminClient.Login(user2.Email, "passwd1")

	userAuth.AuthData = user.AuthData
	userAuth.AuthService = user.AuthService
	userAuth.Password = user.Password
	_, respErr, _ = th.SystemAdminClient.UpdateUserAuth(user.Id, userAuth)
	require.NotNil(t, respErr, "Should have errored")
}

func TestDeleteUser(t *testing.T) {
	th := Setup(t).InitBasic()
	defer th.TearDown()

	th.LoginBasic()
	resp, err := th.Client.DeleteUser(th.SystemAdminUser.Id)
	require.Error(t, err)
	CheckForbiddenStatus(t, resp)

	th.Client.Logout()
	resp, err = th.Client.DeleteUser(th.BasicUser.Id)
	require.Error(t, err)
	CheckUnauthorizedStatus(t, resp)

	th.TestForSystemAdminAndLocal(t, func(t *testing.T, c *model.Client4) {
		resp, err = c.DeleteUser(model.NewId())
		require.Error(t, err)
		CheckNotFoundStatus(t, resp)

		resp, err = c.DeleteUser("junk")
		require.Error(t, err)
		CheckBadRequestStatus(t, resp)

		userToDelete := th.CreateUser()
		_, err = c.DeleteUser(userToDelete.Id)
		require.NoError(t, err)
	})

	selfDeleteUser := th.CreateUser()
	th.LoginBasic()
	resp, err = th.Client.DeleteUser(selfDeleteUser.Id)
	require.Error(t, err)
	CheckForbiddenStatus(t, resp)

	th.Client.Login(selfDeleteUser.Email, selfDeleteUser.Password)
	th.App.UpdateConfig(func(c *model.Config) {
		*c.TeamSettings.EnableUserDeactivation = false
	})
	resp, err = th.Client.DeleteUser(selfDeleteUser.Id)
	require.Error(t, err)
	CheckUnauthorizedStatus(t, resp)

	th.App.UpdateConfig(func(c *model.Config) {
		*c.TeamSettings.EnableUserDeactivation = true
	})
	_, err = th.Client.DeleteUser(selfDeleteUser.Id)
	require.NoError(t, err)
}

func TestPermanentDeleteUser(t *testing.T) {
	th := Setup(t).InitBasic()
	defer th.TearDown()

	enableAPIUserDeletion := *th.App.Config().ServiceSettings.EnableAPIUserDeletion
	defer func() {
		th.App.UpdateConfig(func(cfg *model.Config) { cfg.ServiceSettings.EnableAPIUserDeletion = &enableAPIUserDeletion })
	}()

	th.App.UpdateConfig(func(cfg *model.Config) { *cfg.ServiceSettings.EnableAPIUserDeletion = false })

	userToDelete := th.CreateUser()

	t.Run("Permanent deletion not available through API if EnableAPIUserDeletion is not set", func(t *testing.T) {
		resp, err := th.SystemAdminClient.PermanentDeleteUser(userToDelete.Id)
		require.Error(t, err)
		CheckUnauthorizedStatus(t, resp)
	})

	t.Run("Permanent deletion available through local mode even if EnableAPIUserDeletion is not set", func(t *testing.T) {
		_, err := th.LocalClient.PermanentDeleteUser(userToDelete.Id)
		require.NoError(t, err)
	})

	th.App.UpdateConfig(func(cfg *model.Config) { *cfg.ServiceSettings.EnableAPIUserDeletion = true })
	th.TestForSystemAdminAndLocal(t, func(t *testing.T, c *model.Client4) {
		userToDelete = th.CreateUser()
		_, err := c.PermanentDeleteUser(userToDelete.Id)
		require.NoError(t, err)

		_, appErr := th.App.GetTeam(userToDelete.Id)
		assert.NotNil(t, appErr)

		resp, err := c.PermanentDeleteUser("junk")
		require.Error(t, err)
		CheckBadRequestStatus(t, resp)
	}, "Permanent deletion with EnableAPIUserDeletion set")
}

func TestPermanentDeleteAllUsers(t *testing.T) {
	th := Setup(t).InitBasic()
	defer th.TearDown()

	t.Run("The endpoint should not be available for neither normal nor sysadmin users", func(t *testing.T) {
		resp, err := th.Client.PermanentDeleteAllUsers()
		require.Error(t, err)
		CheckNotFoundStatus(t, resp)

		resp, err = th.SystemAdminClient.PermanentDeleteAllUsers()
		require.Error(t, err)
		CheckNotFoundStatus(t, resp)
	})

	t.Run("The endpoint should permanently delete all users", func(t *testing.T) {
		// Basic user creates a team and a channel
		team, appErr := th.App.CreateTeamWithUser(th.Context, &model.Team{
			DisplayName: "User Created Team",
			Name:        "user-created-team",
			Email:       "usercreatedteam@test.com",
			Type:        model.TeamOpen,
		}, th.BasicUser.Id)
		require.Nil(t, appErr)

		channel, appErr := th.App.CreateChannelWithUser(th.Context, &model.Channel{
			DisplayName: "User Created Channel",
			Name:        "user-created-channel",
			Type:        model.ChannelTypeOpen,
			TeamId:      team.Id,
		}, th.BasicUser.Id)
		require.Nil(t, appErr)

		// Check that we have users and posts in the database
		users, err := th.App.Srv().Store.User().GetAll()
		require.NoError(t, err)
		require.Greater(t, len(users), 0)

		postCount, err := th.App.Srv().Store.Post().AnalyticsPostCount("", false, false)
		require.NoError(t, err)
		require.Greater(t, postCount, int64(0))

		// Delete all users and their posts
		_, err = th.LocalClient.PermanentDeleteAllUsers()
		require.NoError(t, err)

		// Check that both user and post tables are empty
		users, err = th.App.Srv().Store.User().GetAll()
		require.NoError(t, err)
		require.Len(t, users, 0)

		postCount, err = th.App.Srv().Store.Post().AnalyticsPostCount("", false, false)
		require.NoError(t, err)
		require.Equal(t, postCount, int64(0))

		// Check that the channel and team created by the user were not deleted
		rTeam, appErr := th.App.GetTeam(team.Id)
		require.Nil(t, appErr)
		require.NotNil(t, rTeam)

		rChannel, appErr := th.App.GetChannel(channel.Id)
		require.Nil(t, appErr)
		require.NotNil(t, rChannel)
	})
}

func TestUpdateUserRoles(t *testing.T) {
	th := Setup(t).InitBasic()
	defer th.TearDown()

	resp, err := th.Client.UpdateUserRoles(th.SystemAdminUser.Id, model.SystemUserRoleId)
	require.Error(t, err)
	CheckForbiddenStatus(t, resp)

	th.TestForSystemAdminAndLocal(t, func(t *testing.T, client *model.Client4) {
		_, err = client.UpdateUserRoles(th.BasicUser.Id, model.SystemUserRoleId)
		require.NoError(t, err)

		_, err = client.UpdateUserRoles(th.BasicUser.Id, model.SystemUserRoleId+" "+model.SystemAdminRoleId)
		require.NoError(t, err)

		resp, err = client.UpdateUserRoles(th.BasicUser.Id, "junk")
		require.Error(t, err)
		CheckBadRequestStatus(t, resp)

		resp, err = client.UpdateUserRoles("junk", model.SystemUserRoleId)
		require.Error(t, err)
		CheckBadRequestStatus(t, resp)

		resp, err = client.UpdateUserRoles(model.NewId(), model.SystemUserRoleId)
		require.Error(t, err)
		CheckBadRequestStatus(t, resp)
	})
}

func assertExpectedWebsocketEvent(t *testing.T, client *model.WebSocketClient, event string, test func(*model.WebSocketEvent)) {
	for {
		select {
		case resp, ok := <-client.EventChannel:
			require.Truef(t, ok, "channel closed before receiving expected event %s", event)
			if resp.EventType() == event {
				test(resp)
				return
			}
		case <-time.After(5 * time.Second):
			require.Failf(t, "failed to receive expected event %s", event)
		}
	}
}

func assertWebsocketEventUserUpdatedWithEmail(t *testing.T, client *model.WebSocketClient, email string) {
	assertExpectedWebsocketEvent(t, client, model.WebsocketEventUserUpdated, func(event *model.WebSocketEvent) {
		eventUser, ok := event.GetData()["user"].(*model.User)
		require.True(t, ok, "expected user")
		assert.Equal(t, email, eventUser.Email)
	})
}

func TestUpdateUserActive(t *testing.T) {
	t.Run("not activating more users when cloud license users at limit", func(t *testing.T) {
		// create 5 active users
		th := Setup(t).InitBasic()
		defer th.TearDown()

		cloudMock := &mocks.CloudInterface{}
		cloudMock.Mock.On(
			"GetSubscription", mock.Anything,
		).Return(&model.Subscription{
			ID:         "MySubscriptionID",
			CustomerID: "MyCustomer",
			ProductID:  "SomeProductId",
			AddOns:     []string{},
			StartAt:    1000000000,
			EndAt:      2000000000,
			CreateAt:   1000000000,
			Seats:      100,
			DNS:        "some.dns.server",
			IsPaidTier: "false",
		}, nil)

		th.App.Srv().SetLicense(model.NewTestLicense("cloud"))
		th.App.Srv().Cloud = cloudMock

		user := th.BasicUser

		th.App.UpdateConfig(func(cfg *model.Config) {
			*cfg.TeamSettings.EnableUserDeactivation = true
			*cfg.ExperimentalSettings.CloudUserLimit = 4
		})

		// deactivate 5th user, now we have 4 active users and are at limit
		_, err := th.SystemAdminClient.UpdateUserActive(user.Id, false)
		require.NoError(t, err)

		// try and reactivate 5th user, not allowed because it exceeds the set cloud user limit
		resp, err := th.SystemAdminClient.UpdateUserActive(user.Id, true)
		CheckErrorMessage(t, err, "Unable to activate more users as the cloud account is over capacity.")
		CheckBadRequestStatus(t, resp)
	})
	t.Run("basic tests", func(t *testing.T) {
		th := Setup(t).InitBasic()
		defer th.TearDown()

		user := th.BasicUser

		th.App.UpdateConfig(func(cfg *model.Config) { *cfg.TeamSettings.EnableUserDeactivation = true })
		_, err := th.Client.UpdateUserActive(user.Id, false)
		require.NoError(t, err)

		th.App.UpdateConfig(func(cfg *model.Config) { *cfg.TeamSettings.EnableUserDeactivation = false })
		resp, err := th.Client.UpdateUserActive(user.Id, false)
		require.Error(t, err)
		CheckUnauthorizedStatus(t, resp)

		th.App.UpdateConfig(func(cfg *model.Config) { *cfg.TeamSettings.EnableUserDeactivation = true })
		resp, err = th.Client.UpdateUserActive(user.Id, false)
		require.Error(t, err)
		CheckUnauthorizedStatus(t, resp)

		th.LoginBasic2()

		resp, err = th.Client.UpdateUserActive(user.Id, true)
		require.Error(t, err)
		CheckForbiddenStatus(t, resp)

		resp, err = th.Client.UpdateUserActive(GenerateTestId(), true)
		require.Error(t, err)
		CheckForbiddenStatus(t, resp)

		resp, err = th.Client.UpdateUserActive("junk", true)
		require.Error(t, err)
		CheckBadRequestStatus(t, resp)

		th.Client.Logout()

		resp, err = th.Client.UpdateUserActive(user.Id, true)
		require.Error(t, err)
		CheckUnauthorizedStatus(t, resp)

		th.TestForSystemAdminAndLocal(t, func(t *testing.T, client *model.Client4) {
			_, err = client.UpdateUserActive(user.Id, true)
			require.NoError(t, err)

			_, err = client.UpdateUserActive(user.Id, false)
			require.NoError(t, err)

			authData := model.NewId()
			_, err := th.App.Srv().Store.User().UpdateAuthData(user.Id, "random", &authData, "", true)
			require.NoError(t, err)

			_, err = client.UpdateUserActive(user.Id, false)
			require.NoError(t, err)
		})
	})

	t.Run("websocket events", func(t *testing.T) {
		th := Setup(t).InitBasic()
		defer th.TearDown()

		user := th.BasicUser2

		th.App.UpdateConfig(func(cfg *model.Config) { *cfg.TeamSettings.EnableUserDeactivation = true })

		webSocketClient, err := th.CreateWebSocketClient()
		assert.NoError(t, err)
		defer webSocketClient.Close()

		webSocketClient.Listen()

		time.Sleep(300 * time.Millisecond)
		resp := <-webSocketClient.ResponseChannel
		require.Equal(t, model.StatusOk, resp.Status)

		adminWebSocketClient, err := th.CreateWebSocketSystemAdminClient()
		assert.NoError(t, err)
		defer adminWebSocketClient.Close()

		adminWebSocketClient.Listen()

		time.Sleep(300 * time.Millisecond)
		resp = <-adminWebSocketClient.ResponseChannel
		require.Equal(t, model.StatusOk, resp.Status)

		// Verify that both admins and regular users see the email when privacy settings allow same,
		// and confirm event is fired for SystemAdmin and Local mode
		th.App.UpdateConfig(func(cfg *model.Config) { *cfg.PrivacySettings.ShowEmailAddress = true })
		th.TestForSystemAdminAndLocal(t, func(t *testing.T, client *model.Client4) {
			_, err := client.UpdateUserActive(user.Id, false)
			require.NoError(t, err)

			assertWebsocketEventUserUpdatedWithEmail(t, webSocketClient, user.Email)
			assertWebsocketEventUserUpdatedWithEmail(t, adminWebSocketClient, user.Email)
		})

		// Verify that only admins see the email when privacy settings hide emails,
		// and confirm event is fired for SystemAdmin and Local mode
		th.TestForSystemAdminAndLocal(t, func(t *testing.T, client *model.Client4) {
			th.App.UpdateConfig(func(cfg *model.Config) { *cfg.PrivacySettings.ShowEmailAddress = false })
			_, err := client.UpdateUserActive(user.Id, true)
			require.NoError(t, err)

			assertWebsocketEventUserUpdatedWithEmail(t, webSocketClient, "")
			assertWebsocketEventUserUpdatedWithEmail(t, adminWebSocketClient, user.Email)
		})
	})

	t.Run("activate guest should fail when guests feature is disable", func(t *testing.T) {
		th := Setup(t).InitBasic()
		defer th.TearDown()

		id := model.NewId()
		guest := &model.User{
			Email:         "success+" + id + "@simulator.amazonses.com",
			Username:      "un_" + id,
			Nickname:      "nn_" + id,
			Password:      "Password1",
			EmailVerified: true,
		}
		user, err := th.App.CreateGuest(th.Context, guest)
		require.Nil(t, err)
		th.App.UpdateActive(th.Context, user, false)

		th.App.UpdateConfig(func(cfg *model.Config) { *cfg.GuestAccountsSettings.Enable = false })
		defer th.App.UpdateConfig(func(cfg *model.Config) { *cfg.GuestAccountsSettings.Enable = true })

		th.TestForSystemAdminAndLocal(t, func(t *testing.T, client *model.Client4) {
			resp, err := client.UpdateUserActive(user.Id, true)
			require.Error(t, err)
			CheckUnauthorizedStatus(t, resp)
		})
	})

	t.Run("activate guest should work when guests feature is enabled", func(t *testing.T) {
		th := Setup(t).InitBasic()
		defer th.TearDown()

		id := model.NewId()
		guest := &model.User{
			Email:         "success+" + id + "@simulator.amazonses.com",
			Username:      "un_" + id,
			Nickname:      "nn_" + id,
			Password:      "Password1",
			EmailVerified: true,
		}
		user, appErr := th.App.CreateGuest(th.Context, guest)
		require.Nil(t, appErr)
		th.App.UpdateActive(th.Context, user, false)

		th.App.UpdateConfig(func(cfg *model.Config) { *cfg.GuestAccountsSettings.Enable = true })
		th.TestForSystemAdminAndLocal(t, func(t *testing.T, client *model.Client4) {
			_, err := client.UpdateUserActive(user.Id, true)
			require.NoError(t, err)
		})
	})
}

func TestGetUsers(t *testing.T) {
	th := Setup(t)
	defer th.TearDown()

	th.TestForAllClients(t, func(t *testing.T, client *model.Client4) {
		rusers, _, err := client.GetUsers(0, 60, "")
		require.NoError(t, err)
		for _, u := range rusers {
			CheckUserSanitization(t, u)
		}

		rusers, _, err = client.GetUsers(0, 1, "")
		require.NoError(t, err)
		require.Len(t, rusers, 1, "should be 1 per page")

		rusers, _, err = client.GetUsers(1, 1, "")
		require.NoError(t, err)
		require.Len(t, rusers, 1, "should be 1 per page")

		rusers, _, err = client.GetUsers(10000, 100, "")
		require.NoError(t, err)
		require.Empty(t, rusers, "should be no users")

		// Check default params for page and per_page
		_, err = client.DoAPIGet("/users", "")
		require.NoError(t, err)
	})

	th.Client.Logout()
	_, resp, err := th.Client.GetUsers(0, 60, "")
	require.Error(t, err)
	CheckUnauthorizedStatus(t, resp)
}

func TestGetNewUsersInTeam(t *testing.T) {
	th := Setup(t).InitBasic()
	defer th.TearDown()
	teamId := th.BasicTeam.Id

	rusers, _, err := th.Client.GetNewUsersInTeam(teamId, 0, 60, "")
	require.NoError(t, err)

	lastCreateAt := model.GetMillis()
	for _, u := range rusers {
		require.LessOrEqual(t, u.CreateAt, lastCreateAt, "right sorting")
		lastCreateAt = u.CreateAt
		CheckUserSanitization(t, u)
	}

	rusers, _, err = th.Client.GetNewUsersInTeam(teamId, 1, 1, "")
	require.NoError(t, err)
	require.Len(t, rusers, 1, "should be 1 per page")

	th.Client.Logout()
	_, resp, err := th.Client.GetNewUsersInTeam(teamId, 1, 1, "")
	require.Error(t, err)
	CheckUnauthorizedStatus(t, resp)
}

func TestGetRecentlyActiveUsersInTeam(t *testing.T) {
	th := Setup(t).InitBasic()
	defer th.TearDown()
	teamId := th.BasicTeam.Id

	th.App.SetStatusOnline(th.BasicUser.Id, true)

	rusers, _, err := th.Client.GetRecentlyActiveUsersInTeam(teamId, 0, 60, "")
	require.NoError(t, err)

	for _, u := range rusers {
		require.NotZero(t, u.LastActivityAt, "should return last activity at")
		CheckUserSanitization(t, u)
	}

	rusers, _, err = th.Client.GetRecentlyActiveUsersInTeam(teamId, 0, 1, "")
	require.NoError(t, err)
	require.Len(t, rusers, 1, "should be 1 per page")

	th.Client.Logout()
	_, resp, err := th.Client.GetRecentlyActiveUsersInTeam(teamId, 0, 1, "")
	require.Error(t, err)
	CheckUnauthorizedStatus(t, resp)
}

func TestGetActiveUsersInTeam(t *testing.T) {
	th := Setup(t).InitBasic()
	defer th.TearDown()
	teamId := th.BasicTeam.Id

	th.SystemAdminClient.UpdateUserActive(th.BasicUser2.Id, false)
	rusers, _, err := th.Client.GetActiveUsersInTeam(teamId, 0, 60, "")
	require.NoError(t, err)

	require.NotZero(t, len(rusers))
	for _, u := range rusers {
		require.Zero(t, u.DeleteAt, "should not be deleted")
		require.NotEqual(t, th.BasicUser2.Id, "should not include deactivated user")
		CheckUserSanitization(t, u)
	}

	rusers, _, err = th.Client.GetActiveUsersInTeam(teamId, 0, 1, "")
	require.NoError(t, err)
	require.Len(t, rusers, 1, "should be 1 per page")

	// Check case where we have supplied both active and inactive flags
	_, err = th.Client.DoAPIGet("/users?inactive=true&active=true", "")
	require.Error(t, err)

	th.Client.Logout()
	_, resp, err := th.Client.GetActiveUsersInTeam(teamId, 0, 1, "")
	require.Error(t, err)
	CheckUnauthorizedStatus(t, resp)
}

func TestGetUsersWithoutTeam(t *testing.T) {
	th := Setup(t).InitBasic()
	defer th.TearDown()

	_, _, err := th.Client.GetUsersWithoutTeam(0, 100, "")
	require.Error(t, err, "should prevent non-admin user from getting users without a team")

	// These usernames need to appear in the first 100 users for this to work

	user, _, err := th.Client.CreateUser(&model.User{
		Username: "a000000000" + model.NewId(),
		Email:    "success+" + model.NewId() + "@simulator.amazonses.com",
		Password: "Password1",
	})
	require.NoError(t, err)
	th.LinkUserToTeam(user, th.BasicTeam)
	defer th.App.Srv().Store.User().PermanentDelete(user.Id)

	user2, _, err := th.Client.CreateUser(&model.User{
		Username: "a000000001" + model.NewId(),
		Email:    "success+" + model.NewId() + "@simulator.amazonses.com",
		Password: "Password1",
	})
	require.NoError(t, err)
	defer th.App.Srv().Store.User().PermanentDelete(user2.Id)

	rusers, _, err := th.SystemAdminClient.GetUsersWithoutTeam(0, 100, "")
	require.NoError(t, err)

	found1 := false
	found2 := false

	for _, u := range rusers {
		if u.Id == user.Id {
			found1 = true
		} else if u.Id == user2.Id {
			found2 = true
		}
	}

	require.False(t, found1, "should not return user that as a team")
	require.True(t, found2, "should return user that has no teams")
}

func TestGetUsersInTeam(t *testing.T) {
	th := Setup(t).InitBasic()
	defer th.TearDown()
	teamId := th.BasicTeam.Id

	rusers, resp, err := th.Client.GetUsersInTeam(teamId, 0, 60, "")
	require.NoError(t, err)
	for _, u := range rusers {
		CheckUserSanitization(t, u)
	}

	rusers, resp, _ = th.Client.GetUsersInTeam(teamId, 0, 60, resp.Etag)
	CheckEtag(t, rusers, resp)

	rusers, _, err = th.Client.GetUsersInTeam(teamId, 0, 1, "")
	require.NoError(t, err)
	require.Len(t, rusers, 1, "should be 1 per page")

	rusers, _, err = th.Client.GetUsersInTeam(teamId, 1, 1, "")
	require.NoError(t, err)
	require.Len(t, rusers, 1, "should be 1 per page")

	rusers, _, err = th.Client.GetUsersInTeam(teamId, 10000, 100, "")
	require.NoError(t, err)
	require.Empty(t, rusers, "should be no users")

	th.Client.Logout()
	_, resp, err = th.Client.GetUsersInTeam(teamId, 0, 60, "")
	require.Error(t, err)
	CheckUnauthorizedStatus(t, resp)

	user := th.CreateUser()
	th.Client.Login(user.Email, user.Password)
	_, resp, err = th.Client.GetUsersInTeam(teamId, 0, 60, "")
	require.Error(t, err)
	CheckForbiddenStatus(t, resp)

	_, _, err = th.SystemAdminClient.GetUsersInTeam(teamId, 0, 60, "")
	require.NoError(t, err)
}

func TestGetUsersNotInTeam(t *testing.T) {
	th := Setup(t).InitBasic()
	defer th.TearDown()
	teamId := th.BasicTeam.Id

	rusers, resp, err := th.Client.GetUsersNotInTeam(teamId, 0, 60, "")
	require.NoError(t, err)
	for _, u := range rusers {
		CheckUserSanitization(t, u)
	}
	require.Len(t, rusers, 2, "should be 2 users in total")

	rusers, resp, _ = th.Client.GetUsersNotInTeam(teamId, 0, 60, resp.Etag)
	CheckEtag(t, rusers, resp)

	rusers, _, err = th.Client.GetUsersNotInTeam(teamId, 0, 1, "")
	require.NoError(t, err)
	require.Len(t, rusers, 1, "should be 1 per page")

	rusers, _, err = th.Client.GetUsersNotInTeam(teamId, 2, 1, "")
	require.NoError(t, err)
	require.Empty(t, rusers, "should be no users")

	rusers, _, err = th.Client.GetUsersNotInTeam(teamId, 10000, 100, "")
	require.NoError(t, err)
	require.Empty(t, rusers, "should be no users")

	th.Client.Logout()
	_, resp, err = th.Client.GetUsersNotInTeam(teamId, 0, 60, "")
	require.Error(t, err)
	CheckUnauthorizedStatus(t, resp)

	user := th.CreateUser()
	th.Client.Login(user.Email, user.Password)
	_, resp, err = th.Client.GetUsersNotInTeam(teamId, 0, 60, "")
	require.Error(t, err)
	CheckForbiddenStatus(t, resp)

	_, _, err = th.SystemAdminClient.GetUsersNotInTeam(teamId, 0, 60, "")
	require.NoError(t, err)
}

func TestGetUsersInChannel(t *testing.T) {
	th := Setup(t).InitBasic()
	defer th.TearDown()
	channelId := th.BasicChannel.Id

	rusers, _, err := th.Client.GetUsersInChannel(channelId, 0, 60, "")
	require.NoError(t, err)
	for _, u := range rusers {
		CheckUserSanitization(t, u)
	}

	rusers, _, err = th.Client.GetUsersInChannel(channelId, 0, 1, "")
	require.NoError(t, err)
	require.Len(t, rusers, 1, "should be 1 per page")

	rusers, _, err = th.Client.GetUsersInChannel(channelId, 1, 1, "")
	require.NoError(t, err)
	require.Len(t, rusers, 1, "should be 1 per page")

	rusers, _, err = th.Client.GetUsersInChannel(channelId, 10000, 100, "")
	require.NoError(t, err)
	require.Empty(t, rusers, "should be no users")

	th.Client.Logout()
	_, resp, err := th.Client.GetUsersInChannel(channelId, 0, 60, "")
	require.Error(t, err)
	CheckUnauthorizedStatus(t, resp)

	user := th.CreateUser()
	th.Client.Login(user.Email, user.Password)
	_, resp, err = th.Client.GetUsersInChannel(channelId, 0, 60, "")
	require.Error(t, err)
	CheckForbiddenStatus(t, resp)

	_, _, err = th.SystemAdminClient.GetUsersInChannel(channelId, 0, 60, "")
	require.NoError(t, err)
}

func TestGetUsersNotInChannel(t *testing.T) {
	th := Setup(t).InitBasic()
	defer th.TearDown()
	teamId := th.BasicTeam.Id
	channelId := th.BasicChannel.Id

	user := th.CreateUser()
	th.LinkUserToTeam(user, th.BasicTeam)

	rusers, _, err := th.Client.GetUsersNotInChannel(teamId, channelId, 0, 60, "")
	require.NoError(t, err)
	for _, u := range rusers {
		CheckUserSanitization(t, u)
	}

	rusers, _, err = th.Client.GetUsersNotInChannel(teamId, channelId, 0, 1, "")
	require.NoError(t, err)
	require.Len(t, rusers, 1, "should be 1 per page")

	rusers, _, err = th.Client.GetUsersNotInChannel(teamId, channelId, 10000, 100, "")
	require.NoError(t, err)
	require.Empty(t, rusers, "should be no users")

	th.Client.Logout()
	_, resp, err := th.Client.GetUsersNotInChannel(teamId, channelId, 0, 60, "")
	require.Error(t, err)
	CheckUnauthorizedStatus(t, resp)

	th.Client.Login(user.Email, user.Password)
	_, resp, err = th.Client.GetUsersNotInChannel(teamId, channelId, 0, 60, "")
	require.Error(t, err)
	CheckForbiddenStatus(t, resp)

	_, _, err = th.SystemAdminClient.GetUsersNotInChannel(teamId, channelId, 0, 60, "")
	require.NoError(t, err)
}

func TestGetUsersInGroup(t *testing.T) {
	th := Setup(t).InitBasic()
	defer th.TearDown()

	id := model.NewId()
	group, appErr := th.App.CreateGroup(&model.Group{
		DisplayName: "dn-foo_" + id,
		Name:        model.NewString("name" + id),
		Source:      model.GroupSourceLdap,
		Description: "description_" + id,
		RemoteId:    model.NewId(),
	})
	assert.Nil(t, appErr)

	t.Run("Requires ldap license", func(t *testing.T) {
		_, response, err := th.SystemAdminClient.GetUsersInGroup(group.Id, 0, 60, "")
		require.Error(t, err)
		CheckNotImplementedStatus(t, response)
	})

	th.App.Srv().SetLicense(model.NewTestLicense("ldap"))

	t.Run("Requires manage system permission to access users in group", func(t *testing.T) {
		th.Client.Login(th.BasicUser.Email, th.BasicUser.Password)
		_, response, err := th.Client.GetUsersInGroup(group.Id, 0, 60, "")
		require.Error(t, err)
		CheckForbiddenStatus(t, response)
	})

	user1, err := th.App.CreateUser(th.Context, &model.User{Email: th.GenerateTestEmail(), Nickname: "test user1", Password: "test-password-1", Username: "test-user-1", Roles: model.SystemUserRoleId})
	assert.Nil(t, err)
	_, err = th.App.UpsertGroupMember(group.Id, user1.Id)
	assert.Nil(t, err)

	t.Run("Returns users in group when called by system admin", func(t *testing.T) {
		users, _, err := th.SystemAdminClient.GetUsersInGroup(group.Id, 0, 60, "")
		require.NoError(t, err)
		assert.Equal(t, users[0].Id, user1.Id)
	})

	t.Run("Returns no users when pagination out of range", func(t *testing.T) {
		users, _, err := th.SystemAdminClient.GetUsersInGroup(group.Id, 5, 60, "")
		require.NoError(t, err)
		assert.Empty(t, users)
	})
}

func TestUpdateUserMfa(t *testing.T) {
	th := Setup(t).InitBasic()
	defer th.TearDown()

	th.App.Srv().SetLicense(model.NewTestLicense("mfa"))
	th.App.UpdateConfig(func(cfg *model.Config) { *cfg.ServiceSettings.EnableMultifactorAuthentication = true })

	session, _ := th.App.GetSession(th.Client.AuthToken)
	session.IsOAuth = true
	th.App.AddSessionToCache(session)

	resp, err := th.Client.UpdateUserMfa(th.BasicUser.Id, "12345", false)
	require.Error(t, err)
	CheckForbiddenStatus(t, resp)

	th.TestForSystemAdminAndLocal(t, func(t *testing.T, client *model.Client4) {
		_, err = client.UpdateUserMfa(th.BasicUser.Id, "12345", false)
		require.NoError(t, err)
	})
}

func TestUserLoginMFAFlow(t *testing.T) {
	th := Setup(t).InitBasic()
	defer th.TearDown()

	th.App.UpdateConfig(func(c *model.Config) {
		*c.ServiceSettings.EnableMultifactorAuthentication = true
	})

	t.Run("WithoutMFA", func(t *testing.T) {
		_, _, err := th.Client.Login(th.BasicUser.Email, th.BasicUser.Password)
		require.NoError(t, err)
	})

	t.Run("WithInvalidMFA", func(t *testing.T) {
		secret, appErr := th.App.GenerateMfaSecret(th.BasicUser.Id)
		assert.Nil(t, appErr)

		// Fake user has MFA enabled
		err := th.Server.Store.User().UpdateMfaActive(th.BasicUser.Id, true)
		require.NoError(t, err)

		err = th.Server.Store.User().UpdateMfaActive(th.BasicUser.Id, true)
		require.NoError(t, err)

		err = th.Server.Store.User().UpdateMfaSecret(th.BasicUser.Id, secret.Secret)
		require.NoError(t, err)

		user, _, err := th.Client.Login(th.BasicUser.Email, th.BasicUser.Password)
		CheckErrorID(t, err, "mfa.validate_token.authenticate.app_error")
		assert.Nil(t, user)

		user, _, err = th.Client.LoginWithMFA(th.BasicUser.Email, th.BasicUser.Password, "")
		CheckErrorID(t, err, "mfa.validate_token.authenticate.app_error")
		assert.Nil(t, user)

		user, _, err = th.Client.LoginWithMFA(th.BasicUser.Email, th.BasicUser.Password, "abcdefgh")
		CheckErrorID(t, err, "mfa.validate_token.authenticate.app_error")
		assert.Nil(t, user)

		secret2, appErr := th.App.GenerateMfaSecret(th.BasicUser2.Id)
		assert.Nil(t, appErr)
		user, _, err = th.Client.LoginWithMFA(th.BasicUser.Email, th.BasicUser.Password, secret2.Secret)
		CheckErrorID(t, err, "mfa.validate_token.authenticate.app_error")
		assert.Nil(t, user)
	})

	t.Run("WithCorrectMFA", func(t *testing.T) {
		secret, appErr := th.App.GenerateMfaSecret(th.BasicUser.Id)
		assert.Nil(t, appErr)

		// Fake user has MFA enabled
		err := th.Server.Store.User().UpdateMfaActive(th.BasicUser.Id, true)
		require.NoError(t, err)

		err = th.Server.Store.User().UpdateMfaSecret(th.BasicUser.Id, secret.Secret)
		require.NoError(t, err)

		code := dgoogauth.ComputeCode(secret.Secret, time.Now().UTC().Unix()/30)

		user, _, err := th.Client.LoginWithMFA(th.BasicUser.Email, th.BasicUser.Password, fmt.Sprintf("%06d", code))
		require.NoError(t, err)
		assert.NotNil(t, user)
	})
}

func TestGenerateMfaSecret(t *testing.T) {
	th := Setup(t).InitBasic()
	defer th.TearDown()

	th.App.UpdateConfig(func(cfg *model.Config) { *cfg.ServiceSettings.EnableMultifactorAuthentication = false })

	_, resp, err := th.Client.GenerateMfaSecret(th.BasicUser.Id)
	require.Error(t, err)
	CheckNotImplementedStatus(t, resp)

	_, resp, err = th.SystemAdminClient.GenerateMfaSecret(th.BasicUser.Id)
	require.Error(t, err)
	CheckNotImplementedStatus(t, resp)

	_, resp, err = th.Client.GenerateMfaSecret("junk")
	require.Error(t, err)
	CheckBadRequestStatus(t, resp)

	th.App.Srv().SetLicense(model.NewTestLicense("mfa"))
	th.App.UpdateConfig(func(cfg *model.Config) { *cfg.ServiceSettings.EnableMultifactorAuthentication = true })

	_, resp, err = th.Client.GenerateMfaSecret(model.NewId())
	require.Error(t, err)
	CheckForbiddenStatus(t, resp)

	session, _ := th.App.GetSession(th.Client.AuthToken)
	session.IsOAuth = true
	th.App.AddSessionToCache(session)

	_, resp, err = th.Client.GenerateMfaSecret(th.BasicUser.Id)
	require.Error(t, err)
	CheckForbiddenStatus(t, resp)

	th.Client.Logout()

	_, resp, err = th.Client.GenerateMfaSecret(th.BasicUser.Id)
	require.Error(t, err)
	CheckUnauthorizedStatus(t, resp)
}

func TestUpdateUserPassword(t *testing.T) {
	th := Setup(t).InitBasic()
	defer th.TearDown()

	password := "newpassword1"
	_, err := th.Client.UpdateUserPassword(th.BasicUser.Id, th.BasicUser.Password, password)
	require.NoError(t, err)

	resp, err := th.Client.UpdateUserPassword(th.BasicUser.Id, password, "")
	require.Error(t, err)
	CheckBadRequestStatus(t, resp)

	resp, err = th.Client.UpdateUserPassword(th.BasicUser.Id, password, "junk")
	require.Error(t, err)
	CheckBadRequestStatus(t, resp)

	resp, err = th.Client.UpdateUserPassword("junk", password, password)
	require.Error(t, err)
	CheckBadRequestStatus(t, resp)

	resp, err = th.Client.UpdateUserPassword(th.BasicUser.Id, "", password)
	require.Error(t, err)
	CheckBadRequestStatus(t, resp)

	resp, err = th.Client.UpdateUserPassword(th.BasicUser.Id, "junk", password)
	require.Error(t, err)
	CheckBadRequestStatus(t, resp)

	_, err = th.Client.UpdateUserPassword(th.BasicUser.Id, password, th.BasicUser.Password)
	require.NoError(t, err)

	th.Client.Logout()
	resp, err = th.Client.UpdateUserPassword(th.BasicUser.Id, password, password)
	require.Error(t, err)
	CheckUnauthorizedStatus(t, resp)

	th.LoginBasic2()
	resp, err = th.Client.UpdateUserPassword(th.BasicUser.Id, password, password)
	require.Error(t, err)
	CheckForbiddenStatus(t, resp)

	th.LoginBasic()

	// Test lockout
	th.App.UpdateConfig(func(cfg *model.Config) { *cfg.ServiceSettings.MaximumLoginAttempts = 2 })

	// Fail twice
	resp, err = th.Client.UpdateUserPassword(th.BasicUser.Id, "badpwd", "newpwd")
	require.Error(t, err)
	CheckBadRequestStatus(t, resp)
	resp, err = th.Client.UpdateUserPassword(th.BasicUser.Id, "badpwd", "newpwd")
	require.Error(t, err)
	CheckBadRequestStatus(t, resp)

	// Should fail because account is locked out
	resp, err = th.Client.UpdateUserPassword(th.BasicUser.Id, th.BasicUser.Password, "newpwd")
	CheckErrorID(t, err, "api.user.check_user_login_attempts.too_many.app_error")
	CheckUnauthorizedStatus(t, resp)

	// System admin can update another user's password
	adminSetPassword := "pwdsetbyadmin"
	_, err = th.SystemAdminClient.UpdateUserPassword(th.BasicUser.Id, "", adminSetPassword)
	require.NoError(t, err)

	_, _, err = th.Client.Login(th.BasicUser.Email, adminSetPassword)
	require.NoError(t, err)
}

func TestUpdateUserHashedPassword(t *testing.T) {
	th := Setup(t).InitBasic()
	defer th.TearDown()
	client := th.Client

	password := "SuperSecurePass23!"
	passwordHash := "$2a$10$CiS1iWVPUj7rQNdY6XW53.DmaPLsETIvmW2p0asp4Dqpofs10UL5W"
	th.TestForSystemAdminAndLocal(t, func(t *testing.T, client *model.Client4) {
		_, err := client.UpdateUserHashedPassword(th.BasicUser.Id, passwordHash)
		require.NoError(t, err)
	})

	_, _, err := client.Login(th.BasicUser.Email, password)
	require.NoError(t, err)

	// Standard users should never be updating their passwords with already-
	// hashed passwords.
	resp, err := client.UpdateUserHashedPassword(th.BasicUser.Id, passwordHash)
	require.Error(t, err)
	CheckUnauthorizedStatus(t, resp)
}

func TestResetPassword(t *testing.T) {
	t.Skip("test disabled during old build server changes, should be investigated")

	th := Setup(t).InitBasic()
	defer th.TearDown()
	th.Client.Logout()
	user := th.BasicUser
	// Delete all the messages before check the reset password
	mail.DeleteMailBox(user.Email)
	th.TestForAllClients(t, func(t *testing.T, client *model.Client4) {
		_, err := client.SendPasswordResetEmail(user.Email)
		require.NoError(t, err)
		resp, err := client.SendPasswordResetEmail("")
		require.Error(t, err)
		CheckBadRequestStatus(t, resp)
		// Should not leak whether the email is attached to an account or not
		_, err = client.SendPasswordResetEmail("notreal@example.com")
		require.NoError(t, err)
	})
	// Check if the email was send to the right email address and the recovery key match
	var resultsMailbox mail.JSONMessageHeaderInbucket
	err := mail.RetryInbucket(5, func() error {
		var err error
		resultsMailbox, err = mail.GetMailBox(user.Email)
		return err
	})
	if err != nil {
		t.Log(err)
		t.Log("No email was received, maybe due load on the server. Disabling this verification")
	}
	var recoveryTokenString string
	if err == nil && len(resultsMailbox) > 0 {
		require.Contains(t, resultsMailbox[0].To[0], user.Email, "Correct To recipient")
		resultsEmail, mailErr := mail.GetMessageFromMailbox(user.Email, resultsMailbox[0].ID)
		require.NoError(t, mailErr)
		loc := strings.Index(resultsEmail.Body.Text, "token=")
		require.NotEqual(t, -1, loc, "Code should be found in email")
		loc += 6
		recoveryTokenString = resultsEmail.Body.Text[loc : loc+model.TokenSize]
	}
	recoveryToken, err := th.App.Srv().Store.Token().GetByToken(recoveryTokenString)
	require.NoError(t, err, "Recovery token not found (%s)", recoveryTokenString)

	resp, err := th.Client.ResetPassword(recoveryToken.Token, "")
	require.Error(t, err)
	CheckBadRequestStatus(t, resp)
	resp, err = th.Client.ResetPassword(recoveryToken.Token, "newp")
	require.Error(t, err)
	CheckBadRequestStatus(t, resp)
	resp, err = th.Client.ResetPassword("", "newpwd")
	require.Error(t, err)
	CheckBadRequestStatus(t, resp)
	resp, err = th.Client.ResetPassword("junk", "newpwd")
	require.Error(t, err)
	CheckBadRequestStatus(t, resp)
	code := ""
	for i := 0; i < model.TokenSize; i++ {
		code += "a"
	}
	resp, err = th.Client.ResetPassword(code, "newpwd")
	require.Error(t, err)
	CheckBadRequestStatus(t, resp)
	_, err = th.Client.ResetPassword(recoveryToken.Token, "newpwd")
	require.NoError(t, err)
	th.Client.Login(user.Email, "newpwd")
	th.Client.Logout()
	resp, err = th.Client.ResetPassword(recoveryToken.Token, "newpwd")
	require.Error(t, err)
	CheckBadRequestStatus(t, resp)
	authData := model.NewId()
	_, err = th.App.Srv().Store.User().UpdateAuthData(user.Id, "random", &authData, "", true)
	require.NoError(t, err)
	th.TestForAllClients(t, func(t *testing.T, client *model.Client4) {
		resp, err = client.SendPasswordResetEmail(user.Email)
		require.Error(t, err)
		CheckBadRequestStatus(t, resp)
	})
}

func TestGetSessions(t *testing.T) {
	th := Setup(t).InitBasic()
	defer th.TearDown()

	user := th.BasicUser

	th.Client.Login(user.Email, user.Password)

	sessions, _, err := th.Client.GetSessions(user.Id, "")
	require.NoError(t, err)
	for _, session := range sessions {
		require.Equal(t, user.Id, session.UserId, "user id should match session user id")
	}

	resp, err := th.Client.RevokeSession("junk", model.NewId())
	require.Error(t, err)
	CheckBadRequestStatus(t, resp)

	_, resp, err = th.Client.GetSessions(th.BasicUser2.Id, "")
	require.Error(t, err)
	CheckForbiddenStatus(t, resp)

	_, resp, err = th.Client.GetSessions(model.NewId(), "")
	require.Error(t, err)
	CheckForbiddenStatus(t, resp)

	th.Client.Logout()
	_, resp, err = th.Client.GetSessions(th.BasicUser2.Id, "")
	require.Error(t, err)
	CheckUnauthorizedStatus(t, resp)

	_, _, err = th.SystemAdminClient.GetSessions(user.Id, "")
	require.NoError(t, err)

	_, _, err = th.SystemAdminClient.GetSessions(th.BasicUser2.Id, "")
	require.NoError(t, err)

	_, _, err = th.SystemAdminClient.GetSessions(model.NewId(), "")
	require.NoError(t, err)
}

func TestRevokeSessions(t *testing.T) {
	th := Setup(t).InitBasic()
	defer th.TearDown()

	user := th.BasicUser
	th.Client.Login(user.Email, user.Password)
	sessions, _, _ := th.Client.GetSessions(user.Id, "")
	require.NotZero(t, len(sessions), "sessions should exist")
	for _, session := range sessions {
		require.Equal(t, user.Id, session.UserId, "user id does not match session user id")
	}
	session := sessions[0]

	resp, err := th.Client.RevokeSession(user.Id, model.NewId())
	require.Error(t, err)
	CheckBadRequestStatus(t, resp)

	resp, err = th.Client.RevokeSession(th.BasicUser2.Id, model.NewId())
	require.Error(t, err)
	CheckForbiddenStatus(t, resp)

	resp, err = th.Client.RevokeSession("junk", model.NewId())
	require.Error(t, err)
	CheckBadRequestStatus(t, resp)

	_, err = th.Client.RevokeSession(user.Id, session.Id)
	require.NoError(t, err)

	th.LoginBasic()

	sessions, _ = th.App.GetSessions(th.SystemAdminUser.Id)
	session = sessions[0]

	resp, err = th.Client.RevokeSession(user.Id, session.Id)
	require.Error(t, err)
	CheckBadRequestStatus(t, resp)

	th.Client.Logout()
	resp, err = th.Client.RevokeSession(user.Id, model.NewId())
	require.Error(t, err)
	CheckUnauthorizedStatus(t, resp)

	resp, err = th.SystemAdminClient.RevokeSession(user.Id, model.NewId())
	require.Error(t, err)
	CheckBadRequestStatus(t, resp)

	sessions, _, _ = th.SystemAdminClient.GetSessions(th.SystemAdminUser.Id, "")
	require.NotEmpty(t, sessions, "sessions should exist")
	for _, session := range sessions {
		require.Equal(t, th.SystemAdminUser.Id, session.UserId, "user id should match session user id")
	}
	session = sessions[0]

	_, err = th.SystemAdminClient.RevokeSession(th.SystemAdminUser.Id, session.Id)
	require.NoError(t, err)
}

func TestRevokeAllSessions(t *testing.T) {
	th := Setup(t).InitBasic()
	defer th.TearDown()

	user := th.BasicUser
	th.Client.Login(user.Email, user.Password)

	resp, err := th.Client.RevokeAllSessions(th.BasicUser2.Id)
	require.Error(t, err)
	CheckForbiddenStatus(t, resp)

	resp, err = th.Client.RevokeAllSessions("junk" + user.Id)
	require.Error(t, err)
	CheckBadRequestStatus(t, resp)

	_, err = th.Client.RevokeAllSessions(user.Id)
	require.NoError(t, err)

	th.Client.Logout()
	resp, err = th.Client.RevokeAllSessions(user.Id)
	require.Error(t, err)
	CheckUnauthorizedStatus(t, resp)

	th.Client.Login(user.Email, user.Password)

	sessions, _, _ := th.Client.GetSessions(user.Id, "")
	require.NotEmpty(t, sessions, "session should exist")

	_, err = th.Client.RevokeAllSessions(user.Id)
	require.NoError(t, err)

	sessions, _, _ = th.SystemAdminClient.GetSessions(user.Id, "")
	require.Empty(t, sessions, "no sessions should exist for user")

	resp, err = th.Client.RevokeAllSessions(user.Id)
	require.Error(t, err)
	CheckUnauthorizedStatus(t, resp)
}

func TestRevokeSessionsFromAllUsers(t *testing.T) {
	th := Setup(t).InitBasic()
	defer th.TearDown()

	user := th.BasicUser
	th.Client.Login(user.Email, user.Password)
	resp, err := th.Client.RevokeSessionsFromAllUsers()
	require.Error(t, err)
	CheckForbiddenStatus(t, resp)

	th.Client.Logout()
	resp, err = th.Client.RevokeSessionsFromAllUsers()
	require.Error(t, err)
	CheckUnauthorizedStatus(t, resp)

	th.Client.Login(user.Email, user.Password)
	admin := th.SystemAdminUser
	th.Client.Login(admin.Email, admin.Password)
	sessions, err := th.Server.Store.Session().GetSessions(user.Id)
	require.NotEmpty(t, sessions)
	require.NoError(t, err)
	sessions, err = th.Server.Store.Session().GetSessions(admin.Id)
	require.NotEmpty(t, sessions)
	require.NoError(t, err)
	_, err = th.Client.RevokeSessionsFromAllUsers()
	require.NoError(t, err)

	// All sessions were revoked, so making the same call
	// again will fail due to lack of a session.
	resp, err = th.Client.RevokeSessionsFromAllUsers()
	require.Error(t, err)
	CheckUnauthorizedStatus(t, resp)

	sessions, err = th.Server.Store.Session().GetSessions(user.Id)
	require.Empty(t, sessions)
	require.NoError(t, err)

	sessions, err = th.Server.Store.Session().GetSessions(admin.Id)
	require.Empty(t, sessions)
	require.NoError(t, err)

}

func TestAttachDeviceId(t *testing.T) {
	th := Setup(t).InitBasic()
	defer th.TearDown()

	deviceId := model.PushNotifyApple + ":1234567890"

	t.Run("success", func(t *testing.T) {
		testCases := []struct {
			Description                   string
			SiteURL                       string
			ExpectedSetCookieHeaderRegexp string
		}{
			{"no subpath", "http://localhost:8065", "^MMAUTHTOKEN=[a-z0-9]+; Path=/"},
			{"subpath", "http://localhost:8065/subpath", "^MMAUTHTOKEN=[a-z0-9]+; Path=/subpath"},
		}

		for _, tc := range testCases {
			t.Run(tc.Description, func(t *testing.T) {

				th.App.UpdateConfig(func(cfg *model.Config) {
					*cfg.ServiceSettings.SiteURL = tc.SiteURL
				})

				resp, err := th.Client.AttachDeviceId(deviceId)
				require.NoError(t, err)

				cookies := resp.Header.Get("Set-Cookie")
				assert.Regexp(t, tc.ExpectedSetCookieHeaderRegexp, cookies)

				sessions, appErr := th.App.GetSessions(th.BasicUser.Id)
				require.Nil(t, appErr)
				assert.Equal(t, deviceId, sessions[0].DeviceId, "Missing device Id")
			})
		}
	})

	t.Run("invalid device id", func(t *testing.T) {
		resp, err := th.Client.AttachDeviceId("")
		require.Error(t, err)
		CheckBadRequestStatus(t, resp)
	})

	t.Run("not logged in", func(t *testing.T) {
		th.Client.Logout()

		resp, err := th.Client.AttachDeviceId("")
		require.Error(t, err)
		CheckUnauthorizedStatus(t, resp)
	})
}

func TestGetUserAudits(t *testing.T) {
	th := Setup(t).InitBasic()
	defer th.TearDown()
	user := th.BasicUser

	audits, _, err := th.Client.GetUserAudits(user.Id, 0, 100, "")
	for _, audit := range audits {
		require.Equal(t, user.Id, audit.UserId, "user id should match audit user id")
	}
	require.NoError(t, err)

	_, resp, err := th.Client.GetUserAudits(th.BasicUser2.Id, 0, 100, "")
	require.Error(t, err)
	CheckForbiddenStatus(t, resp)

	th.Client.Logout()
	_, resp, err = th.Client.GetUserAudits(user.Id, 0, 100, "")
	require.Error(t, err)
	CheckUnauthorizedStatus(t, resp)

	_, _, err = th.SystemAdminClient.GetUserAudits(user.Id, 0, 100, "")
	require.NoError(t, err)
}

func TestVerifyUserEmail(t *testing.T) {
	th := Setup(t)
	defer th.TearDown()

	email := th.GenerateTestEmail()
	user := model.User{Email: email, Nickname: "Darth Vader", Password: "hello1", Username: GenerateTestUsername(), Roles: model.SystemAdminRoleId + " " + model.SystemUserRoleId}

	ruser, _, _ := th.Client.CreateUser(&user)

	token, err := th.App.Srv().EmailService.CreateVerifyEmailToken(ruser.Id, email)
	require.NoError(t, err, "Unable to create email verify token")

	_, err = th.Client.VerifyUserEmail(token.Token)
	require.NoError(t, err)

	resp, err := th.Client.VerifyUserEmail(GenerateTestId())
	require.Error(t, err)
	CheckBadRequestStatus(t, resp)

	resp, err = th.Client.VerifyUserEmail("")
	require.Error(t, err)
	CheckBadRequestStatus(t, resp)
}

func TestSendVerificationEmail(t *testing.T) {
	th := Setup(t).InitBasic()
	defer th.TearDown()

	_, err := th.Client.SendVerificationEmail(th.BasicUser.Email)
	require.NoError(t, err)

	resp, err := th.Client.SendVerificationEmail("")
	require.Error(t, err)
	CheckBadRequestStatus(t, resp)

	// Even non-existent emails should return 200 OK
	_, err = th.Client.SendVerificationEmail(th.GenerateTestEmail())
	require.NoError(t, err)

	th.Client.Logout()
	_, err = th.Client.SendVerificationEmail(th.BasicUser.Email)
	require.NoError(t, err)
}

func TestSetProfileImage(t *testing.T) {
	th := Setup(t).InitBasic()
	defer th.TearDown()
	user := th.BasicUser

	data, err := testutils.ReadTestFile("test.png")
	require.NoError(t, err)

	_, err = th.Client.SetProfileImage(user.Id, data)
	require.NoError(t, err)

	resp, err := th.Client.SetProfileImage(model.NewId(), data)
	require.Error(t, err)
	CheckForbiddenStatus(t, resp)

	// status code returns either forbidden or unauthorized
	// note: forbidden is set as default at Client4.SetProfileImage when request is terminated early by server
	th.Client.Logout()
	resp, err = th.Client.SetProfileImage(user.Id, data)
	require.Error(t, err)
	if resp.StatusCode == http.StatusForbidden {
		CheckForbiddenStatus(t, resp)
	} else if resp.StatusCode == http.StatusUnauthorized {
		CheckUnauthorizedStatus(t, resp)
	} else {
		require.Fail(t, "Should have failed either forbidden or unauthorized")
	}

	buser, appErr := th.App.GetUser(user.Id)
	require.Nil(t, appErr)

	_, err = th.SystemAdminClient.SetProfileImage(user.Id, data)
	require.NoError(t, err)

	ruser, appErr := th.App.GetUser(user.Id)
	require.Nil(t, appErr)
	assert.True(t, buser.LastPictureUpdate == ruser.LastPictureUpdate, "Same picture should not have updated")

	data2, err := testutils.ReadTestFile("testjpg.jpg")
	require.NoError(t, err)

	_, err = th.SystemAdminClient.SetProfileImage(user.Id, data2)
	require.NoError(t, err)

	ruser, appErr = th.App.GetUser(user.Id)
	require.Nil(t, appErr)

	assert.True(t, buser.LastPictureUpdate < ruser.LastPictureUpdate, "Picture should have updated for user")

	info := &model.FileInfo{Path: "users/" + user.Id + "/profile.png"}
	err = th.cleanupTestFile(info)
	require.NoError(t, err)
}

func TestSetDefaultProfileImage(t *testing.T) {
	th := Setup(t).InitBasic()
	defer th.TearDown()
	user := th.BasicUser

	_, err := th.Client.SetDefaultProfileImage(user.Id)
	require.NoError(t, err)

	resp, err := th.Client.SetDefaultProfileImage(model.NewId())
	require.Error(t, err)
	CheckForbiddenStatus(t, resp)

	// status code returns either forbidden or unauthorized
	// note: forbidden is set as default at Client4.SetDefaultProfileImage when request is terminated early by server
	th.Client.Logout()
	resp, err = th.Client.SetDefaultProfileImage(user.Id)
	require.Error(t, err)
	if resp.StatusCode == http.StatusForbidden {
		CheckForbiddenStatus(t, resp)
	} else if resp.StatusCode == http.StatusUnauthorized {
		CheckUnauthorizedStatus(t, resp)
	} else {
		require.Fail(t, "Should have failed either forbidden or unauthorized")
	}

	_, err = th.SystemAdminClient.SetDefaultProfileImage(user.Id)
	require.NoError(t, err)

	ruser, appErr := th.App.GetUser(user.Id)
	require.Nil(t, appErr)
	assert.Equal(t, int64(0), ruser.LastPictureUpdate, "Picture should have resetted to default")

	info := &model.FileInfo{Path: "users/" + user.Id + "/profile.png"}
	err = th.cleanupTestFile(info)
	require.NoError(t, err)
}

func TestLogin(t *testing.T) {
	th := Setup(t).InitBasic()
	defer th.TearDown()
	th.Client.Logout()

	th.App.UpdateConfig(func(cfg *model.Config) {
		*cfg.ServiceSettings.EnableBotAccountCreation = true
	})

	t.Run("missing password", func(t *testing.T) {
		_, _, err := th.Client.Login(th.BasicUser.Email, "")
		CheckErrorID(t, err, "api.user.login.blank_pwd.app_error")
	})

	t.Run("unknown user", func(t *testing.T) {
		_, _, err := th.Client.Login("unknown", th.BasicUser.Password)
		CheckErrorID(t, err, "api.user.login.invalid_credentials_email_username")
	})

	t.Run("valid login", func(t *testing.T) {
		user, _, err := th.Client.Login(th.BasicUser.Email, th.BasicUser.Password)
		require.NoError(t, err)
		assert.Equal(t, user.Id, th.BasicUser.Id)
	})

	t.Run("bot login rejected", func(t *testing.T) {
		bot, _, err := th.SystemAdminClient.CreateBot(&model.Bot{
			Username: "bot",
		})
		require.NoError(t, err)

		botUser, _, err := th.SystemAdminClient.GetUser(bot.UserId, "")
		require.NoError(t, err)

		_, err = th.SystemAdminClient.UpdateUserPassword(bot.UserId, "", "password")
		require.NoError(t, err)

		_, _, err = th.Client.Login(botUser.Email, "password")
		CheckErrorID(t, err, "api.user.login.bot_login_forbidden.app_error")
	})

	t.Run("login with terms_of_service set", func(t *testing.T) {
		termsOfService, appErr := th.App.CreateTermsOfService("terms of service", th.BasicUser.Id)
		require.Nil(t, appErr)

		_, err := th.Client.RegisterTermsOfServiceAction(th.BasicUser.Id, termsOfService.Id, true)
		require.NoError(t, err)

		userTermsOfService, _, err := th.Client.GetUserTermsOfService(th.BasicUser.Id, "")
		require.NoError(t, err)

		user, _, err := th.Client.Login(th.BasicUser.Email, th.BasicUser.Password)
		require.NoError(t, err)
		assert.Equal(t, user.Id, th.BasicUser.Id)
		assert.Equal(t, user.TermsOfServiceId, userTermsOfService.TermsOfServiceId)
		assert.Equal(t, user.TermsOfServiceCreateAt, userTermsOfService.CreateAt)
	})
}

func TestLoginWithLag(t *testing.T) {
	th := Setup(t).InitBasic()
	defer th.TearDown()
	th.Client.Logout()

	t.Run("with replication lag, caches cleared", func(t *testing.T) {
		if !replicaFlag {
			t.Skipf("requires test flag: -mysql-replica")
		}

		if *th.App.Srv().Config().SqlSettings.DriverName != model.DatabaseDriverMysql {
			t.Skipf("requires %q database driver", model.DatabaseDriverMysql)
		}

		mainHelper.SQLStore.UpdateLicense(model.NewTestLicense("ldap"))
		mainHelper.ToggleReplicasOff()

		appErr := th.App.RevokeAllSessions(th.BasicUser.Id)
		require.Nil(t, appErr)

		mainHelper.ToggleReplicasOn()
		defer mainHelper.ToggleReplicasOff()

		cmdErr := mainHelper.SetReplicationLagForTesting(5)
		require.NoError(t, cmdErr)
		defer mainHelper.SetReplicationLagForTesting(0)

		_, _, err := th.Client.Login(th.BasicUser.Email, th.BasicUser.Password)
		require.NoError(t, err)

		appErr = th.App.Srv().InvalidateAllCaches()
		require.Nil(t, appErr)

		session, appErr := th.App.GetSession(th.Client.AuthToken)
		require.Nil(t, appErr)
		require.NotNil(t, session)
	})
}

func TestLoginCookies(t *testing.T) {
	t.Run("should return cookies with X-Requested-With header", func(t *testing.T) {
		th := Setup(t).InitBasic()
		defer th.TearDown()

		th.Client.HTTPHeader[model.HeaderRequestedWith] = model.HeaderRequestedWithXML

		user, resp, _ := th.Client.Login(th.BasicUser.Email, th.BasicUser.Password)

		sessionCookie := ""
		userCookie := ""
		csrfCookie := ""

		for _, cookie := range resp.Header["Set-Cookie"] {
			if match := regexp.MustCompile("^" + model.SessionCookieToken + "=([a-z0-9]+)").FindStringSubmatch(cookie); match != nil {
				sessionCookie = match[1]
			} else if match := regexp.MustCompile("^" + model.SessionCookieUser + "=([a-z0-9]+)").FindStringSubmatch(cookie); match != nil {
				userCookie = match[1]
			} else if match := regexp.MustCompile("^" + model.SessionCookieCsrf + "=([a-z0-9]+)").FindStringSubmatch(cookie); match != nil {
				csrfCookie = match[1]
			}
		}

		session, _ := th.App.GetSession(th.Client.AuthToken)

		assert.Equal(t, th.Client.AuthToken, sessionCookie)
		assert.Equal(t, user.Id, userCookie)
		assert.Equal(t, session.GetCSRF(), csrfCookie)
	})

	t.Run("should not return cookies without X-Requested-With header", func(t *testing.T) {
		th := Setup(t).InitBasic()
		defer th.TearDown()

		_, resp, _ := th.Client.Login(th.BasicUser.Email, th.BasicUser.Password)

		assert.Empty(t, resp.Header.Get("Set-Cookie"))
	})

	t.Run("should include subpath in path", func(t *testing.T) {
		th := Setup(t).InitBasic()
		defer th.TearDown()

		th.Client.HTTPHeader[model.HeaderRequestedWith] = model.HeaderRequestedWithXML

		testCases := []struct {
			Description                   string
			SiteURL                       string
			ExpectedSetCookieHeaderRegexp string
		}{
			{"no subpath", "http://localhost:8065", "^MMAUTHTOKEN=[a-z0-9]+; Path=/"},
			{"subpath", "http://localhost:8065/subpath", "^MMAUTHTOKEN=[a-z0-9]+; Path=/subpath"},
		}

		for _, tc := range testCases {
			t.Run(tc.Description, func(t *testing.T) {
				th.App.UpdateConfig(func(cfg *model.Config) {
					*cfg.ServiceSettings.SiteURL = tc.SiteURL
				})

				user, resp, err := th.Client.Login(th.BasicUser.Email, th.BasicUser.Password)
				require.NoError(t, err)
				assert.Equal(t, user.Id, th.BasicUser.Id)

				cookies := resp.Header.Get("Set-Cookie")
				assert.Regexp(t, tc.ExpectedSetCookieHeaderRegexp, cookies)
			})
		}
	})
}

func TestCBALogin(t *testing.T) {
	t.Run("primary", func(t *testing.T) {
		th := Setup(t).InitBasic()
		defer th.TearDown()
		th.App.Srv().SetLicense(model.NewTestLicense("future_features"))

		th.App.UpdateConfig(func(cfg *model.Config) {
			*cfg.ServiceSettings.EnableBotAccountCreation = true
		})

		th.App.UpdateConfig(func(cfg *model.Config) {
			*cfg.ExperimentalSettings.ClientSideCertEnable = true
			*cfg.ExperimentalSettings.ClientSideCertCheck = model.ClientSideCertCheckPrimaryAuth
		})

		t.Run("missing cert header", func(t *testing.T) {
			th.Client.Logout()
			_, resp, err := th.Client.Login(th.BasicUser.Email, th.BasicUser.Password)
			require.Error(t, err)
			CheckBadRequestStatus(t, resp)
		})

		t.Run("missing cert subject", func(t *testing.T) {
			th.Client.Logout()
			th.Client.HTTPHeader["X-SSL-Client-Cert"] = "valid_cert_fake"
			_, resp, err := th.Client.Login(th.BasicUser.Email, th.BasicUser.Password)
			require.Error(t, err)
			CheckBadRequestStatus(t, resp)
		})

		t.Run("emails mismatch", func(t *testing.T) {
			th.Client.Logout()
			th.Client.HTTPHeader["X-SSL-Client-Cert-Subject-DN"] = "C=US, ST=Maryland, L=Pasadena, O=Brent Baccala, OU=FreeSoft, CN=www.freesoft.org/emailAddress=mis_match" + th.BasicUser.Email
			_, resp, err := th.Client.Login(th.BasicUser.Email, "")
			require.Error(t, err)
			CheckUnauthorizedStatus(t, resp)
		})

		t.Run("successful cba login", func(t *testing.T) {
			th.Client.HTTPHeader["X-SSL-Client-Cert-Subject-DN"] = "C=US, ST=Maryland, L=Pasadena, O=Brent Baccala, OU=FreeSoft, CN=www.freesoft.org/emailAddress=" + th.BasicUser.Email
			user, _, err := th.Client.Login(th.BasicUser.Email, "")
			require.NoError(t, err)
			require.NotNil(t, user)
			require.Equal(t, th.BasicUser.Id, user.Id)
		})

		t.Run("bot login rejected", func(t *testing.T) {
			bot, _, err := th.SystemAdminClient.CreateBot(&model.Bot{
				Username: "bot",
			})
			require.NoError(t, err)

			botUser, _, err := th.SystemAdminClient.GetUser(bot.UserId, "")
			require.NoError(t, err)

			th.Client.HTTPHeader["X-SSL-Client-Cert-Subject-DN"] = "C=US, ST=Maryland, L=Pasadena, O=Brent Baccala, OU=FreeSoft, CN=www.freesoft.org/emailAddress=" + botUser.Email

			_, _, err = th.Client.Login(botUser.Email, "")
			CheckErrorID(t, err, "api.user.login.bot_login_forbidden.app_error")
		})
	})

	t.Run("secondary", func(t *testing.T) {
		th := Setup(t).InitBasic()
		defer th.TearDown()
		th.App.Srv().SetLicense(model.NewTestLicense("future_features"))

		th.App.UpdateConfig(func(cfg *model.Config) {
			*cfg.ServiceSettings.EnableBotAccountCreation = true
		})

		th.Client.HTTPHeader["X-SSL-Client-Cert"] = "valid_cert_fake"

		th.App.UpdateConfig(func(cfg *model.Config) {
			*cfg.ExperimentalSettings.ClientSideCertEnable = true
			*cfg.ExperimentalSettings.ClientSideCertCheck = model.ClientSideCertCheckSecondaryAuth
		})

		t.Run("password required", func(t *testing.T) {
			th.Client.HTTPHeader["X-SSL-Client-Cert-Subject-DN"] = "C=US, ST=Maryland, L=Pasadena, O=Brent Baccala, OU=FreeSoft, CN=www.freesoft.org/emailAddress=" + th.BasicUser.Email
			_, resp, err := th.Client.Login(th.BasicUser.Email, "")
			require.Error(t, err)
			CheckBadRequestStatus(t, resp)
		})

		t.Run("successful cba login with password", func(t *testing.T) {
			th.Client.HTTPHeader["X-SSL-Client-Cert-Subject-DN"] = "C=US, ST=Maryland, L=Pasadena, O=Brent Baccala, OU=FreeSoft, CN=www.freesoft.org/emailAddress=" + th.BasicUser.Email
			user, _, err := th.Client.Login(th.BasicUser.Email, th.BasicUser.Password)
			require.NoError(t, err)
			require.NotNil(t, user)
			require.Equal(t, th.BasicUser.Id, user.Id)
		})

		t.Run("bot login rejected", func(t *testing.T) {
			bot, _, err := th.SystemAdminClient.CreateBot(&model.Bot{
				Username: "bot",
			})
			require.NoError(t, err)

			botUser, _, err := th.SystemAdminClient.GetUser(bot.UserId, "")
			require.NoError(t, err)

			_, err = th.SystemAdminClient.UpdateUserPassword(bot.UserId, "", "password")
			require.NoError(t, err)

			th.Client.HTTPHeader["X-SSL-Client-Cert-Subject-DN"] = "C=US, ST=Maryland, L=Pasadena, O=Brent Baccala, OU=FreeSoft, CN=www.freesoft.org/emailAddress=" + botUser.Email

			_, _, err = th.Client.Login(botUser.Email, "password")
			CheckErrorID(t, err, "api.user.login.bot_login_forbidden.app_error")
		})
	})
}

func TestSwitchAccount(t *testing.T) {
	th := Setup(t).InitBasic()
	defer th.TearDown()

	th.App.UpdateConfig(func(cfg *model.Config) { *cfg.GitLabSettings.Enable = true })

	th.Client.Logout()

	sr := &model.SwitchRequest{
		CurrentService: model.UserAuthServiceEmail,
		NewService:     model.UserAuthServiceGitlab,
		Email:          th.BasicUser.Email,
		Password:       th.BasicUser.Password,
	}

	link, _, err := th.Client.SwitchAccountType(sr)
	require.NoError(t, err)

	require.NotEmpty(t, link, "bad link")

	th.App.Srv().SetLicense(model.NewTestLicense())
	th.App.UpdateConfig(func(cfg *model.Config) { *cfg.ServiceSettings.ExperimentalEnableAuthenticationTransfer = false })

	sr = &model.SwitchRequest{
		CurrentService: model.UserAuthServiceEmail,
		NewService:     model.UserAuthServiceGitlab,
	}

	_, resp, err := th.Client.SwitchAccountType(sr)
	require.Error(t, err)
	CheckForbiddenStatus(t, resp)

	th.LoginBasic()

	sr = &model.SwitchRequest{
		CurrentService: model.UserAuthServiceSaml,
		NewService:     model.UserAuthServiceEmail,
		Email:          th.BasicUser.Email,
		NewPassword:    th.BasicUser.Password,
	}

	_, resp, err = th.Client.SwitchAccountType(sr)
	require.Error(t, err)
	CheckForbiddenStatus(t, resp)

	sr = &model.SwitchRequest{
		CurrentService: model.UserAuthServiceEmail,
		NewService:     model.UserAuthServiceLdap,
	}

	_, resp, err = th.Client.SwitchAccountType(sr)
	require.Error(t, err)
	CheckForbiddenStatus(t, resp)

	sr = &model.SwitchRequest{
		CurrentService: model.UserAuthServiceLdap,
		NewService:     model.UserAuthServiceEmail,
	}

	_, resp, err = th.Client.SwitchAccountType(sr)
	require.Error(t, err)
	CheckForbiddenStatus(t, resp)

	th.App.UpdateConfig(func(cfg *model.Config) { *cfg.ServiceSettings.ExperimentalEnableAuthenticationTransfer = true })

	th.LoginBasic()

	fakeAuthData := model.NewId()
	_, appErr := th.App.Srv().Store.User().UpdateAuthData(th.BasicUser.Id, model.UserAuthServiceGitlab, &fakeAuthData, th.BasicUser.Email, true)
	require.NoError(t, appErr)

	sr = &model.SwitchRequest{
		CurrentService: model.UserAuthServiceGitlab,
		NewService:     model.UserAuthServiceEmail,
		Email:          th.BasicUser.Email,
		NewPassword:    th.BasicUser.Password,
	}

	link, _, err = th.Client.SwitchAccountType(sr)
	require.NoError(t, err)

	require.Equal(t, "/login?extra=signin_change", link)

	th.Client.Logout()
	_, _, err = th.Client.Login(th.BasicUser.Email, th.BasicUser.Password)
	require.NoError(t, err)
	th.Client.Logout()

	sr = &model.SwitchRequest{
		CurrentService: model.UserAuthServiceGitlab,
		NewService:     model.ServiceGoogle,
	}

	_, resp, err = th.Client.SwitchAccountType(sr)
	require.Error(t, err)
	CheckBadRequestStatus(t, resp)

	sr = &model.SwitchRequest{
		CurrentService: model.UserAuthServiceEmail,
		NewService:     model.UserAuthServiceGitlab,
		Password:       th.BasicUser.Password,
	}

	_, resp, err = th.Client.SwitchAccountType(sr)
	require.Error(t, err)
	CheckNotFoundStatus(t, resp)

	sr = &model.SwitchRequest{
		CurrentService: model.UserAuthServiceEmail,
		NewService:     model.UserAuthServiceGitlab,
		Email:          th.BasicUser.Email,
	}

	_, resp, err = th.Client.SwitchAccountType(sr)
	require.Error(t, err)
	CheckUnauthorizedStatus(t, resp)

	sr = &model.SwitchRequest{
		CurrentService: model.UserAuthServiceGitlab,
		NewService:     model.UserAuthServiceEmail,
		Email:          th.BasicUser.Email,
		NewPassword:    th.BasicUser.Password,
	}

	_, resp, err = th.Client.SwitchAccountType(sr)
	require.Error(t, err)
	CheckUnauthorizedStatus(t, resp)
}

func assertToken(t *testing.T, th *TestHelper, token *model.UserAccessToken, expectedUserId string) {
	t.Helper()

	oldSessionToken := th.Client.AuthToken
	defer func() { th.Client.AuthToken = oldSessionToken }()

	th.Client.AuthToken = token.Token
	ruser, _, err := th.Client.GetMe("")
	require.NoError(t, err)

	assert.Equal(t, expectedUserId, ruser.Id, "returned wrong user")
}

func assertInvalidToken(t *testing.T, th *TestHelper, token *model.UserAccessToken) {
	t.Helper()

	oldSessionToken := th.Client.AuthToken
	defer func() { th.Client.AuthToken = oldSessionToken }()

	th.Client.AuthToken = token.Token
	_, resp, err := th.Client.GetMe("")
	require.Error(t, err)
	CheckUnauthorizedStatus(t, resp)
}

func TestCreateUserAccessToken(t *testing.T) {
	t.Run("create token without permission", func(t *testing.T) {
		th := Setup(t).InitBasic()
		defer th.TearDown()

		th.App.UpdateConfig(func(cfg *model.Config) { *cfg.ServiceSettings.EnableUserAccessTokens = true })

		_, resp, err := th.Client.CreateUserAccessToken(th.BasicUser.Id, "test token")
		require.Error(t, err)
		CheckForbiddenStatus(t, resp)
	})

	t.Run("system admin and local mode can create access token", func(t *testing.T) {
		th := Setup(t).InitBasic()
		defer th.TearDown()

		th.App.UpdateConfig(func(cfg *model.Config) { *cfg.ServiceSettings.EnableUserAccessTokens = true })

		th.TestForSystemAdminAndLocal(t, func(t *testing.T, client *model.Client4) {
			rtoken, _, err := client.CreateUserAccessToken(th.BasicUser.Id, "test token")
			require.NoError(t, err)

			assert.Equal(t, th.BasicUser.Id, rtoken.UserId, "wrong user id")
			assert.NotEmpty(t, rtoken.Token, "token should not be empty")
			assert.NotEmpty(t, rtoken.Id, "id should not be empty")
			assert.Equal(t, "test token", rtoken.Description, "description did not match")
			assert.True(t, rtoken.IsActive, "token should be active")
			assertToken(t, th, rtoken, th.BasicUser.Id)
		})
	})

	t.Run("create token for invalid user id", func(t *testing.T) {
		th := Setup(t).InitBasic()
		defer th.TearDown()

		th.App.UpdateConfig(func(cfg *model.Config) { *cfg.ServiceSettings.EnableUserAccessTokens = true })

		th.TestForAllClients(t, func(t *testing.T, client *model.Client4) {
			_, resp, err := client.CreateUserAccessToken("notarealuserid", "test token")
			require.Error(t, err)
			CheckBadRequestStatus(t, resp)
		})
	})

	t.Run("create token with invalid value", func(t *testing.T) {
		th := Setup(t).InitBasic()
		defer th.TearDown()

		th.App.UpdateConfig(func(cfg *model.Config) { *cfg.ServiceSettings.EnableUserAccessTokens = true })

		th.TestForAllClients(t, func(t *testing.T, client *model.Client4) {
			_, resp, err := client.CreateUserAccessToken(th.BasicUser.Id, "")
			require.Error(t, err)
			CheckBadRequestStatus(t, resp)
		})
	})

	t.Run("create token with user access tokens disabled", func(t *testing.T) {
		th := Setup(t).InitBasic()
		defer th.TearDown()

		th.App.UpdateConfig(func(cfg *model.Config) { *cfg.ServiceSettings.EnableUserAccessTokens = false })
		th.App.UpdateUserRoles(th.BasicUser.Id, model.SystemUserRoleId+" "+model.SystemUserAccessTokenRoleId, false)

		th.TestForAllClients(t, func(t *testing.T, client *model.Client4) {
			_, resp, err := client.CreateUserAccessToken(th.BasicUser.Id, "test token")
			require.Error(t, err)
			CheckNotImplementedStatus(t, resp)
		})
	})

	t.Run("create user access token", func(t *testing.T) {
		th := Setup(t).InitBasic()
		defer th.TearDown()

		th.App.UpdateConfig(func(cfg *model.Config) { *cfg.ServiceSettings.EnableUserAccessTokens = true })
		th.App.UpdateUserRoles(th.BasicUser.Id, model.SystemUserRoleId+" "+model.SystemUserAccessTokenRoleId, false)

		rtoken, _, err := th.Client.CreateUserAccessToken(th.BasicUser.Id, "test token")
		require.NoError(t, err)

		assert.Equal(t, th.BasicUser.Id, rtoken.UserId, "wrong user id")
		assert.NotEmpty(t, rtoken.Token, "token should not be empty")
		assert.NotEmpty(t, rtoken.Id, "id should not be empty")
		assert.Equal(t, "test token", rtoken.Description, "description did not match")
		assert.True(t, rtoken.IsActive, "token should be active")

		assertToken(t, th, rtoken, th.BasicUser.Id)
	})

	t.Run("create user access token as second user, without permission", func(t *testing.T) {
		th := Setup(t).InitBasic()
		defer th.TearDown()

		th.App.UpdateConfig(func(cfg *model.Config) { *cfg.ServiceSettings.EnableUserAccessTokens = true })

		_, resp, err := th.Client.CreateUserAccessToken(th.BasicUser2.Id, "test token")
		require.Error(t, err)
		CheckForbiddenStatus(t, resp)
	})

	t.Run("create user access token for basic user as as system admin", func(t *testing.T) {
		th := Setup(t).InitBasic()
		defer th.TearDown()

		th.App.UpdateConfig(func(cfg *model.Config) { *cfg.ServiceSettings.EnableUserAccessTokens = true })

		rtoken, _, err := th.SystemAdminClient.CreateUserAccessToken(th.BasicUser.Id, "test token")
		require.NoError(t, err)
		assert.Equal(t, th.BasicUser.Id, rtoken.UserId)

		oldSessionToken := th.Client.AuthToken
		defer func() { th.Client.AuthToken = oldSessionToken }()

		assertToken(t, th, rtoken, th.BasicUser.Id)
	})

	t.Run("create access token as oauth session", func(t *testing.T) {
		th := Setup(t).InitBasic()
		defer th.TearDown()

		th.App.UpdateConfig(func(cfg *model.Config) { *cfg.ServiceSettings.EnableUserAccessTokens = true })

		session, _ := th.App.GetSession(th.Client.AuthToken)
		session.IsOAuth = true
		th.App.AddSessionToCache(session)

		_, resp, err := th.Client.CreateUserAccessToken(th.BasicUser.Id, "test token")
		require.Error(t, err)
		CheckForbiddenStatus(t, resp)
	})

	t.Run("create access token for bot created by user", func(t *testing.T) {
		th := Setup(t).InitBasic()
		defer th.TearDown()

		th.App.UpdateConfig(func(cfg *model.Config) { *cfg.ServiceSettings.EnableUserAccessTokens = true })

		defer th.RestoreDefaultRolePermissions(th.SaveDefaultRolePermissions())
		th.AddPermissionToRole(model.PermissionCreateBot.Id, model.TeamUserRoleId)
		th.AddPermissionToRole(model.PermissionCreateUserAccessToken.Id, model.TeamUserRoleId)
		th.App.UpdateUserRoles(th.BasicUser.Id, model.TeamUserRoleId, false)
		th.App.UpdateConfig(func(cfg *model.Config) {
			*cfg.ServiceSettings.EnableBotAccountCreation = true
		})

		createdBot, resp, err := th.Client.CreateBot(&model.Bot{
			Username:    GenerateTestUsername(),
			DisplayName: "a bot",
			Description: "bot",
		})
		require.NoError(t, err)
		CheckCreatedStatus(t, resp)
		defer th.App.PermanentDeleteBot(createdBot.UserId)

		t.Run("without MANAGE_BOT permission", func(t *testing.T) {
			th.RemovePermissionFromRole(model.PermissionManageBots.Id, model.TeamUserRoleId)

			_, resp, err = th.Client.CreateUserAccessToken(createdBot.UserId, "test token")
			require.Error(t, err)
			CheckForbiddenStatus(t, resp)
		})

		t.Run("with MANAGE_BOTS permission", func(t *testing.T) {
			th.AddPermissionToRole(model.PermissionManageBots.Id, model.TeamUserRoleId)

			token, _, err := th.Client.CreateUserAccessToken(createdBot.UserId, "test token")
			require.NoError(t, err)
			assert.Equal(t, createdBot.UserId, token.UserId)
			assertToken(t, th, token, createdBot.UserId)
		})
	})

	t.Run("create access token for bot created by another user, only having MANAGE_BOTS permission", func(t *testing.T) {
		th := Setup(t).InitBasic()
		defer th.TearDown()

		th.App.UpdateConfig(func(cfg *model.Config) { *cfg.ServiceSettings.EnableUserAccessTokens = true })

		defer th.RestoreDefaultRolePermissions(th.SaveDefaultRolePermissions())
		th.AddPermissionToRole(model.PermissionCreateBot.Id, model.TeamUserRoleId)
		th.AddPermissionToRole(model.PermissionManageBots.Id, model.TeamUserRoleId)
		th.AddPermissionToRole(model.PermissionCreateUserAccessToken.Id, model.TeamUserRoleId)
		th.App.UpdateUserRoles(th.BasicUser.Id, model.TeamUserRoleId, false)
		th.App.UpdateConfig(func(cfg *model.Config) {
			*cfg.ServiceSettings.EnableBotAccountCreation = true
		})

		createdBot, resp, err := th.SystemAdminClient.CreateBot(&model.Bot{
			Username:    GenerateTestUsername(),
			DisplayName: "a bot",
			Description: "bot",
		})
		require.NoError(t, err)
		CheckCreatedStatus(t, resp)
		defer th.App.PermanentDeleteBot(createdBot.UserId)

		t.Run("only having MANAGE_BOTS permission", func(t *testing.T) {
			_, resp, err = th.Client.CreateUserAccessToken(createdBot.UserId, "test token")
			require.Error(t, err)
			CheckForbiddenStatus(t, resp)
		})

		t.Run("with MANAGE_OTHERS_BOTS permission", func(t *testing.T) {
			th.AddPermissionToRole(model.PermissionManageOthersBots.Id, model.TeamUserRoleId)

			rtoken, _, err := th.Client.CreateUserAccessToken(createdBot.UserId, "test token")
			require.NoError(t, err)
			assert.Equal(t, createdBot.UserId, rtoken.UserId)

			assertToken(t, th, rtoken, createdBot.UserId)
		})
	})
}

func TestGetUserAccessToken(t *testing.T) {
	t.Run("get for invalid user id", func(t *testing.T) {
		th := Setup(t).InitBasic()
		defer th.TearDown()

		th.App.UpdateConfig(func(cfg *model.Config) { *cfg.ServiceSettings.EnableUserAccessTokens = true })

		_, resp, err := th.Client.GetUserAccessToken("123")
		require.Error(t, err)
		CheckBadRequestStatus(t, resp)
	})

	t.Run("get for unknown user id", func(t *testing.T) {
		th := Setup(t).InitBasic()
		defer th.TearDown()

		th.App.UpdateConfig(func(cfg *model.Config) { *cfg.ServiceSettings.EnableUserAccessTokens = true })

		_, resp, err := th.Client.GetUserAccessToken(model.NewId())
		require.Error(t, err)
		CheckForbiddenStatus(t, resp)
	})

	t.Run("get my token", func(t *testing.T) {
		th := Setup(t).InitBasic()
		defer th.TearDown()

		th.App.UpdateConfig(func(cfg *model.Config) { *cfg.ServiceSettings.EnableUserAccessTokens = true })
		th.App.UpdateUserRoles(th.BasicUser.Id, model.SystemUserRoleId+" "+model.SystemUserAccessTokenRoleId, false)

		token, _, err := th.Client.CreateUserAccessToken(th.BasicUser.Id, "test token")
		require.NoError(t, err)

		rtoken, _, err := th.Client.GetUserAccessToken(token.Id)
		require.NoError(t, err)

		assert.Equal(t, th.BasicUser.Id, rtoken.UserId, "wrong user id")
		assert.Empty(t, rtoken.Token, "token should be blank")
		assert.NotEmpty(t, rtoken.Id, "id should not be empty")
		assert.Equal(t, "test token", rtoken.Description, "description did not match")
	})

	t.Run("get user token as system admin", func(t *testing.T) {
		th := Setup(t).InitBasic()
		defer th.TearDown()

		th.App.UpdateConfig(func(cfg *model.Config) { *cfg.ServiceSettings.EnableUserAccessTokens = true })

		th.App.UpdateUserRoles(th.BasicUser.Id, model.SystemUserRoleId+" "+model.SystemUserAccessTokenRoleId, false)

		token, _, err := th.Client.CreateUserAccessToken(th.BasicUser.Id, "test token")
		require.NoError(t, err)

		rtoken, _, err := th.SystemAdminClient.GetUserAccessToken(token.Id)
		require.NoError(t, err)

		assert.Equal(t, th.BasicUser.Id, rtoken.UserId, "wrong user id")
		assert.Empty(t, rtoken.Token, "token should be blank")
		assert.NotEmpty(t, rtoken.Id, "id should not be empty")
		assert.Equal(t, "test token", rtoken.Description, "description did not match")
	})

	t.Run("get token for bot created by user", func(t *testing.T) {
		th := Setup(t).InitBasic()
		defer th.TearDown()

		th.App.UpdateConfig(func(cfg *model.Config) { *cfg.ServiceSettings.EnableUserAccessTokens = true })

		defer th.RestoreDefaultRolePermissions(th.SaveDefaultRolePermissions())
		th.AddPermissionToRole(model.PermissionCreateBot.Id, model.TeamUserRoleId)
		th.AddPermissionToRole(model.PermissionManageBots.Id, model.TeamUserRoleId)
		th.AddPermissionToRole(model.PermissionCreateUserAccessToken.Id, model.TeamUserRoleId)
		th.AddPermissionToRole(model.PermissionReadUserAccessToken.Id, model.TeamUserRoleId)
		th.App.UpdateUserRoles(th.BasicUser.Id, model.TeamUserRoleId, false)
		th.App.UpdateConfig(func(cfg *model.Config) {
			*cfg.ServiceSettings.EnableBotAccountCreation = true
		})

		createdBot, resp, err := th.Client.CreateBot(&model.Bot{
			Username:    GenerateTestUsername(),
			DisplayName: "a bot",
			Description: "bot",
		})
		require.NoError(t, err)
		CheckCreatedStatus(t, resp)
		defer th.App.PermanentDeleteBot(createdBot.UserId)

		token, _, err := th.Client.CreateUserAccessToken(createdBot.UserId, "test token")
		require.NoError(t, err)

		t.Run("without MANAGE_BOTS permission", func(t *testing.T) {
			th.RemovePermissionFromRole(model.PermissionManageBots.Id, model.TeamUserRoleId)

			_, resp, err := th.Client.GetUserAccessToken(token.Id)
			require.Error(t, err)
			CheckForbiddenStatus(t, resp)
		})

		t.Run("with MANAGE_BOTS permission", func(t *testing.T) {
			th.AddPermissionToRole(model.PermissionManageBots.Id, model.TeamUserRoleId)

			returnedToken, _, err := th.Client.GetUserAccessToken(token.Id)
			require.NoError(t, err)

			// Actual token won't be returned.
			returnedToken.Token = token.Token
			assert.Equal(t, token, returnedToken)
		})
	})

	t.Run("get token for bot created by another user", func(t *testing.T) {
		th := Setup(t).InitBasic()
		defer th.TearDown()

		th.App.UpdateConfig(func(cfg *model.Config) { *cfg.ServiceSettings.EnableUserAccessTokens = true })

		defer th.RestoreDefaultRolePermissions(th.SaveDefaultRolePermissions())
		th.AddPermissionToRole(model.PermissionCreateBot.Id, model.TeamUserRoleId)
		th.AddPermissionToRole(model.PermissionManageBots.Id, model.TeamUserRoleId)
		th.AddPermissionToRole(model.PermissionCreateUserAccessToken.Id, model.TeamUserRoleId)
		th.AddPermissionToRole(model.PermissionReadUserAccessToken.Id, model.TeamUserRoleId)
		th.App.UpdateUserRoles(th.BasicUser.Id, model.TeamUserRoleId, false)
		th.App.UpdateConfig(func(cfg *model.Config) {
			*cfg.ServiceSettings.EnableBotAccountCreation = true
		})

		createdBot, resp, err := th.SystemAdminClient.CreateBot(&model.Bot{
			Username:    GenerateTestUsername(),
			DisplayName: "a bot",
			Description: "bot",
		})
		require.NoError(t, err)
		CheckCreatedStatus(t, resp)
		defer th.App.PermanentDeleteBot(createdBot.UserId)

		token, _, err := th.SystemAdminClient.CreateUserAccessToken(createdBot.UserId, "test token")
		require.NoError(t, err)

		t.Run("only having MANAGE_BOTS permission", func(t *testing.T) {
			_, resp, err := th.Client.GetUserAccessToken(token.Id)
			require.Error(t, err)
			CheckForbiddenStatus(t, resp)
		})

		t.Run("with MANAGE_OTHERS_BOTS permission", func(t *testing.T) {
			th.AddPermissionToRole(model.PermissionManageOthersBots.Id, model.TeamUserRoleId)

			returnedToken, _, err := th.Client.GetUserAccessToken(token.Id)
			require.NoError(t, err)

			// Actual token won't be returned.
			returnedToken.Token = token.Token
			assert.Equal(t, token, returnedToken)
		})
	})
}

func TestGetUserAccessTokensForUser(t *testing.T) {
	t.Run("multiple tokens, offset 0, limit 100", func(t *testing.T) {
		th := Setup(t).InitBasic()
		defer th.TearDown()

		th.App.UpdateConfig(func(cfg *model.Config) { *cfg.ServiceSettings.EnableUserAccessTokens = true })

		th.App.UpdateUserRoles(th.BasicUser.Id, model.SystemUserRoleId+" "+model.SystemUserAccessTokenRoleId, false)

		_, _, err := th.Client.CreateUserAccessToken(th.BasicUser.Id, "test token")
		require.NoError(t, err)

		_, _, err = th.Client.CreateUserAccessToken(th.BasicUser.Id, "test token 2")
		require.NoError(t, err)

		th.TestForAllClients(t, func(t *testing.T, client *model.Client4) {
			rtokens, _, err := client.GetUserAccessTokensForUser(th.BasicUser.Id, 0, 100)
			require.NoError(t, err)

			assert.Len(t, rtokens, 2, "should have 2 tokens")
			for _, uat := range rtokens {
				assert.Equal(t, th.BasicUser.Id, uat.UserId, "wrong user id")
			}
		})
	})

	t.Run("multiple tokens, offset 1, limit 1", func(t *testing.T) {
		th := Setup(t).InitBasic()
		defer th.TearDown()

		th.App.UpdateConfig(func(cfg *model.Config) { *cfg.ServiceSettings.EnableUserAccessTokens = true })

		th.App.UpdateUserRoles(th.BasicUser.Id, model.SystemUserRoleId+" "+model.SystemUserAccessTokenRoleId, false)

		_, _, err := th.Client.CreateUserAccessToken(th.BasicUser.Id, "test token")
		require.NoError(t, err)

		_, _, err = th.Client.CreateUserAccessToken(th.BasicUser.Id, "test token 2")
		require.NoError(t, err)

		th.TestForAllClients(t, func(t *testing.T, client *model.Client4) {
			rtokens, _, err := client.GetUserAccessTokensForUser(th.BasicUser.Id, 1, 1)
			require.NoError(t, err)

			assert.Len(t, rtokens, 1, "should have 1 tokens")
			for _, uat := range rtokens {
				assert.Equal(t, th.BasicUser.Id, uat.UserId, "wrong user id")
			}
		})
	})
}

func TestGetUserAccessTokens(t *testing.T) {
	t.Run("GetUserAccessTokens, not a system admin", func(t *testing.T) {
		th := Setup(t).InitBasic()
		defer th.TearDown()

		th.App.UpdateConfig(func(cfg *model.Config) { *cfg.ServiceSettings.EnableUserAccessTokens = true })

		th.App.UpdateUserRoles(th.BasicUser.Id, model.SystemUserRoleId+" "+model.SystemUserAccessTokenRoleId, false)

		_, resp, err := th.Client.GetUserAccessTokens(0, 100)
		require.Error(t, err)
		CheckForbiddenStatus(t, resp)
	})

	t.Run("GetUserAccessTokens, as a system admin, page 1, perPage 1", func(t *testing.T) {
		th := Setup(t).InitBasic()
		defer th.TearDown()

		th.App.UpdateConfig(func(cfg *model.Config) { *cfg.ServiceSettings.EnableUserAccessTokens = true })

		th.App.UpdateUserRoles(th.BasicUser.Id, model.SystemUserRoleId+" "+model.SystemUserAccessTokenRoleId, false)

		_, _, err := th.Client.CreateUserAccessToken(th.BasicUser.Id, "test token 2")
		require.NoError(t, err)

		_, _, err = th.Client.CreateUserAccessToken(th.BasicUser.Id, "test token 2")
		require.NoError(t, err)

		rtokens, _, err := th.SystemAdminClient.GetUserAccessTokens(1, 1)
		require.NoError(t, err)

		assert.Len(t, rtokens, 1, "should have 1 token")
	})

	t.Run("GetUserAccessTokens, as a system admin, page 0, perPage 2", func(t *testing.T) {
		th := Setup(t).InitBasic()
		defer th.TearDown()

		th.App.UpdateConfig(func(cfg *model.Config) { *cfg.ServiceSettings.EnableUserAccessTokens = true })

		th.App.UpdateUserRoles(th.BasicUser.Id, model.SystemUserRoleId+" "+model.SystemUserAccessTokenRoleId, false)

		_, _, err := th.Client.CreateUserAccessToken(th.BasicUser.Id, "test token 2")
		require.NoError(t, err)

		_, _, err = th.Client.CreateUserAccessToken(th.BasicUser.Id, "test token 2")
		require.NoError(t, err)

		rtokens, _, err := th.SystemAdminClient.GetUserAccessTokens(0, 2)
		require.NoError(t, err)

		assert.Len(t, rtokens, 2, "should have 2 tokens")
	})
}

func TestSearchUserAccessToken(t *testing.T) {
	th := Setup(t).InitBasic()
	defer th.TearDown()

	testDescription := "test token"

	th.App.UpdateConfig(func(cfg *model.Config) { *cfg.ServiceSettings.EnableUserAccessTokens = true })

	th.App.UpdateUserRoles(th.BasicUser.Id, model.SystemUserRoleId+" "+model.SystemUserAccessTokenRoleId, false)
	token, _, err := th.Client.CreateUserAccessToken(th.BasicUser.Id, testDescription)
	require.NoError(t, err)

	_, resp, err := th.Client.SearchUserAccessTokens(&model.UserAccessTokenSearch{Term: token.Id})
	require.Error(t, err)
	CheckForbiddenStatus(t, resp)

	rtokens, _, err := th.SystemAdminClient.SearchUserAccessTokens(&model.UserAccessTokenSearch{Term: th.BasicUser.Id})
	require.NoError(t, err)

	require.Len(t, rtokens, 1, "should have 1 token")

	rtokens, _, err = th.SystemAdminClient.SearchUserAccessTokens(&model.UserAccessTokenSearch{Term: token.Id})
	require.NoError(t, err)

	require.Len(t, rtokens, 1, "should have 1 token")

	rtokens, _, err = th.SystemAdminClient.SearchUserAccessTokens(&model.UserAccessTokenSearch{Term: th.BasicUser.Username})
	require.NoError(t, err)

	require.Len(t, rtokens, 1, "should have 1 token")

	rtokens, _, err = th.SystemAdminClient.SearchUserAccessTokens(&model.UserAccessTokenSearch{Term: "not found"})
	require.NoError(t, err)

	require.Empty(t, rtokens, "should have 1 tokens")
}

func TestRevokeUserAccessToken(t *testing.T) {
	t.Run("revoke user token", func(t *testing.T) {
		th := Setup(t).InitBasic()
		defer th.TearDown()

		th.App.UpdateConfig(func(cfg *model.Config) { *cfg.ServiceSettings.EnableUserAccessTokens = true })

		th.App.UpdateUserRoles(th.BasicUser.Id, model.SystemUserRoleId+" "+model.SystemUserAccessTokenRoleId, false)
		th.TestForAllClients(t, func(t *testing.T, client *model.Client4) {
			token, _, err := client.CreateUserAccessToken(th.BasicUser.Id, "test token")
			require.NoError(t, err)
			assertToken(t, th, token, th.BasicUser.Id)

			_, err = client.RevokeUserAccessToken(token.Id)
			require.NoError(t, err)

			assertInvalidToken(t, th, token)
		})
	})

	t.Run("revoke token belonging to another user", func(t *testing.T) {
		th := Setup(t).InitBasic()
		defer th.TearDown()

		th.App.UpdateConfig(func(cfg *model.Config) { *cfg.ServiceSettings.EnableUserAccessTokens = true })

		token, _, err := th.SystemAdminClient.CreateUserAccessToken(th.BasicUser2.Id, "test token")
		require.NoError(t, err)

		resp, err := th.Client.RevokeUserAccessToken(token.Id)
		require.Error(t, err)
		CheckForbiddenStatus(t, resp)
	})

	t.Run("revoke token for bot created by user", func(t *testing.T) {
		th := Setup(t).InitBasic()
		defer th.TearDown()

		th.App.UpdateConfig(func(cfg *model.Config) { *cfg.ServiceSettings.EnableUserAccessTokens = true })

		defer th.RestoreDefaultRolePermissions(th.SaveDefaultRolePermissions())
		th.AddPermissionToRole(model.PermissionCreateBot.Id, model.TeamUserRoleId)
		th.AddPermissionToRole(model.PermissionManageBots.Id, model.TeamUserRoleId)
		th.AddPermissionToRole(model.PermissionCreateUserAccessToken.Id, model.TeamUserRoleId)
		th.AddPermissionToRole(model.PermissionRevokeUserAccessToken.Id, model.TeamUserRoleId)
		th.App.UpdateUserRoles(th.BasicUser.Id, model.TeamUserRoleId, false)
		th.App.UpdateConfig(func(cfg *model.Config) {
			*cfg.ServiceSettings.EnableBotAccountCreation = true
		})

		createdBot, resp, err := th.Client.CreateBot(&model.Bot{
			Username:    GenerateTestUsername(),
			DisplayName: "a bot",
			Description: "bot",
		})
		require.NoError(t, err)
		CheckCreatedStatus(t, resp)
		defer th.App.PermanentDeleteBot(createdBot.UserId)

		token, _, err := th.Client.CreateUserAccessToken(createdBot.UserId, "test token")
		require.NoError(t, err)

		t.Run("without MANAGE_BOTS permission", func(t *testing.T) {
			th.RemovePermissionFromRole(model.PermissionManageBots.Id, model.TeamUserRoleId)

			resp, err := th.Client.RevokeUserAccessToken(token.Id)
			require.Error(t, err)
			CheckForbiddenStatus(t, resp)
		})

		t.Run("with MANAGE_BOTS permission", func(t *testing.T) {
			th.AddPermissionToRole(model.PermissionManageBots.Id, model.TeamUserRoleId)

			_, err := th.Client.RevokeUserAccessToken(token.Id)
			require.NoError(t, err)
		})
	})

	t.Run("revoke token for bot created by another user", func(t *testing.T) {
		th := Setup(t).InitBasic()
		defer th.TearDown()

		th.App.UpdateConfig(func(cfg *model.Config) { *cfg.ServiceSettings.EnableUserAccessTokens = true })

		defer th.RestoreDefaultRolePermissions(th.SaveDefaultRolePermissions())
		th.AddPermissionToRole(model.PermissionCreateBot.Id, model.TeamUserRoleId)
		th.AddPermissionToRole(model.PermissionManageBots.Id, model.TeamUserRoleId)
		th.AddPermissionToRole(model.PermissionCreateUserAccessToken.Id, model.TeamUserRoleId)
		th.AddPermissionToRole(model.PermissionRevokeUserAccessToken.Id, model.TeamUserRoleId)
		th.App.UpdateUserRoles(th.BasicUser.Id, model.TeamUserRoleId, false)
		th.App.UpdateConfig(func(cfg *model.Config) {
			*cfg.ServiceSettings.EnableBotAccountCreation = true
		})

		createdBot, resp, err := th.SystemAdminClient.CreateBot(&model.Bot{
			Username:    GenerateTestUsername(),
			DisplayName: "a bot",
			Description: "bot",
		})
		require.NoError(t, err)
		CheckCreatedStatus(t, resp)
		defer th.App.PermanentDeleteBot(createdBot.UserId)

		token, _, err := th.SystemAdminClient.CreateUserAccessToken(createdBot.UserId, "test token")
		require.NoError(t, err)

		t.Run("only having MANAGE_BOTS permission", func(t *testing.T) {
			resp, err = th.Client.RevokeUserAccessToken(token.Id)
			require.Error(t, err)
			CheckForbiddenStatus(t, resp)
		})

		t.Run("with MANAGE_OTHERS_BOTS permission", func(t *testing.T) {
			th.AddPermissionToRole(model.PermissionManageOthersBots.Id, model.TeamUserRoleId)

			_, err := th.Client.RevokeUserAccessToken(token.Id)
			require.NoError(t, err)
		})
	})
}

func TestDisableUserAccessToken(t *testing.T) {
	t.Run("disable user token", func(t *testing.T) {
		th := Setup(t).InitBasic()
		defer th.TearDown()

		th.App.UpdateConfig(func(cfg *model.Config) { *cfg.ServiceSettings.EnableUserAccessTokens = true })

		th.App.UpdateUserRoles(th.BasicUser.Id, model.SystemUserRoleId+" "+model.SystemUserAccessTokenRoleId, false)
		token, _, err := th.Client.CreateUserAccessToken(th.BasicUser.Id, "test token")
		require.NoError(t, err)
		assertToken(t, th, token, th.BasicUser.Id)

		_, err = th.Client.DisableUserAccessToken(token.Id)
		require.NoError(t, err)

		assertInvalidToken(t, th, token)
	})

	t.Run("disable token belonging to another user", func(t *testing.T) {
		th := Setup(t).InitBasic()
		defer th.TearDown()

		th.App.UpdateConfig(func(cfg *model.Config) { *cfg.ServiceSettings.EnableUserAccessTokens = true })

		token, _, err := th.SystemAdminClient.CreateUserAccessToken(th.BasicUser2.Id, "test token")
		require.NoError(t, err)

		resp, err := th.Client.DisableUserAccessToken(token.Id)
		require.Error(t, err)
		CheckForbiddenStatus(t, resp)
	})

	t.Run("disable token for bot created by user", func(t *testing.T) {
		th := Setup(t).InitBasic()
		defer th.TearDown()

		th.App.UpdateConfig(func(cfg *model.Config) { *cfg.ServiceSettings.EnableUserAccessTokens = true })

		defer th.RestoreDefaultRolePermissions(th.SaveDefaultRolePermissions())
		th.AddPermissionToRole(model.PermissionCreateBot.Id, model.TeamUserRoleId)
		th.AddPermissionToRole(model.PermissionManageBots.Id, model.TeamUserRoleId)
		th.AddPermissionToRole(model.PermissionCreateUserAccessToken.Id, model.TeamUserRoleId)
		th.AddPermissionToRole(model.PermissionRevokeUserAccessToken.Id, model.TeamUserRoleId)
		th.App.UpdateUserRoles(th.BasicUser.Id, model.TeamUserRoleId, false)
		th.App.UpdateConfig(func(cfg *model.Config) {
			*cfg.ServiceSettings.EnableBotAccountCreation = true
		})

		createdBot, resp, err := th.Client.CreateBot(&model.Bot{
			Username:    GenerateTestUsername(),
			DisplayName: "a bot",
			Description: "bot",
		})
		require.NoError(t, err)
		CheckCreatedStatus(t, resp)
		defer th.App.PermanentDeleteBot(createdBot.UserId)

		token, _, err := th.Client.CreateUserAccessToken(createdBot.UserId, "test token")
		require.NoError(t, err)

		t.Run("without MANAGE_BOTS permission", func(t *testing.T) {
			th.RemovePermissionFromRole(model.PermissionManageBots.Id, model.TeamUserRoleId)

			resp, err := th.Client.DisableUserAccessToken(token.Id)
			require.Error(t, err)
			CheckForbiddenStatus(t, resp)
		})

		t.Run("with MANAGE_BOTS permission", func(t *testing.T) {
			th.AddPermissionToRole(model.PermissionManageBots.Id, model.TeamUserRoleId)

			_, err := th.Client.DisableUserAccessToken(token.Id)
			require.NoError(t, err)
		})
	})

	t.Run("disable token for bot created by another user", func(t *testing.T) {
		th := Setup(t).InitBasic()
		defer th.TearDown()

		th.App.UpdateConfig(func(cfg *model.Config) { *cfg.ServiceSettings.EnableUserAccessTokens = true })

		defer th.RestoreDefaultRolePermissions(th.SaveDefaultRolePermissions())
		th.AddPermissionToRole(model.PermissionCreateBot.Id, model.TeamUserRoleId)
		th.AddPermissionToRole(model.PermissionManageBots.Id, model.TeamUserRoleId)
		th.AddPermissionToRole(model.PermissionCreateUserAccessToken.Id, model.TeamUserRoleId)
		th.AddPermissionToRole(model.PermissionRevokeUserAccessToken.Id, model.TeamUserRoleId)
		th.App.UpdateUserRoles(th.BasicUser.Id, model.TeamUserRoleId, false)
		th.App.UpdateConfig(func(cfg *model.Config) {
			*cfg.ServiceSettings.EnableBotAccountCreation = true
		})

		createdBot, resp, err := th.SystemAdminClient.CreateBot(&model.Bot{
			Username:    GenerateTestUsername(),
			DisplayName: "a bot",
			Description: "bot",
		})
		require.NoError(t, err)
		CheckCreatedStatus(t, resp)
		defer th.App.PermanentDeleteBot(createdBot.UserId)

		token, _, err := th.SystemAdminClient.CreateUserAccessToken(createdBot.UserId, "test token")
		require.NoError(t, err)

		t.Run("only having MANAGE_BOTS permission", func(t *testing.T) {
			resp, err = th.Client.DisableUserAccessToken(token.Id)
			require.Error(t, err)
			CheckForbiddenStatus(t, resp)
		})

		t.Run("with MANAGE_OTHERS_BOTS permission", func(t *testing.T) {
			th.AddPermissionToRole(model.PermissionManageOthersBots.Id, model.TeamUserRoleId)

			_, err := th.Client.DisableUserAccessToken(token.Id)
			require.NoError(t, err)
		})
	})
}

func TestEnableUserAccessToken(t *testing.T) {
	t.Run("enable user token", func(t *testing.T) {
		th := Setup(t).InitBasic()
		defer th.TearDown()

		th.App.UpdateConfig(func(cfg *model.Config) { *cfg.ServiceSettings.EnableUserAccessTokens = true })

		th.App.UpdateUserRoles(th.BasicUser.Id, model.SystemUserRoleId+" "+model.SystemUserAccessTokenRoleId, false)
		token, _, err := th.Client.CreateUserAccessToken(th.BasicUser.Id, "test token")
		require.NoError(t, err)
		assertToken(t, th, token, th.BasicUser.Id)

		_, err = th.Client.DisableUserAccessToken(token.Id)
		require.NoError(t, err)

		assertInvalidToken(t, th, token)

		_, err = th.Client.EnableUserAccessToken(token.Id)
		require.NoError(t, err)

		assertToken(t, th, token, th.BasicUser.Id)
	})

	t.Run("enable token belonging to another user", func(t *testing.T) {
		th := Setup(t).InitBasic()
		defer th.TearDown()

		th.App.UpdateConfig(func(cfg *model.Config) { *cfg.ServiceSettings.EnableUserAccessTokens = true })

		token, _, err := th.SystemAdminClient.CreateUserAccessToken(th.BasicUser2.Id, "test token")
		require.NoError(t, err)

		_, err = th.SystemAdminClient.DisableUserAccessToken(token.Id)
		require.NoError(t, err)

		resp, err := th.Client.DisableUserAccessToken(token.Id)
		require.Error(t, err)
		CheckForbiddenStatus(t, resp)
	})

	t.Run("enable token for bot created by user", func(t *testing.T) {
		th := Setup(t).InitBasic()
		defer th.TearDown()

		th.App.UpdateConfig(func(cfg *model.Config) { *cfg.ServiceSettings.EnableUserAccessTokens = true })

		defer th.RestoreDefaultRolePermissions(th.SaveDefaultRolePermissions())
		th.AddPermissionToRole(model.PermissionCreateBot.Id, model.TeamUserRoleId)
		th.AddPermissionToRole(model.PermissionManageBots.Id, model.TeamUserRoleId)
		th.AddPermissionToRole(model.PermissionCreateUserAccessToken.Id, model.TeamUserRoleId)
		th.AddPermissionToRole(model.PermissionRevokeUserAccessToken.Id, model.TeamUserRoleId)
		th.App.UpdateUserRoles(th.BasicUser.Id, model.TeamUserRoleId, false)
		th.App.UpdateConfig(func(cfg *model.Config) {
			*cfg.ServiceSettings.EnableBotAccountCreation = true
		})

		createdBot, resp, err := th.Client.CreateBot(&model.Bot{
			Username:    GenerateTestUsername(),
			DisplayName: "a bot",
			Description: "bot",
		})
		require.NoError(t, err)
		CheckCreatedStatus(t, resp)
		defer th.App.PermanentDeleteBot(createdBot.UserId)

		token, _, err := th.Client.CreateUserAccessToken(createdBot.UserId, "test token")
		require.NoError(t, err)

		_, err = th.Client.DisableUserAccessToken(token.Id)
		require.NoError(t, err)

		t.Run("without MANAGE_BOTS permission", func(t *testing.T) {
			th.RemovePermissionFromRole(model.PermissionManageBots.Id, model.TeamUserRoleId)

			resp, err2 := th.Client.EnableUserAccessToken(token.Id)
			require.Error(t, err2)
			CheckForbiddenStatus(t, resp)
		})

		t.Run("with MANAGE_BOTS permission", func(t *testing.T) {
			th.AddPermissionToRole(model.PermissionManageBots.Id, model.TeamUserRoleId)

			_, err = th.Client.EnableUserAccessToken(token.Id)
			require.NoError(t, err)
		})
	})

	t.Run("enable token for bot created by another user", func(t *testing.T) {
		th := Setup(t).InitBasic()
		defer th.TearDown()

		th.App.UpdateConfig(func(cfg *model.Config) { *cfg.ServiceSettings.EnableUserAccessTokens = true })

		defer th.RestoreDefaultRolePermissions(th.SaveDefaultRolePermissions())
		th.AddPermissionToRole(model.PermissionCreateBot.Id, model.TeamUserRoleId)
		th.AddPermissionToRole(model.PermissionManageBots.Id, model.TeamUserRoleId)
		th.AddPermissionToRole(model.PermissionCreateUserAccessToken.Id, model.TeamUserRoleId)
		th.AddPermissionToRole(model.PermissionRevokeUserAccessToken.Id, model.TeamUserRoleId)
		th.App.UpdateUserRoles(th.BasicUser.Id, model.TeamUserRoleId, false)
		th.App.UpdateConfig(func(cfg *model.Config) {
			*cfg.ServiceSettings.EnableBotAccountCreation = true
		})

		createdBot, resp, err := th.SystemAdminClient.CreateBot(&model.Bot{
			Username:    GenerateTestUsername(),
			DisplayName: "a bot",
			Description: "bot",
		})
		require.NoError(t, err)
		CheckCreatedStatus(t, resp)
		defer th.App.PermanentDeleteBot(createdBot.UserId)

		token, _, err := th.SystemAdminClient.CreateUserAccessToken(createdBot.UserId, "test token")
		require.NoError(t, err)

		_, err = th.SystemAdminClient.DisableUserAccessToken(token.Id)
		require.NoError(t, err)

		t.Run("only having MANAGE_BOTS permission", func(t *testing.T) {
			resp, err2 := th.Client.EnableUserAccessToken(token.Id)
			require.Error(t, err2)
			CheckForbiddenStatus(t, resp)
		})

		t.Run("with MANAGE_OTHERS_BOTS permission", func(t *testing.T) {
			th.AddPermissionToRole(model.PermissionManageOthersBots.Id, model.TeamUserRoleId)

			_, err = th.Client.EnableUserAccessToken(token.Id)
			require.NoError(t, err)
		})
	})
}

func TestUserAccessTokenInactiveUser(t *testing.T) {
	th := Setup(t).InitBasic()
	defer th.TearDown()

	testDescription := "test token"

	th.App.UpdateConfig(func(cfg *model.Config) { *cfg.ServiceSettings.EnableUserAccessTokens = true })

	th.App.UpdateUserRoles(th.BasicUser.Id, model.SystemUserRoleId+" "+model.SystemUserAccessTokenRoleId, false)
	token, _, err := th.Client.CreateUserAccessToken(th.BasicUser.Id, testDescription)
	require.NoError(t, err)

	th.Client.AuthToken = token.Token
	_, _, err = th.Client.GetMe("")
	require.NoError(t, err)

	th.App.UpdateActive(th.Context, th.BasicUser, false)

	_, resp, err := th.Client.GetMe("")
	require.Error(t, err)
	CheckUnauthorizedStatus(t, resp)
}

func TestUserAccessTokenDisableConfig(t *testing.T) {
	th := Setup(t).InitBasic()
	defer th.TearDown()

	testDescription := "test token"

	th.App.UpdateConfig(func(cfg *model.Config) { *cfg.ServiceSettings.EnableUserAccessTokens = true })

	th.App.UpdateUserRoles(th.BasicUser.Id, model.SystemUserRoleId+" "+model.SystemUserAccessTokenRoleId, false)
	token, _, err := th.Client.CreateUserAccessToken(th.BasicUser.Id, testDescription)
	require.NoError(t, err)

	oldSessionToken := th.Client.AuthToken
	th.Client.AuthToken = token.Token
	_, _, err = th.Client.GetMe("")
	require.NoError(t, err)

	th.App.UpdateConfig(func(cfg *model.Config) { *cfg.ServiceSettings.EnableUserAccessTokens = false })

	_, resp, err := th.Client.GetMe("")
	require.Error(t, err)
	CheckUnauthorizedStatus(t, resp)

	th.Client.AuthToken = oldSessionToken
	_, _, err = th.Client.GetMe("")
	require.NoError(t, err)
}

func TestUserAccessTokenDisableConfigBotsExcluded(t *testing.T) {
	th := Setup(t)
	defer th.TearDown()

	th.App.UpdateConfig(func(cfg *model.Config) {
		*cfg.ServiceSettings.EnableBotAccountCreation = true
		*cfg.ServiceSettings.EnableUserAccessTokens = false
	})

	bot, resp, err := th.SystemAdminClient.CreateBot(&model.Bot{
		Username:    GenerateTestUsername(),
		DisplayName: "a bot",
		Description: "bot",
	})
	require.NoError(t, err)
	CheckCreatedStatus(t, resp)

	rtoken, _, err := th.SystemAdminClient.CreateUserAccessToken(bot.UserId, "test token")
	th.Client.AuthToken = rtoken.Token
	require.NoError(t, err)

	_, _, err = th.Client.GetMe("")
	require.NoError(t, err)
}

func TestGetUsersByStatus(t *testing.T) {
	th := Setup(t)
	defer th.TearDown()

	team, appErr := th.App.CreateTeam(th.Context, &model.Team{
		DisplayName: "dn_" + model.NewId(),
		Name:        GenerateTestTeamName(),
		Email:       th.GenerateTestEmail(),
		Type:        model.TeamOpen,
	})

	require.Nil(t, appErr, "failed to create team")

	channel, appErr := th.App.CreateChannel(th.Context, &model.Channel{
		DisplayName: "dn_" + model.NewId(),
		Name:        "name_" + model.NewId(),
		Type:        model.ChannelTypeOpen,
		TeamId:      team.Id,
		CreatorId:   model.NewId(),
	}, false)
	require.Nil(t, appErr, "failed to create channel")

	createUserWithStatus := func(username string, status string) *model.User {
		id := model.NewId()

		user, err := th.App.CreateUser(th.Context, &model.User{
			Email:    "success+" + id + "@simulator.amazonses.com",
			Username: "un_" + username + "_" + id,
			Nickname: "nn_" + id,
			Password: "Password1",
		})
		require.Nil(t, err, "failed to create user")

		th.LinkUserToTeam(user, team)
		th.AddUserToChannel(user, channel)

		th.App.SaveAndBroadcastStatus(&model.Status{
			UserId: user.Id,
			Status: status,
			Manual: true,
		})

		return user
	}

	// Creating these out of order in case that affects results
	offlineUser1 := createUserWithStatus("offline1", model.StatusOffline)
	offlineUser2 := createUserWithStatus("offline2", model.StatusOffline)
	awayUser1 := createUserWithStatus("away1", model.StatusAway)
	awayUser2 := createUserWithStatus("away2", model.StatusAway)
	onlineUser1 := createUserWithStatus("online1", model.StatusOnline)
	onlineUser2 := createUserWithStatus("online2", model.StatusOnline)
	dndUser1 := createUserWithStatus("dnd1", model.StatusDnd)
	dndUser2 := createUserWithStatus("dnd2", model.StatusDnd)

	client := th.CreateClient()
	_, _, err := client.Login(onlineUser2.Username, "Password1")
	require.NoError(t, err)

	t.Run("sorting by status then alphabetical", func(t *testing.T) {
		usersByStatus, _, err := client.GetUsersInChannelByStatus(channel.Id, 0, 8, "")
		require.NoError(t, err)

		expectedUsersByStatus := []*model.User{
			onlineUser1,
			onlineUser2,
			awayUser1,
			awayUser2,
			dndUser1,
			dndUser2,
			offlineUser1,
			offlineUser2,
		}
		require.Equal(t, len(expectedUsersByStatus), len(usersByStatus))

		for i := range usersByStatus {
			require.Equal(t, expectedUsersByStatus[i].Id, usersByStatus[i].Id)
		}
	})

	t.Run("paging", func(t *testing.T) {
		usersByStatus, _, err := client.GetUsersInChannelByStatus(channel.Id, 0, 3, "")
		require.NoError(t, err)
		require.Len(t, usersByStatus, 3)
		require.Equal(t, onlineUser1.Id, usersByStatus[0].Id, "online users first")
		require.Equal(t, onlineUser2.Id, usersByStatus[1].Id, "online users first")
		require.Equal(t, awayUser1.Id, usersByStatus[2].Id, "expected to receive away users second")

		usersByStatus, _, err = client.GetUsersInChannelByStatus(channel.Id, 1, 3, "")
		require.NoError(t, err)

		require.Equal(t, awayUser2.Id, usersByStatus[0].Id, "expected to receive away users second")
		require.Equal(t, dndUser1.Id, usersByStatus[1].Id, "expected to receive dnd users third")
		require.Equal(t, dndUser2.Id, usersByStatus[2].Id, "expected to receive dnd users third")

		usersByStatus, _, err = client.GetUsersInChannelByStatus(channel.Id, 1, 4, "")
		require.NoError(t, err)

		require.Len(t, usersByStatus, 4)
		require.Equal(t, dndUser1.Id, usersByStatus[0].Id, "expected to receive dnd users third")
		require.Equal(t, dndUser2.Id, usersByStatus[1].Id, "expected to receive dnd users third")

		require.Equal(t, offlineUser1.Id, usersByStatus[2].Id, "expected to receive offline users last")
		require.Equal(t, offlineUser2.Id, usersByStatus[3].Id, "expected to receive offline users last")
	})
}

func TestRegisterTermsOfServiceAction(t *testing.T) {
	th := Setup(t).InitBasic()
	defer th.TearDown()

	_, err := th.Client.RegisterTermsOfServiceAction(th.BasicUser.Id, "st_1", true)
	CheckErrorID(t, err, "app.terms_of_service.get.no_rows.app_error")

	termsOfService, appErr := th.App.CreateTermsOfService("terms of service", th.BasicUser.Id)
	require.Nil(t, appErr)

	_, err = th.Client.RegisterTermsOfServiceAction(th.BasicUser.Id, termsOfService.Id, true)
	require.NoError(t, err)

	_, appErr = th.App.GetUser(th.BasicUser.Id)
	require.Nil(t, appErr)
}

func TestGetUserTermsOfService(t *testing.T) {
	th := Setup(t).InitBasic()
	defer th.TearDown()

	_, _, err := th.Client.GetUserTermsOfService(th.BasicUser.Id, "")
	CheckErrorID(t, err, "app.user_terms_of_service.get_by_user.no_rows.app_error")

	termsOfService, appErr := th.App.CreateTermsOfService("terms of service", th.BasicUser.Id)
	require.Nil(t, appErr)

	_, err = th.Client.RegisterTermsOfServiceAction(th.BasicUser.Id, termsOfService.Id, true)
	require.NoError(t, err)

	userTermsOfService, _, err := th.Client.GetUserTermsOfService(th.BasicUser.Id, "")
	require.NoError(t, err)

	assert.Equal(t, th.BasicUser.Id, userTermsOfService.UserId)
	assert.Equal(t, termsOfService.Id, userTermsOfService.TermsOfServiceId)
	assert.NotEmpty(t, userTermsOfService.CreateAt)
}

func TestLoginErrorMessage(t *testing.T) {
	th := Setup(t).InitBasic()
	defer th.TearDown()

	_, err := th.Client.Logout()
	require.NoError(t, err)

	// Email and Username enabled
	th.App.UpdateConfig(func(cfg *model.Config) {
		*cfg.EmailSettings.EnableSignInWithEmail = true
		*cfg.EmailSettings.EnableSignInWithUsername = true
	})
	_, _, err = th.Client.Login(th.BasicUser.Email, "wrong")
	CheckErrorID(t, err, "api.user.login.invalid_credentials_email_username")

	// Email enabled
	th.App.UpdateConfig(func(cfg *model.Config) {
		*cfg.EmailSettings.EnableSignInWithEmail = true
		*cfg.EmailSettings.EnableSignInWithUsername = false
	})
	_, _, err = th.Client.Login(th.BasicUser.Email, "wrong")
	CheckErrorID(t, err, "api.user.login.invalid_credentials_email")

	// Username enabled
	th.App.UpdateConfig(func(cfg *model.Config) {
		*cfg.EmailSettings.EnableSignInWithEmail = false
		*cfg.EmailSettings.EnableSignInWithUsername = true
	})
	_, _, err = th.Client.Login(th.BasicUser.Email, "wrong")
	CheckErrorID(t, err, "api.user.login.invalid_credentials_username")

	// SAML/SSO enabled
	th.App.UpdateConfig(func(cfg *model.Config) {
		*cfg.SamlSettings.Enable = true
		*cfg.SamlSettings.Verify = false
		*cfg.SamlSettings.Encrypt = false
		*cfg.SamlSettings.IdpURL = "https://localhost/adfs/ls"
		*cfg.SamlSettings.IdpDescriptorURL = "https://localhost/adfs/services/trust"
		*cfg.SamlSettings.IdpMetadataURL = "https://localhost/adfs/metadata"
		*cfg.SamlSettings.ServiceProviderIdentifier = "https://localhost/login/sso/saml"
		*cfg.SamlSettings.AssertionConsumerServiceURL = "https://localhost/login/sso/saml"
		*cfg.SamlSettings.IdpCertificateFile = app.SamlIdpCertificateName
		*cfg.SamlSettings.PrivateKeyFile = app.SamlPrivateKeyName
		*cfg.SamlSettings.PublicCertificateFile = app.SamlPublicCertificateName
		*cfg.SamlSettings.EmailAttribute = "Email"
		*cfg.SamlSettings.UsernameAttribute = "Username"
		*cfg.SamlSettings.FirstNameAttribute = "FirstName"
		*cfg.SamlSettings.LastNameAttribute = "LastName"
		*cfg.SamlSettings.NicknameAttribute = ""
		*cfg.SamlSettings.PositionAttribute = ""
		*cfg.SamlSettings.LocaleAttribute = ""
	})
	_, _, err = th.Client.Login(th.BasicUser.Email, "wrong")
	CheckErrorID(t, err, "api.user.login.invalid_credentials_sso")
}

func TestLoginLockout(t *testing.T) {
	th := Setup(t).InitBasic()
	defer th.TearDown()

	_, err := th.Client.Logout()
	require.NoError(t, err)

	th.App.UpdateConfig(func(cfg *model.Config) { *cfg.ServiceSettings.MaximumLoginAttempts = 3 })
	th.App.UpdateConfig(func(cfg *model.Config) { *cfg.ServiceSettings.EnableMultifactorAuthentication = true })

	_, _, err = th.Client.Login(th.BasicUser.Email, "wrong")
	CheckErrorID(t, err, "api.user.login.invalid_credentials_email_username")
	_, _, err = th.Client.Login(th.BasicUser.Email, "wrong")
	CheckErrorID(t, err, "api.user.login.invalid_credentials_email_username")
	_, _, err = th.Client.Login(th.BasicUser.Email, "wrong")
	CheckErrorID(t, err, "api.user.login.invalid_credentials_email_username")
	_, _, err = th.Client.Login(th.BasicUser.Email, "wrong")
	CheckErrorID(t, err, "api.user.check_user_login_attempts.too_many.app_error")
	_, _, err = th.Client.Login(th.BasicUser.Email, "wrong")
	CheckErrorID(t, err, "api.user.check_user_login_attempts.too_many.app_error")

	//Check if lock is active
	_, _, err = th.Client.Login(th.BasicUser.Email, th.BasicUser.Password)
	CheckErrorID(t, err, "api.user.check_user_login_attempts.too_many.app_error")

	// Fake user has MFA enabled
	err = th.Server.Store.User().UpdateMfaActive(th.BasicUser2.Id, true)
	require.NoError(t, err)
	_, _, err = th.Client.LoginWithMFA(th.BasicUser2.Email, th.BasicUser2.Password, "000000")
	CheckErrorID(t, err, "api.user.check_user_mfa.bad_code.app_error")
	_, _, err = th.Client.LoginWithMFA(th.BasicUser2.Email, th.BasicUser2.Password, "000000")
	CheckErrorID(t, err, "api.user.check_user_mfa.bad_code.app_error")
	_, _, err = th.Client.LoginWithMFA(th.BasicUser2.Email, th.BasicUser2.Password, "000000")
	CheckErrorID(t, err, "api.user.check_user_mfa.bad_code.app_error")
	_, _, err = th.Client.LoginWithMFA(th.BasicUser2.Email, th.BasicUser2.Password, "000000")
	CheckErrorID(t, err, "api.user.check_user_login_attempts.too_many.app_error")
	_, _, err = th.Client.LoginWithMFA(th.BasicUser2.Email, th.BasicUser2.Password, "000000")
	CheckErrorID(t, err, "api.user.check_user_login_attempts.too_many.app_error")

	// Fake user has MFA disabled
	err = th.Server.Store.User().UpdateMfaActive(th.BasicUser2.Id, false)
	require.NoError(t, err)

	//Check if lock is active
	_, _, err = th.Client.Login(th.BasicUser2.Email, th.BasicUser2.Password)
	CheckErrorID(t, err, "api.user.check_user_login_attempts.too_many.app_error")
}

func TestDemoteUserToGuest(t *testing.T) {
	th := Setup(t).InitBasic()
	defer th.TearDown()

	enableGuestAccounts := *th.App.Config().GuestAccountsSettings.Enable
	defer func() {
		th.App.UpdateConfig(func(cfg *model.Config) { *cfg.GuestAccountsSettings.Enable = enableGuestAccounts })
		th.App.Srv().RemoveLicense()
	}()
	th.App.UpdateConfig(func(cfg *model.Config) { *cfg.GuestAccountsSettings.Enable = true })
	th.App.Srv().SetLicense(model.NewTestLicense())

	user := th.BasicUser

	th.TestForSystemAdminAndLocal(t, func(t *testing.T, c *model.Client4) {
		_, _, err := c.GetUser(user.Id, "")
		require.NoError(t, err)

		_, err = c.DemoteUserToGuest(user.Id)
		require.NoError(t, err)

		defer require.Nil(t, th.App.PromoteGuestToUser(th.Context, user, ""))
	}, "demote a user to guest")

	t.Run("websocket update user event", func(t *testing.T) {
		webSocketClient, err := th.CreateWebSocketClient()
		assert.NoError(t, err)
		defer webSocketClient.Close()

		webSocketClient.Listen()

		time.Sleep(300 * time.Millisecond)
		resp := <-webSocketClient.ResponseChannel
		require.Equal(t, model.StatusOk, resp.Status)

		adminWebSocketClient, err := th.CreateWebSocketSystemAdminClient()
		assert.NoError(t, err)
		defer adminWebSocketClient.Close()

		adminWebSocketClient.Listen()

		time.Sleep(300 * time.Millisecond)
		resp = <-adminWebSocketClient.ResponseChannel
		require.Equal(t, model.StatusOk, resp.Status)

		_, _, err = th.SystemAdminClient.GetUser(user.Id, "")
		require.NoError(t, err)
		_, err = th.SystemAdminClient.DemoteUserToGuest(user.Id)
		require.NoError(t, err)
		defer th.SystemAdminClient.PromoteGuestToUser(user.Id)

		assertExpectedWebsocketEvent(t, webSocketClient, model.WebsocketEventUserUpdated, func(event *model.WebSocketEvent) {
			eventUser, ok := event.GetData()["user"].(*model.User)
			require.True(t, ok, "expected user")
			assert.Equal(t, "system_guest", eventUser.Roles)
		})
		assertExpectedWebsocketEvent(t, adminWebSocketClient, model.WebsocketEventUserUpdated, func(event *model.WebSocketEvent) {
			eventUser, ok := event.GetData()["user"].(*model.User)
			require.True(t, ok, "expected user")
			assert.Equal(t, "system_guest", eventUser.Roles)
		})
	})
}

func TestPromoteGuestToUser(t *testing.T) {
	th := Setup(t).InitBasic()
	defer th.TearDown()

	enableGuestAccounts := *th.App.Config().GuestAccountsSettings.Enable
	defer func() {
		th.App.UpdateConfig(func(cfg *model.Config) { *cfg.GuestAccountsSettings.Enable = enableGuestAccounts })
		th.App.Srv().RemoveLicense()
	}()
	th.App.UpdateConfig(func(cfg *model.Config) { *cfg.GuestAccountsSettings.Enable = true })
	th.App.Srv().SetLicense(model.NewTestLicense())

	user := th.BasicUser
	th.App.UpdateUserRoles(user.Id, model.SystemGuestRoleId, false)

	th.TestForSystemAdminAndLocal(t, func(t *testing.T, c *model.Client4) {
		_, _, err := c.GetUser(user.Id, "")
		require.NoError(t, err)

		_, err = c.PromoteGuestToUser(user.Id)
		require.NoError(t, err)

		defer require.Nil(t, th.App.DemoteUserToGuest(user))
	}, "promete a guest to user")

	t.Run("websocket update user event", func(t *testing.T) {
		webSocketClient, err := th.CreateWebSocketClient()
		assert.NoError(t, err)
		defer webSocketClient.Close()

		webSocketClient.Listen()

		time.Sleep(300 * time.Millisecond)
		resp := <-webSocketClient.ResponseChannel
		require.Equal(t, model.StatusOk, resp.Status)

		adminWebSocketClient, err := th.CreateWebSocketSystemAdminClient()
		assert.NoError(t, err)
		defer adminWebSocketClient.Close()

		adminWebSocketClient.Listen()

		time.Sleep(300 * time.Millisecond)
		resp = <-adminWebSocketClient.ResponseChannel
		require.Equal(t, model.StatusOk, resp.Status)

		_, _, err = th.SystemAdminClient.GetUser(user.Id, "")
		require.NoError(t, err)
		_, err = th.SystemAdminClient.PromoteGuestToUser(user.Id)
		require.NoError(t, err)
		defer th.SystemAdminClient.DemoteUserToGuest(user.Id)

		assertExpectedWebsocketEvent(t, webSocketClient, model.WebsocketEventUserUpdated, func(event *model.WebSocketEvent) {
			eventUser, ok := event.GetData()["user"].(*model.User)
			require.True(t, ok, "expected user")
			assert.Equal(t, "system_user", eventUser.Roles)
		})
		assertExpectedWebsocketEvent(t, adminWebSocketClient, model.WebsocketEventUserUpdated, func(event *model.WebSocketEvent) {
			eventUser, ok := event.GetData()["user"].(*model.User)
			require.True(t, ok, "expected user")
			assert.Equal(t, "system_user", eventUser.Roles)
		})
	})
}

func TestVerifyUserEmailWithoutToken(t *testing.T) {
	th := Setup(t)
	defer th.TearDown()

	th.TestForSystemAdminAndLocal(t, func(t *testing.T, client *model.Client4) {
		email := th.GenerateTestEmail()
		user := model.User{Email: email, Nickname: "Darth Vader", Password: "hello1", Username: GenerateTestUsername(), Roles: model.SystemUserRoleId}
		ruser, _, _ := th.Client.CreateUser(&user)

		vuser, _, err := client.VerifyUserEmailWithoutToken(ruser.Id)
		require.NoError(t, err)
		require.Equal(t, ruser.Id, vuser.Id)
	}, "Should verify a new user")

	th.TestForSystemAdminAndLocal(t, func(t *testing.T, client *model.Client4) {
		vuser, _, err := client.VerifyUserEmailWithoutToken("randomId")
		require.Error(t, err)
		CheckErrorID(t, err, "api.context.invalid_url_param.app_error")
		require.Nil(t, vuser)
	}, "Should not be able to find user")

	t.Run("Should not be able to verify user due to permissions", func(t *testing.T) {
		user := th.CreateUser()
		vuser, _, err := th.Client.VerifyUserEmailWithoutToken(user.Id)
		require.Error(t, err)
		CheckErrorID(t, err, "api.context.permissions.app_error")
		require.Nil(t, vuser)
	})
}

func TestGetKnownUsers(t *testing.T) {
	th := Setup(t)
	defer th.TearDown()

	t1, err := th.App.CreateTeam(th.Context, &model.Team{
		DisplayName: "dn_" + model.NewId(),
		Name:        GenerateTestTeamName(),
		Email:       th.GenerateTestEmail(),
		Type:        model.TeamOpen,
	})
	require.Nil(t, err, "failed to create team")

	t2, err := th.App.CreateTeam(th.Context, &model.Team{
		DisplayName: "dn_" + model.NewId(),
		Name:        GenerateTestTeamName(),
		Email:       th.GenerateTestEmail(),
		Type:        model.TeamOpen,
	})
	require.Nil(t, err, "failed to create team")

	t3, err := th.App.CreateTeam(th.Context, &model.Team{
		DisplayName: "dn_" + model.NewId(),
		Name:        GenerateTestTeamName(),
		Email:       th.GenerateTestEmail(),
		Type:        model.TeamOpen,
	})
	require.Nil(t, err, "failed to create team")

	c1, err := th.App.CreateChannel(th.Context, &model.Channel{
		DisplayName: "dn_" + model.NewId(),
		Name:        "name_" + model.NewId(),
		Type:        model.ChannelTypeOpen,
		TeamId:      t1.Id,
		CreatorId:   model.NewId(),
	}, false)
	require.Nil(t, err, "failed to create channel")

	c2, err := th.App.CreateChannel(th.Context, &model.Channel{
		DisplayName: "dn_" + model.NewId(),
		Name:        "name_" + model.NewId(),
		Type:        model.ChannelTypeOpen,
		TeamId:      t2.Id,
		CreatorId:   model.NewId(),
	}, false)
	require.Nil(t, err, "failed to create channel")

	c3, err := th.App.CreateChannel(th.Context, &model.Channel{
		DisplayName: "dn_" + model.NewId(),
		Name:        "name_" + model.NewId(),
		Type:        model.ChannelTypeOpen,
		TeamId:      t3.Id,
		CreatorId:   model.NewId(),
	}, false)
	require.Nil(t, err, "failed to create channel")

	u1 := th.CreateUser()
	defer th.App.PermanentDeleteUser(th.Context, u1)
	u2 := th.CreateUser()
	defer th.App.PermanentDeleteUser(th.Context, u2)
	u3 := th.CreateUser()
	defer th.App.PermanentDeleteUser(th.Context, u3)
	u4 := th.CreateUser()
	defer th.App.PermanentDeleteUser(th.Context, u4)

	th.LinkUserToTeam(u1, t1)
	th.LinkUserToTeam(u1, t2)
	th.LinkUserToTeam(u2, t1)
	th.LinkUserToTeam(u3, t2)
	th.LinkUserToTeam(u4, t3)

	th.App.AddUserToChannel(u1, c1, false)
	th.App.AddUserToChannel(u1, c2, false)
	th.App.AddUserToChannel(u2, c1, false)
	th.App.AddUserToChannel(u3, c2, false)
	th.App.AddUserToChannel(u4, c3, false)

	t.Run("get know users sharing no channels", func(t *testing.T) {
		_, _, _ = th.Client.Login(u4.Email, u4.Password)
		userIds, _, err := th.Client.GetKnownUsers()
		require.NoError(t, err)
		assert.Empty(t, userIds)
	})

	t.Run("get know users sharing one channel", func(t *testing.T) {
		_, _, _ = th.Client.Login(u3.Email, u3.Password)
		userIds, _, err := th.Client.GetKnownUsers()
		require.NoError(t, err)
		assert.Len(t, userIds, 1)
		assert.Equal(t, userIds[0], u1.Id)
	})

	t.Run("get know users sharing multiple channels", func(t *testing.T) {
		_, _, _ = th.Client.Login(u1.Email, u1.Password)
		userIds, _, err := th.Client.GetKnownUsers()
		require.NoError(t, err)
		assert.Len(t, userIds, 2)
		assert.ElementsMatch(t, userIds, []string{u2.Id, u3.Id})
	})
}

func TestPublishUserTyping(t *testing.T) {
	th := Setup(t).InitBasic()
	defer th.TearDown()

	tr := model.TypingRequest{
		ChannelId: th.BasicChannel.Id,
		ParentId:  "randomparentid",
	}

	t.Run("should return ok for non-system admin when triggering typing event for own user", func(t *testing.T) {
		_, err := th.Client.PublishUserTyping(th.BasicUser.Id, tr)
		require.NoError(t, err)
	})

	t.Run("should return ok for system admin when triggering typing event for own user", func(t *testing.T) {
		th.LinkUserToTeam(th.SystemAdminUser, th.BasicTeam)
		th.AddUserToChannel(th.SystemAdminUser, th.BasicChannel)

		_, err := th.SystemAdminClient.PublishUserTyping(th.SystemAdminUser.Id, tr)
		require.NoError(t, err)
	})

	t.Run("should return forbidden for non-system admin when triggering a typing event for a different user", func(t *testing.T) {
		resp, err := th.Client.PublishUserTyping(th.BasicUser2.Id, tr)
		require.Error(t, err)
		CheckForbiddenStatus(t, resp)
	})

	t.Run("should return bad request when triggering a typing event for an invalid user id", func(t *testing.T) {
		resp, err := th.Client.PublishUserTyping("invalid", tr)
		require.Error(t, err)
		CheckErrorID(t, err, "api.context.invalid_url_param.app_error")
		CheckBadRequestStatus(t, resp)
	})

	t.Run("should send typing event via websocket when triggering a typing event for a user with a common channel", func(t *testing.T) {
		webSocketClient, err := th.CreateWebSocketClient()
		assert.NoError(t, err)
		defer webSocketClient.Close()

		webSocketClient.Listen()

		time.Sleep(300 * time.Millisecond)
		wsResp := <-webSocketClient.ResponseChannel
		require.Equal(t, model.StatusOk, wsResp.Status)

		_, err = th.SystemAdminClient.PublishUserTyping(th.BasicUser2.Id, tr)
		require.NoError(t, err)

		assertExpectedWebsocketEvent(t, webSocketClient, model.WebsocketEventTyping, func(resp *model.WebSocketEvent) {
			assert.Equal(t, th.BasicChannel.Id, resp.GetBroadcast().ChannelId)

			eventUserId, ok := resp.GetData()["user_id"].(string)
			require.True(t, ok, "expected user_id")
			assert.Equal(t, th.BasicUser2.Id, eventUserId)

			eventParentId, ok := resp.GetData()["parent_id"].(string)
			require.True(t, ok, "expected parent_id")
			assert.Equal(t, "randomparentid", eventParentId)
		})
	})

	th.Server.Busy.Set(time.Second * 10)

	t.Run("should return service unavailable for non-system admin user when triggering a typing event and server busy", func(t *testing.T) {
		resp, err := th.Client.PublishUserTyping("invalid", tr)
		require.Error(t, err)
		CheckErrorID(t, err, "api.context.server_busy.app_error")
		CheckServiceUnavailableStatus(t, resp)
	})

	t.Run("should return service unavailable for system admin user when triggering a typing event and server busy", func(t *testing.T) {
		resp, err := th.SystemAdminClient.PublishUserTyping(th.SystemAdminUser.Id, tr)
		require.Error(t, err)
		CheckErrorID(t, err, "api.context.server_busy.app_error")
		CheckServiceUnavailableStatus(t, resp)
	})
}

func TestConvertUserToBot(t *testing.T) {
	th := Setup(t).InitBasic()
	defer th.TearDown()

	bot, resp, err := th.Client.ConvertUserToBot(th.BasicUser.Id)
	require.Error(t, err)
	CheckForbiddenStatus(t, resp)
	require.Nil(t, bot)

	th.TestForSystemAdminAndLocal(t, func(t *testing.T, client *model.Client4) {
		user := model.User{Email: th.GenerateTestEmail(), Username: GenerateTestUsername(), Password: "password"}

		ruser, resp, err := client.CreateUser(&user)
		require.NoError(t, err)
		CheckCreatedStatus(t, resp)

		bot, _, err = client.ConvertUserToBot(ruser.Id)
		require.NoError(t, err)
		require.NotNil(t, bot)
		require.Equal(t, bot.UserId, ruser.Id)

		bot, _, err = client.GetBot(bot.UserId, "")
		require.NoError(t, err)
		require.NotNil(t, bot)
	})
}

func TestGetChannelMembersWithTeamData(t *testing.T) {
	th := Setup(t).InitBasic()
	defer th.TearDown()

	channels, resp, err := th.Client.GetChannelMembersWithTeamData(th.BasicUser.Id, 0, 5)
	require.NoError(t, err)
	CheckOKStatus(t, resp)
	assert.Len(t, channels, 5)
	for _, ch := range channels {
		assert.Equal(t, th.BasicTeam.DisplayName, ch.TeamDisplayName)
	}
}

func TestMigrateAuthToLDAP(t *testing.T) {
	th := Setup(t).InitBasic()
	defer th.TearDown()

	resp, err := th.Client.MigrateAuthToLdap("email", "a", false)
	require.Error(t, err)
	CheckForbiddenStatus(t, resp)

	th.TestForSystemAdminAndLocal(t, func(t *testing.T, client *model.Client4) {
		resp, err = client.MigrateAuthToLdap("email", "a", false)
		require.Error(t, err)
		CheckNotImplementedStatus(t, resp)
	})
}

func TestMigrateAuthToSAML(t *testing.T) {
	th := Setup(t).InitBasic()
	defer th.TearDown()

	resp, err := th.Client.MigrateAuthToSaml("email", map[string]string{"1": "a"}, true)
	require.Error(t, err)
	CheckForbiddenStatus(t, resp)

	th.TestForSystemAdminAndLocal(t, func(t *testing.T, client *model.Client4) {
		resp, err = client.MigrateAuthToSaml("email", map[string]string{"1": "a"}, true)
		require.Error(t, err)
		CheckNotImplementedStatus(t, resp)
	})
}
func TestUpdatePassword(t *testing.T) {
	th := Setup(t)
	defer th.TearDown()

	t.Run("Forbidden when request performed by system user on a system admin", func(t *testing.T) {
		res, err := th.Client.UpdatePassword(th.SystemAdminUser.Id, "Pa$$word11", "foobar")
		require.Error(t, err)
		CheckForbiddenStatus(t, res)
	})

	t.Run("OK when request performed by system user with requisite system permission, except if requested user is system admin", func(t *testing.T) {
		th.AddPermissionToRole(model.PermissionSysconsoleWriteUserManagementUsers.Id, model.SystemUserRoleId)
		defer th.RemovePermissionFromRole(model.PermissionSysconsoleWriteUserManagementUsers.Id, model.SystemUserRoleId)

		res, _ := th.Client.UpdatePassword(th.TeamAdminUser.Id, "Pa$$word11", "foobar")
		CheckOKStatus(t, res)

		res, err := th.Client.UpdatePassword(th.SystemAdminUser.Id, "Pa$$word11", "foobar")
		require.Error(t, err)
		CheckForbiddenStatus(t, res)
	})

	t.Run("OK when request performed by system admin, even if requested user is system admin", func(t *testing.T) {
		res, _ := th.SystemAdminClient.UpdatePassword(th.SystemAdminUser.Id, "Pa$$word11", "foobar")
		CheckOKStatus(t, res)
	})
}

func TestGetThreadsForUser(t *testing.T) {
	th := Setup(t).InitBasic()
	defer th.TearDown()
	os.Setenv("MM_FEATUREFLAGS_COLLAPSEDTHREADS", "true")
	defer os.Unsetenv("MM_FEATUREFLAGS_COLLAPSEDTHREADS")

	th.App.UpdateConfig(func(cfg *model.Config) {
		*cfg.ServiceSettings.ThreadAutoFollow = true
		*cfg.ServiceSettings.CollapsedThreads = model.CollapsedThreadsDefaultOn
	})
	t.Run("empty", func(t *testing.T) {
		client := th.Client

		_, resp, err := client.CreatePost(&model.Post{ChannelId: th.BasicChannel.Id, Message: "testMsg"})
		require.NoError(t, err)
		CheckCreatedStatus(t, resp)

		defer th.App.Srv().Store.Post().PermanentDeleteByUser(th.BasicUser.Id)

		uss, _, err := th.Client.GetUserThreads(th.BasicUser.Id, th.BasicTeam.Id, model.GetUserThreadsOpts{})
		require.NoError(t, err)
		require.Len(t, uss.Threads, 0)
	})

	t.Run("no params, 1 thread", func(t *testing.T) {
		client := th.Client

		rpost, resp, err := client.CreatePost(&model.Post{ChannelId: th.BasicChannel.Id, Message: "testMsg"})
		require.NoError(t, err)
		CheckCreatedStatus(t, resp)
		_, resp, err = client.CreatePost(&model.Post{ChannelId: th.BasicChannel.Id, Message: "testReply", RootId: rpost.Id})
		require.NoError(t, err)
		CheckCreatedStatus(t, resp)

		defer th.App.Srv().Store.Post().PermanentDeleteByUser(th.BasicUser.Id)

		uss, _, err := th.Client.GetUserThreads(th.BasicUser.Id, th.BasicTeam.Id, model.GetUserThreadsOpts{})
		require.NoError(t, err)
		require.Len(t, uss.Threads, 1)
		require.Equal(t, uss.Threads[0].PostId, rpost.Id)
		require.Equal(t, uss.Threads[0].ReplyCount, int64(1))
	})

	t.Run("extended, 1 thread", func(t *testing.T) {
		client := th.Client

		rpost, resp, err := client.CreatePost(&model.Post{ChannelId: th.BasicChannel.Id, Message: "testMsg"})
		require.NoError(t, err)
		CheckCreatedStatus(t, resp)
		_, resp, err = client.CreatePost(&model.Post{ChannelId: th.BasicChannel.Id, Message: "testReply", RootId: rpost.Id})
		require.NoError(t, err)
		CheckCreatedStatus(t, resp)

		defer th.App.Srv().Store.Post().PermanentDeleteByUser(th.BasicUser.Id)

		uss, _, err := th.Client.GetUserThreads(th.BasicUser.Id, th.BasicTeam.Id, model.GetUserThreadsOpts{
			Extended: true,
		})
		require.NoError(t, err)
		require.Len(t, uss.Threads, 1)
		require.Equal(t, uss.Threads[0].PostId, rpost.Id)
		require.Equal(t, uss.Threads[0].ReplyCount, int64(1))
		require.Equal(t, uss.Threads[0].Participants[0].Id, th.BasicUser.Id)
	})

	t.Run("deleted, 1 thread", func(t *testing.T) {
		client := th.Client

		rpost, resp, err := client.CreatePost(&model.Post{ChannelId: th.BasicChannel.Id, Message: "testMsg"})
		require.NoError(t, err)
		CheckCreatedStatus(t, resp)
		_, resp, err = client.CreatePost(&model.Post{ChannelId: th.BasicChannel.Id, Message: "testReply", RootId: rpost.Id})
		require.NoError(t, err)
		CheckCreatedStatus(t, resp)

		defer th.App.Srv().Store.Post().PermanentDeleteByUser(th.BasicUser.Id)

		uss, _, err := th.Client.GetUserThreads(th.BasicUser.Id, th.BasicTeam.Id, model.GetUserThreadsOpts{
			Deleted: false,
		})
		require.NoError(t, err)
		require.Len(t, uss.Threads, 1)
		require.Equal(t, uss.Threads[0].PostId, rpost.Id)
		require.Equal(t, uss.Threads[0].ReplyCount, int64(1))
		require.Equal(t, uss.Threads[0].Participants[0].Id, th.BasicUser.Id)

		_, err = th.Client.DeletePost(rpost.Id)
		require.NoError(t, err)

		uss, _, err = th.Client.GetUserThreads(th.BasicUser.Id, th.BasicTeam.Id, model.GetUserThreadsOpts{
			Deleted: false,
		})
		require.NoError(t, err)
		require.Len(t, uss.Threads, 0)

		uss, _, err = th.Client.GetUserThreads(th.BasicUser.Id, th.BasicTeam.Id, model.GetUserThreadsOpts{
			Deleted: true,
		})
		require.NoError(t, err)
		require.Len(t, uss.Threads, 1)
		require.Greater(t, uss.Threads[0].Post.DeleteAt, int64(0))

	})

	t.Run("paged, 30 threads", func(t *testing.T) {
		client := th.Client

		var rootIds []*model.Post
		for i := 0; i < 30; i++ {
			rpost, resp, err := client.CreatePost(&model.Post{ChannelId: th.BasicChannel.Id, Message: "testMsg"})
			require.NoError(t, err)
			CheckCreatedStatus(t, resp)
			rootIds = append(rootIds, rpost)
			_, resp, err = client.CreatePost(&model.Post{ChannelId: th.BasicChannel.Id, Message: "testReply", RootId: rpost.Id})
			require.NoError(t, err)
			CheckCreatedStatus(t, resp)
		}

		defer th.App.Srv().Store.Post().PermanentDeleteByUser(th.BasicUser.Id)

		uss, _, err := th.Client.GetUserThreads(th.BasicUser.Id, th.BasicTeam.Id, model.GetUserThreadsOpts{
			Deleted:  false,
			PageSize: 30,
		})
		require.NoError(t, err)
		require.Len(t, uss.Threads, 30)
		require.Len(t, rootIds, 30)
		require.Equal(t, uss.Threads[0].PostId, rootIds[29].Id)
		require.Equal(t, uss.Threads[0].ReplyCount, int64(1))
		require.Equal(t, uss.Threads[0].Participants[0].Id, th.BasicUser.Id)
	})

	t.Run("paged, 10 threads before/after", func(t *testing.T) {
		client := th.Client

		var rootIds []*model.Post
		for i := 0; i < 30; i++ {
			rpost, _ := postAndCheck(t, client, &model.Post{ChannelId: th.BasicChannel.Id, Message: fmt.Sprintf("testMsg-%d", i)})
			rootIds = append(rootIds, rpost)
			postAndCheck(t, client, &model.Post{ChannelId: th.BasicChannel.Id, Message: fmt.Sprintf("testReply-%d", i), RootId: rpost.Id})
		}
		rootId := rootIds[15].Id // middle point
		rootIdBefore := rootIds[14].Id
		rootIdAfter := rootIds[16].Id

		defer th.App.Srv().Store.Post().PermanentDeleteByUser(th.BasicUser.Id)

		uss, _, err := th.Client.GetUserThreads(th.BasicUser.Id, th.BasicTeam.Id, model.GetUserThreadsOpts{
			Deleted:  false,
			PageSize: 10,
			Before:   rootId,
		})

		require.NoError(t, err)
		require.Len(t, uss.Threads, 10)
		require.Equal(t, rootIdBefore, uss.Threads[0].PostId)

		uss2, _, err := th.Client.GetUserThreads(th.BasicUser.Id, th.BasicTeam.Id, model.GetUserThreadsOpts{
			Deleted:  false,
			PageSize: 10,
			After:    rootId,
		})
		require.NoError(t, err)
		require.Len(t, uss2.Threads, 10)

		require.Equal(t, rootIdAfter, uss2.Threads[0].PostId)

		uss3, _, err := th.Client.GetUserThreads(th.BasicUser.Id, th.BasicTeam.Id, model.GetUserThreadsOpts{
			Deleted:  false,
			PageSize: 10,
			After:    rootId + "__bad",
		})
		require.NoError(t, err)
		require.NotNil(t, uss3.Threads)
		require.Len(t, uss3.Threads, 0)
	})

	t.Run("editing or reacting to reply post does not make thread unread", func(t *testing.T) {
		client := th.Client

		rootPost, _ := postAndCheck(t, client, &model.Post{ChannelId: th.BasicChannel.Id, Message: "root post"})
		replyPost, _ := postAndCheck(t, th.SystemAdminClient, &model.Post{ChannelId: th.BasicChannel.Id, Message: "reply post", RootId: rootPost.Id})
		uss, _, err := th.Client.GetUserThreads(th.BasicUser.Id, th.BasicTeam.Id, model.GetUserThreadsOpts{
			Deleted: false,
		})
		require.NoError(t, err)
		require.Equal(t, uss.TotalUnreadThreads, int64(1))
		require.Equal(t, uss.Threads[0].PostId, rootPost.Id)

		_, _, err = th.Client.UpdateThreadReadForUser(th.BasicUser.Id, th.BasicChannel.TeamId, rootPost.Id, model.GetMillis())
		require.NoError(t, err)
		uss, _, err = th.Client.GetUserThreads(th.BasicUser.Id, th.BasicTeam.Id, model.GetUserThreadsOpts{
			Deleted: false,
		})
		require.NoError(t, err)
		require.Equal(t, uss.TotalUnreadThreads, int64(0))

		// edit post
		editedReplyPostMessage := "edited " + replyPost.Message
		_, _, err = th.SystemAdminClient.PatchPost(replyPost.Id, &model.PostPatch{Message: &editedReplyPostMessage})
		require.NoError(t, err)
		uss, _, err = th.Client.GetUserThreads(th.BasicUser.Id, th.BasicTeam.Id, model.GetUserThreadsOpts{
			Deleted: false,
		})
		require.NoError(t, err)
		require.Equal(t, uss.TotalUnreadThreads, int64(0))

		// react to post
		reaction := &model.Reaction{
			UserId:    th.SystemAdminUser.Id,
			PostId:    replyPost.Id,
			EmojiName: "smile",
		}
		_, _, err = th.SystemAdminClient.SaveReaction(reaction)
		require.NoError(t, err)
		uss, _, err = th.Client.GetUserThreads(th.BasicUser.Id, th.BasicTeam.Id, model.GetUserThreadsOpts{
			Deleted: false,
		})
		require.NoError(t, err)
		require.Equal(t, uss.TotalUnreadThreads, int64(0))
	})
}

func TestThreadSocketEvents(t *testing.T) {
	th := Setup(t).InitBasic()
	defer th.TearDown()
	os.Setenv("MM_FEATUREFLAGS_COLLAPSEDTHREADS", "true")
	defer os.Unsetenv("MM_FEATUREFLAGS_COLLAPSEDTHREADS")

	th.ConfigStore.SetReadOnlyFF(false)
	defer th.ConfigStore.SetReadOnlyFF(true)

	th.App.UpdateConfig(func(cfg *model.Config) {
		*cfg.ServiceSettings.ThreadAutoFollow = true
		*cfg.ServiceSettings.CollapsedThreads = model.CollapsedThreadsDefaultOn
	})

	userWSClient, err := th.CreateWebSocketClient()
	require.NoError(t, err)
	defer userWSClient.Close()
	userWSClient.Listen()

	client := th.Client

	rpost, resp, err := client.CreatePost(&model.Post{ChannelId: th.BasicChannel.Id, Message: "testMsg"})
	require.NoError(t, err)
	CheckCreatedStatus(t, resp)

	_, appErr := th.App.CreatePostAsUser(th.Context, &model.Post{ChannelId: th.BasicChannel.Id, Message: "testReply", UserId: th.BasicUser2.Id, RootId: rpost.Id}, th.Context.Session().Id, false)
	require.Nil(t, appErr)
	defer th.App.Srv().Store.Post().PermanentDeleteByUser(th.BasicUser.Id)
	defer th.App.Srv().Store.Post().PermanentDeleteByUser(th.BasicUser2.Id)

	t.Run("Listed for update event", func(t *testing.T) {
		var caught bool
		func() {
			for {
				select {
				case ev := <-userWSClient.EventChannel:
					if ev.EventType() == model.WebsocketEventThreadUpdated {
						caught = true
						var thread model.ThreadResponse
						jsonErr := json.Unmarshal([]byte(ev.GetData()["thread"].(string)), &thread)
						require.NoError(t, jsonErr)
						for _, p := range thread.Participants {
							if p.Id != th.BasicUser.Id && p.Id != th.BasicUser2.Id {
								require.Fail(t, "invalid participants")
							}
						}
					}
				case <-time.After(1 * time.Second):
					return
				}
			}
		}()
		require.Truef(t, caught, "User should have received %s event", model.WebsocketEventThreadUpdated)
	})

	resp, err = th.Client.UpdateThreadFollowForUser(th.BasicUser.Id, th.BasicTeam.Id, rpost.Id, false)
	require.NoError(t, err)
	CheckOKStatus(t, resp)

	t.Run("Listed for follow event", func(t *testing.T) {
		var caught bool
		func() {
			for {
				select {
				case ev := <-userWSClient.EventChannel:
					if ev.EventType() == model.WebsocketEventThreadFollowChanged {
						caught = true
						require.Equal(t, ev.GetData()["state"], false)
						require.Equal(t, ev.GetData()["reply_count"], float64(1))
					}
				case <-time.After(1 * time.Second):
					return
				}
			}
		}()
		require.Truef(t, caught, "User should have received %s event", model.WebsocketEventThreadFollowChanged)
	})

	_, resp, err = th.Client.UpdateThreadReadForUser(th.BasicUser.Id, th.BasicTeam.Id, rpost.Id, 123)
	require.NoError(t, err)
	CheckOKStatus(t, resp)

	t.Run("Listed for read event", func(t *testing.T) {
		var caught bool
		func() {
			for {
				select {
				case ev := <-userWSClient.EventChannel:
					if ev.EventType() == model.WebsocketEventThreadReadChanged {
						caught = true
						require.EqualValues(t, ev.GetData()["timestamp"], 123)
					}
				case <-time.After(1 * time.Second):
					return
				}
			}
		}()

		require.Truef(t, caught, "User should have received %s event", model.WebsocketEventThreadReadChanged)
	})

}

func TestFollowThreads(t *testing.T) {
	th := Setup(t).InitBasic()
	defer th.TearDown()

	t.Run("1 thread", func(t *testing.T) {
		client := th.Client

		rpost, resp, err := client.CreatePost(&model.Post{ChannelId: th.BasicChannel.Id, Message: "testMsg"})
		require.NoError(t, err)
		CheckCreatedStatus(t, resp)
		_, resp, err = client.CreatePost(&model.Post{ChannelId: th.BasicChannel.Id, Message: "testReply", RootId: rpost.Id})
		require.NoError(t, err)
		CheckCreatedStatus(t, resp)

		defer th.App.Srv().Store.Post().PermanentDeleteByUser(th.BasicUser.Id)
		var uss *model.Threads
		uss, _, err = th.Client.GetUserThreads(th.BasicUser.Id, th.BasicTeam.Id, model.GetUserThreadsOpts{
			Deleted: false,
		})
		require.NoError(t, err)
		require.Len(t, uss.Threads, 1)

		resp, err = th.Client.UpdateThreadFollowForUser(th.BasicUser.Id, th.BasicTeam.Id, rpost.Id, false)
		require.NoError(t, err)
		CheckOKStatus(t, resp)

		uss, _, err = th.Client.GetUserThreads(th.BasicUser.Id, th.BasicTeam.Id, model.GetUserThreadsOpts{
			Deleted: false,
		})
		require.NoError(t, err)
		require.Len(t, uss.Threads, 0)

		resp, err = th.Client.UpdateThreadFollowForUser(th.BasicUser.Id, th.BasicTeam.Id, rpost.Id, true)
		require.NoError(t, err)
		CheckOKStatus(t, resp)

		uss, _, err = th.Client.GetUserThreads(th.BasicUser.Id, th.BasicTeam.Id, model.GetUserThreadsOpts{
			Deleted: false,
		})
		require.NoError(t, err)
		require.Len(t, uss.Threads, 1)
		require.GreaterOrEqual(t, uss.Threads[0].LastViewedAt, uss.Threads[0].LastReplyAt)
<<<<<<< HEAD
=======

	})
>>>>>>> 929caaff

	t.Run("No permission to channel", func(t *testing.T) {
		// Add user1 to private channel
		_, appErr := th.App.AddUserToChannel(th.BasicUser, th.BasicPrivateChannel2, false)
		require.Nil(t, appErr)
		defer th.App.RemoveUserFromChannel(th.Context, th.BasicUser.Id, "", th.BasicPrivateChannel2)

		// create thread in private channel
		rpost, resp, err := th.Client.CreatePost(&model.Post{ChannelId: th.BasicPrivateChannel2.Id, Message: "root post"})
		require.NoError(t, err)
		CheckCreatedStatus(t, resp)
		_, resp, err = th.Client.CreatePost(&model.Post{ChannelId: th.BasicPrivateChannel2.Id, Message: "testReply", RootId: rpost.Id})
		require.NoError(t, err)
		CheckCreatedStatus(t, resp)

		// Try to follow thread as other user who is not in the private channel
		resp, err = th.Client.UpdateThreadFollowForUser(th.BasicUser2.Id, th.BasicTeam.Id, rpost.Id, true)
		require.Error(t, err)
		CheckForbiddenStatus(t, resp)

		// Try to unfollow thread as other user who is not in the private channel
		resp, err = th.Client.UpdateThreadFollowForUser(th.BasicUser2.Id, th.BasicTeam.Id, rpost.Id, false)
		require.Error(t, err)
		CheckForbiddenStatus(t, resp)
	})

	t.Run("No permission to channel", func(t *testing.T) {
		// Add user1 to private channel
		_, appErr := th.App.AddUserToChannel(th.BasicUser, th.BasicPrivateChannel2, false)
		require.Nil(t, appErr)
		defer th.App.RemoveUserFromChannel(th.Context, th.BasicUser.Id, "", th.BasicPrivateChannel2)

		// create thread in private channel
		rpost, resp, err := th.Client.CreatePost(&model.Post{ChannelId: th.BasicPrivateChannel2.Id, Message: "root post"})
		require.NoError(t, err)
		CheckCreatedStatus(t, resp)
		_, resp, err = th.Client.CreatePost(&model.Post{ChannelId: th.BasicPrivateChannel2.Id, Message: "testReply", RootId: rpost.Id})
		require.NoError(t, err)
		CheckCreatedStatus(t, resp)

		// Try to follow thread as other user who is not in the private channel
		resp, err = th.Client.UpdateThreadFollowForUser(th.BasicUser2.Id, th.BasicTeam.Id, rpost.Id, true)
		require.Error(t, err)
		CheckForbiddenStatus(t, resp)

		// Try to unfollow thread as other user who is not in the private channel
		resp, err = th.Client.UpdateThreadFollowForUser(th.BasicUser2.Id, th.BasicTeam.Id, rpost.Id, false)
		require.Error(t, err)
		CheckForbiddenStatus(t, resp)
	})
}

func checkThreadListReplies(t *testing.T, th *TestHelper, client *model.Client4, userId string, expectedReplies, expectedThreads int, options *model.GetUserThreadsOpts) (*model.Threads, *model.Response) {
	opts := model.GetUserThreadsOpts{}
	if options != nil {
		opts = *options
	}
	u, resp, err := client.GetUserThreads(userId, th.BasicTeam.Id, opts)
	require.NoError(t, err)
	require.Len(t, u.Threads, expectedThreads)

	count := int64(0)
	sum := int64(0)
	for _, thr := range u.Threads {
		if thr.UnreadReplies > 0 {
			count += 1
		}
		sum += thr.UnreadReplies
	}
	require.EqualValues(t, expectedReplies, sum, "expectedReplies don't match")
	require.Equal(t, count, u.TotalUnreadThreads, "TotalUnreadThreads don't match")

	return u, resp
}

func postAndCheck(t *testing.T, client *model.Client4, post *model.Post) (*model.Post, *model.Response) {
	p, resp, err := client.CreatePost(post)
	require.NoError(t, err)
	CheckCreatedStatus(t, resp)
	return p, resp
}

func TestMaintainUnreadRepliesInThread(t *testing.T) {
	th := Setup(t).InitBasic()
	defer th.TearDown()
	os.Setenv("MM_FEATUREFLAGS_COLLAPSEDTHREADS", "true")
	defer os.Unsetenv("MM_FEATUREFLAGS_COLLAPSEDTHREADS")
	th.App.UpdateConfig(func(cfg *model.Config) {
		*cfg.ServiceSettings.ThreadAutoFollow = true
		*cfg.ServiceSettings.CollapsedThreads = model.CollapsedThreadsDefaultOn
	})

	client := th.Client
	defer th.App.Srv().Store.Post().PermanentDeleteByUser(th.BasicUser.Id)
	defer th.App.Srv().Store.Post().PermanentDeleteByUser(th.SystemAdminUser.Id)

	// create a post by regular user
	rpost, _ := postAndCheck(t, client, &model.Post{ChannelId: th.BasicChannel.Id, Message: "testMsg"})
	// reply with another
	postAndCheck(t, th.SystemAdminClient, &model.Post{ChannelId: th.BasicChannel.Id, Message: "testReply", RootId: rpost.Id})

	// regular user should have one thread with one reply
	checkThreadListReplies(t, th, th.Client, th.BasicUser.Id, 1, 1, nil)

	// add another reply by regular user
	postAndCheck(t, client, &model.Post{ChannelId: th.BasicChannel.Id, Message: "testReply2", RootId: rpost.Id})

	// replying to the thread clears reply count, so it should be 0
	checkThreadListReplies(t, th, th.Client, th.BasicUser.Id, 0, 1, nil)

	// the other user should have 1 reply - the reply from the regular user
	checkThreadListReplies(t, th, th.SystemAdminClient, th.SystemAdminUser.Id, 1, 1, nil)

	// mark all as read for user
	resp, err := th.Client.UpdateThreadsReadForUser(th.BasicUser.Id, th.BasicTeam.Id)
	require.NoError(t, err)
	CheckOKStatus(t, resp)

	// reply count should be 0
	checkThreadListReplies(t, th, th.Client, th.BasicUser.Id, 0, 1, nil)

	// mark other user's read state
	_, resp, err = th.SystemAdminClient.UpdateThreadReadForUser(th.SystemAdminUser.Id, th.BasicTeam.Id, rpost.Id, model.GetMillis())
	require.NoError(t, err)
	CheckOKStatus(t, resp)

	// get unread only, should return nothing
	checkThreadListReplies(t, th, th.SystemAdminClient, th.SystemAdminUser.Id, 0, 0, &model.GetUserThreadsOpts{Unread: true})

	// restore unread to an old date
	_, resp, err = th.SystemAdminClient.UpdateThreadReadForUser(th.SystemAdminUser.Id, th.BasicTeam.Id, rpost.Id, 123)
	require.NoError(t, err)
	CheckOKStatus(t, resp)

	// should have 2 unread replies now
	checkThreadListReplies(t, th, th.SystemAdminClient, th.SystemAdminUser.Id, 2, 1, &model.GetUserThreadsOpts{Unread: true})

}

func TestThreadCounts(t *testing.T) {
	th := Setup(t).InitBasic()
	defer th.TearDown()
	os.Setenv("MM_FEATUREFLAGS_COLLAPSEDTHREADS", "true")
	defer os.Unsetenv("MM_FEATUREFLAGS_COLLAPSEDTHREADS")
	th.App.UpdateConfig(func(cfg *model.Config) {
		*cfg.ServiceSettings.ThreadAutoFollow = true
		*cfg.ServiceSettings.CollapsedThreads = model.CollapsedThreadsDefaultOn
	})

	client := th.Client
	defer th.App.Srv().Store.Post().PermanentDeleteByUser(th.BasicUser.Id)
	defer th.App.Srv().Store.Post().PermanentDeleteByUser(th.SystemAdminUser.Id)

	// create a post by regular user
	rpost, _ := postAndCheck(t, client, &model.Post{ChannelId: th.BasicChannel.Id, Message: "testMsg"})
	// reply with another
	postAndCheck(t, th.SystemAdminClient, &model.Post{ChannelId: th.BasicChannel.Id, Message: "testReply", RootId: rpost.Id})

	// create another post by regular user
	rpost2, _ := postAndCheck(t, client, &model.Post{ChannelId: th.BasicChannel2.Id, Message: "testMsg1"})
	// reply with another 2 times
	postAndCheck(t, th.SystemAdminClient, &model.Post{ChannelId: th.BasicChannel2.Id, Message: "testReply2", RootId: rpost2.Id})
	postAndCheck(t, th.SystemAdminClient, &model.Post{ChannelId: th.BasicChannel2.Id, Message: "testReply22", RootId: rpost2.Id})

	// regular user should have two threads with 3 replies total
	checkThreadListReplies(t, th, th.Client, th.BasicUser.Id, 3, 2, &model.GetUserThreadsOpts{
		Deleted: false,
	})

	// delete first thread
	th.App.Srv().Store.Post().Delete(rpost.Id, model.GetMillis(), th.BasicUser.Id)

	// we should now have 1 thread with 2 replies
	checkThreadListReplies(t, th, th.Client, th.BasicUser.Id, 2, 1, &model.GetUserThreadsOpts{
		Deleted: false,
	})
	// with Deleted we should get the same as before deleting
	checkThreadListReplies(t, th, th.Client, th.BasicUser.Id, 3, 2, &model.GetUserThreadsOpts{
		Deleted: true,
	})
}

func TestSingleThreadGet(t *testing.T) {
	th := Setup(t).InitBasic()
	defer th.TearDown()
	os.Setenv("MM_FEATUREFLAGS_COLLAPSEDTHREADS", "true")
	defer os.Unsetenv("MM_FEATUREFLAGS_COLLAPSEDTHREADS")
	th.App.UpdateConfig(func(cfg *model.Config) {
		*cfg.ServiceSettings.ThreadAutoFollow = true
		*cfg.ServiceSettings.CollapsedThreads = model.CollapsedThreadsDefaultOn
	})

	client := th.Client
	defer th.App.Srv().Store.Post().PermanentDeleteByUser(th.BasicUser.Id)
	defer th.App.Srv().Store.Post().PermanentDeleteByUser(th.SystemAdminUser.Id)

	// create a post by regular user
	rpost, _ := postAndCheck(t, client, &model.Post{ChannelId: th.BasicChannel.Id, Message: "testMsg"})
	// reply with another
	postAndCheck(t, th.SystemAdminClient, &model.Post{ChannelId: th.BasicChannel.Id, Message: "testReply", RootId: rpost.Id})

	// create another thread to check that we are not returning it by mistake
	rpost2, _ := postAndCheck(t, client, &model.Post{ChannelId: th.BasicChannel2.Id, Message: "testMsg2"})
	postAndCheck(t, th.SystemAdminClient, &model.Post{ChannelId: th.BasicChannel2.Id, Message: "testReply", RootId: rpost2.Id})

	// regular user should have two threads with 3 replies total
	threads, _ := checkThreadListReplies(t, th, th.Client, th.BasicUser.Id, 2, 2, nil)

	tr, _, err := th.Client.GetUserThread(th.BasicUser.Id, th.BasicTeam.Id, threads.Threads[0].PostId, false)
	require.NoError(t, err)
	require.NotNil(t, tr)
	require.Equal(t, threads.Threads[0].PostId, tr.PostId)
	require.Empty(t, tr.Participants[0].Username)

	tr, _, err = th.Client.GetUserThread(th.BasicUser.Id, th.BasicTeam.Id, threads.Threads[0].PostId, true)
	require.NoError(t, err)
	require.NotEmpty(t, tr.Participants[0].Username)
}

func TestMaintainUnreadMentionsInThread(t *testing.T) {
	th := Setup(t).InitBasic()
	defer th.TearDown()
	client := th.Client
	os.Setenv("MM_FEATUREFLAGS_COLLAPSEDTHREADS", "true")
	defer os.Unsetenv("MM_FEATUREFLAGS_COLLAPSEDTHREADS")
	th.App.UpdateConfig(func(cfg *model.Config) {
		*cfg.ServiceSettings.ThreadAutoFollow = true
		*cfg.ServiceSettings.CollapsedThreads = model.CollapsedThreadsDefaultOn
	})
	checkThreadList := func(client *model.Client4, userId string, expectedMentions, expectedThreads int) (*model.Threads, *model.Response) {
		uss, resp, err := client.GetUserThreads(userId, th.BasicTeam.Id, model.GetUserThreadsOpts{
			Deleted: false,
		})
		require.NoError(t, err)

		require.Len(t, uss.Threads, expectedThreads)
		sum := int64(0)
		for _, thr := range uss.Threads {
			sum += thr.UnreadMentions
		}
		require.Equal(t, sum, uss.TotalUnreadMentions)
		require.EqualValues(t, expectedMentions, uss.TotalUnreadMentions)

		return uss, resp
	}

	defer th.App.Srv().Store.Post().PermanentDeleteByUser(th.BasicUser.Id)
	defer th.App.Srv().Store.Post().PermanentDeleteByUser(th.SystemAdminUser.Id)

	// create regular post
	rpost, _ := postAndCheck(t, client, &model.Post{ChannelId: th.BasicChannel.Id, Message: "testMsg"})
	// create reply and mention the original poster and another user
	postAndCheck(t, th.SystemAdminClient, &model.Post{ChannelId: th.BasicChannel.Id, Message: "testReply @" + th.BasicUser.Username + " and @" + th.BasicUser2.Username, RootId: rpost.Id})

	// basic user 1 was mentioned 1 time
	checkThreadList(th.Client, th.BasicUser.Id, 1, 1)
	// basic user 2 was mentioned 1 time
	checkThreadList(th.SystemAdminClient, th.BasicUser2.Id, 1, 1)

	// test self mention, shouldn't increase mention count
	postAndCheck(t, client, &model.Post{ChannelId: th.BasicChannel.Id, Message: "testReply @" + th.BasicUser.Username, RootId: rpost.Id})
	// count shouldn't increase
	checkThreadList(th.Client, th.BasicUser.Id, 1, 1)

	// test DM
	dm := th.CreateDmChannel(th.SystemAdminUser)
	dm_root_post, _ := postAndCheck(t, client, &model.Post{ChannelId: dm.Id, Message: "hi @" + th.SystemAdminUser.Username})

	// no changes
	checkThreadList(th.Client, th.BasicUser.Id, 1, 1)

	// post reply by the same user
	postAndCheck(t, client, &model.Post{ChannelId: dm.Id, Message: "how are you", RootId: dm_root_post.Id})

	// thread created
	checkThreadList(th.Client, th.BasicUser.Id, 1, 2)

	// post two replies by another user, without mentions. mention count should still increase since this is a DM
	postAndCheck(t, th.SystemAdminClient, &model.Post{ChannelId: dm.Id, Message: "msg1", RootId: dm_root_post.Id})
	postAndCheck(t, th.SystemAdminClient, &model.Post{ChannelId: dm.Id, Message: "msg2", RootId: dm_root_post.Id})
	// expect increment by two mentions
	checkThreadList(th.Client, th.BasicUser.Id, 3, 2)
}

func TestReadThreads(t *testing.T) {
	th := Setup(t).InitBasic()
	defer th.TearDown()
	os.Setenv("MM_FEATUREFLAGS_COLLAPSEDTHREADS", "true")
	defer os.Unsetenv("MM_FEATUREFLAGS_COLLAPSEDTHREADS")
	th.App.UpdateConfig(func(cfg *model.Config) {
		*cfg.ServiceSettings.ThreadAutoFollow = true
		*cfg.ServiceSettings.CollapsedThreads = model.CollapsedThreadsDefaultOn
	})
	client := th.Client
	t.Run("all threads", func(t *testing.T) {

		rpost, resp, err := client.CreatePost(&model.Post{ChannelId: th.BasicChannel.Id, Message: "testMsg"})
		require.NoError(t, err)
		CheckCreatedStatus(t, resp)
		_, resp, err = client.CreatePost(&model.Post{ChannelId: th.BasicChannel.Id, Message: "testReply", RootId: rpost.Id})
		require.NoError(t, err)
		CheckCreatedStatus(t, resp)
		defer th.App.Srv().Store.Post().PermanentDeleteByUser(th.BasicUser.Id)

		var uss, uss2 *model.Threads
		uss, _, err = th.Client.GetUserThreads(th.BasicUser.Id, th.BasicTeam.Id, model.GetUserThreadsOpts{
			Deleted: false,
		})
		require.NoError(t, err)
		require.Len(t, uss.Threads, 1)

		resp, err = th.Client.UpdateThreadsReadForUser(th.BasicUser.Id, th.BasicTeam.Id)
		require.NoError(t, err)
		CheckOKStatus(t, resp)

		uss2, _, err = th.Client.GetUserThreads(th.BasicUser.Id, th.BasicTeam.Id, model.GetUserThreadsOpts{
			Deleted: false,
		})
		require.NoError(t, err)
		require.Len(t, uss2.Threads, 1)
		require.Greater(t, uss2.Threads[0].LastViewedAt, uss.Threads[0].LastViewedAt)
	})

	t.Run("1 thread", func(t *testing.T) {
		defer th.App.Srv().Store.Post().PermanentDeleteByUser(th.BasicUser.Id)
		defer th.App.Srv().Store.Post().PermanentDeleteByUser(th.SystemAdminUser.Id)

		rpost, _ := postAndCheck(t, client, &model.Post{ChannelId: th.BasicChannel.Id, Message: "testMsgC1"})
		postAndCheck(t, th.SystemAdminClient, &model.Post{ChannelId: th.BasicChannel.Id, Message: "testReplyC1", RootId: rpost.Id})

		rrpost, _ := postAndCheck(t, client, &model.Post{ChannelId: th.BasicChannel2.Id, Message: "testMsgC2"})
		postAndCheck(t, th.SystemAdminClient, &model.Post{ChannelId: th.BasicChannel2.Id, Message: "testReplyC2", RootId: rrpost.Id})

		uss, _ := checkThreadListReplies(t, th, th.Client, th.BasicUser.Id, 2, 2, nil)

		_, resp, err := th.Client.UpdateThreadReadForUser(th.BasicUser.Id, th.BasicTeam.Id, rrpost.Id, model.GetMillis()+10)
		require.NoError(t, err)
		CheckOKStatus(t, resp)

		uss2, _ := checkThreadListReplies(t, th, th.Client, th.BasicUser.Id, 1, 2, nil)
		require.Greater(t, uss2.Threads[0].LastViewedAt, uss.Threads[0].LastViewedAt)

		timestamp := model.GetMillis()
		_, resp, err = th.Client.UpdateThreadReadForUser(th.BasicUser.Id, th.BasicTeam.Id, rrpost.Id, timestamp)
		require.NoError(t, err)
		CheckOKStatus(t, resp)

		uss3, _ := checkThreadListReplies(t, th, th.Client, th.BasicUser.Id, 1, 2, nil)
		require.Equal(t, uss3.Threads[0].LastViewedAt, timestamp)
	})
}

func TestMarkThreadUnreadMentionCount(t *testing.T) {
	th := Setup(t).InitBasic()
	defer th.TearDown()
	os.Setenv("MM_FEATUREFLAGS_COLLAPSEDTHREADS", "true")
	defer os.Unsetenv("MM_FEATUREFLAGS_COLLAPSEDTHREADS")
	th.App.UpdateConfig(func(cfg *model.Config) {
		*cfg.ServiceSettings.ThreadAutoFollow = true
		*cfg.ServiceSettings.CollapsedThreads = model.CollapsedThreadsDefaultOn
	})
	client := th.Client

	channel := th.BasicChannel
	user := th.BasicUser
	user2 := th.BasicUser2
	appErr := th.App.JoinChannel(th.Context, channel, user.Id)
	require.Nil(t, appErr)
	appErr = th.App.JoinChannel(th.Context, channel, user2.Id)
	require.Nil(t, appErr)

	rpost, _ := postAndCheck(t, client, &model.Post{ChannelId: th.BasicChannel.Id, Message: "testMsg @" + th.BasicUser2.Username})
	reply, _ := postAndCheck(t, client, &model.Post{ChannelId: th.BasicChannel.Id, Message: "testReply1", RootId: rpost.Id})
	postAndCheck(t, client, &model.Post{ChannelId: th.BasicChannel.Id, Message: "testReply2", RootId: rpost.Id})

	th.SystemAdminClient.UpdateThreadReadForUser(th.BasicUser2.Id, th.BasicTeam.Id, rpost.Id, model.GetMillis())

	u, _, _ := th.SystemAdminClient.GetUserThreads(th.BasicUser2.Id, th.BasicTeam.Id, model.GetUserThreadsOpts{})
	require.EqualValues(t, 0, u.TotalUnreadMentions)

	th.SystemAdminClient.UpdateThreadReadForUser(th.BasicUser2.Id, th.BasicTeam.Id, rpost.Id, rpost.CreateAt)

	u, _, _ = th.SystemAdminClient.GetUserThreads(th.BasicUser2.Id, th.BasicTeam.Id, model.GetUserThreadsOpts{})
	require.EqualValues(t, 1, u.TotalUnreadMentions)

	th.SystemAdminClient.UpdateThreadReadForUser(th.BasicUser2.Id, th.BasicTeam.Id, rpost.Id, reply.CreateAt)

	u, _, _ = th.SystemAdminClient.GetUserThreads(th.BasicUser2.Id, th.BasicTeam.Id, model.GetUserThreadsOpts{})
	require.EqualValues(t, 0, u.TotalUnreadMentions)
}

func TestPatchAndUpdateWithProviderAttributes(t *testing.T) {
	t.Run("LDAP user", func(t *testing.T) {
		th := SetupEnterprise(t).InitBasic()
		defer th.TearDown()
		user := th.CreateUserWithAuth(model.UserAuthServiceLdap)
		ldapMock := &mocks.LdapInterface{}
		ldapMock.Mock.On(
			"CheckProviderAttributes",
			mock.Anything, // app.AppIface
			mock.Anything, // *model.User
			mock.Anything, // *model.Patch
		).Return("")
		th.App.Srv().Ldap = ldapMock
		// CheckProviderAttributes should be called for both Patch and Update
		th.SystemAdminClient.PatchUser(user.Id, &model.UserPatch{})
		ldapMock.AssertNumberOfCalls(t, "CheckProviderAttributes", 1)
		th.SystemAdminClient.UpdateUser(user)
		ldapMock.AssertNumberOfCalls(t, "CheckProviderAttributes", 2)
	})
	t.Run("SAML user", func(t *testing.T) {
		t.Run("with LDAP sync", func(t *testing.T) {
			th := SetupEnterprise(t).InitBasic()
			defer th.TearDown()
			th.SetupLdapConfig()
			th.SetupSamlConfig()
			th.App.UpdateConfig(func(cfg *model.Config) {
				*cfg.SamlSettings.EnableSyncWithLdap = true
			})
			user := th.CreateUserWithAuth(model.UserAuthServiceSaml)
			ldapMock := &mocks.LdapInterface{}
			ldapMock.Mock.On(
				"CheckProviderAttributes", mock.Anything, mock.Anything, mock.Anything,
			).Return("")
			th.App.Srv().Ldap = ldapMock
			th.SystemAdminClient.PatchUser(user.Id, &model.UserPatch{})
			ldapMock.AssertNumberOfCalls(t, "CheckProviderAttributes", 1)
			th.SystemAdminClient.UpdateUser(user)
			ldapMock.AssertNumberOfCalls(t, "CheckProviderAttributes", 2)
		})
		t.Run("without LDAP sync", func(t *testing.T) {
			th := SetupEnterprise(t).InitBasic()
			defer th.TearDown()
			user := th.CreateUserWithAuth(model.UserAuthServiceSaml)
			samlMock := &mocks.SamlInterface{}
			samlMock.Mock.On(
				"CheckProviderAttributes", mock.Anything, mock.Anything, mock.Anything,
			).Return("")
			th.App.Srv().Saml = samlMock
			th.SystemAdminClient.PatchUser(user.Id, &model.UserPatch{})
			samlMock.AssertNumberOfCalls(t, "CheckProviderAttributes", 1)
			th.SystemAdminClient.UpdateUser(user)
			samlMock.AssertNumberOfCalls(t, "CheckProviderAttributes", 2)
		})
	})
	t.Run("OpenID user", func(t *testing.T) {
		th := SetupEnterprise(t).InitBasic()
		defer th.TearDown()
		user := th.CreateUserWithAuth(model.ServiceOpenid)
		// OAUTH users cannot change these fields
		for _, fieldName := range []string{
			"FirstName",
			"LastName",
		} {
			patch := user.ToPatch()
			patch.SetField(fieldName, "something new")
			conflictField := th.App.CheckProviderAttributes(user, patch)
			require.NotEqual(t, "", conflictField)
		}
	})
	t.Run("Patch username", func(t *testing.T) {
		th := SetupEnterprise(t).InitBasic()
		defer th.TearDown()
		// For non-email users, the username must be changed through the provider
		for _, authService := range []string{
			model.UserAuthServiceLdap,
			model.UserAuthServiceSaml,
			model.ServiceOpenid,
		} {
			user := th.CreateUserWithAuth(authService)
			patch := &model.UserPatch{Username: model.NewString("something new")}
			conflictField := th.App.CheckProviderAttributes(user, patch)
			require.NotEqual(t, "", conflictField)
		}
	})
}

func TestSetProfileImageWithProviderAttributes(t *testing.T) {
	data, err := testutils.ReadTestFile("test.png")
	require.NoError(t, err)

	type imageTestCase struct {
		testName      string
		ldapAttrIsSet bool
		shouldPass    bool
	}

	doImageTest := func(t *testing.T, th *TestHelper, user *model.User, testCase imageTestCase) {
		client := th.SystemAdminClient
		t.Run(testCase.testName, func(t *testing.T) {
			th.App.UpdateConfig(func(cfg *model.Config) {
				if testCase.ldapAttrIsSet {
					*cfg.LdapSettings.PictureAttribute = "jpegPhoto"
				} else {
					*cfg.LdapSettings.PictureAttribute = ""
				}
			})
			resp, err2 := client.SetProfileImage(user.Id, data)
			if testCase.shouldPass {
				require.NoError(t, err2)
			} else {
				require.Error(t, err2)
				checkHTTPStatus(t, resp, http.StatusConflict)
			}
		})
	}
	doCleanup := func(t *testing.T, th *TestHelper, user *model.User) {
		info := &model.FileInfo{Path: "users/" + user.Id + "/profile.png"}
		err = th.cleanupTestFile(info)
		require.NoError(t, err)
	}

	t.Run("LDAP user", func(t *testing.T) {
		testCases := []imageTestCase{
			{"profile picture attribute is set", true, false},
			{"profile picture attribute is not set", false, true},
		}
		th := SetupEnterprise(t).InitBasic()
		defer th.TearDown()
		th.SetupLdapConfig()
		user := th.CreateUserWithAuth(model.UserAuthServiceLdap)
		for _, testCase := range testCases {
			doImageTest(t, th, user, testCase)
		}
		doCleanup(t, th, user)
	})

	t.Run("SAML user", func(t *testing.T) {
		th := SetupEnterprise(t).InitBasic()
		defer th.TearDown()
		th.SetupLdapConfig()
		th.SetupSamlConfig()
		user := th.CreateUserWithAuth(model.UserAuthServiceSaml)

		t.Run("with LDAP sync", func(t *testing.T) {
			th.App.UpdateConfig(func(cfg *model.Config) {
				*cfg.SamlSettings.EnableSyncWithLdap = true
			})
			testCases := []imageTestCase{
				{"profile picture attribute is set", true, false},
				{"profile picture attribute is not set", false, true},
			}
			for _, testCase := range testCases {
				doImageTest(t, th, user, testCase)
			}
		})
		t.Run("without LDAP sync", func(t *testing.T) {
			th.App.UpdateConfig(func(cfg *model.Config) {
				*cfg.SamlSettings.EnableSyncWithLdap = false
			})
			testCases := []imageTestCase{
				{"profile picture attribute is set", true, true},
				{"profile picture attribute is not set", false, true},
			}
			for _, testCase := range testCases {
				doImageTest(t, th, user, testCase)
			}
		})
		doCleanup(t, th, user)
	})
}<|MERGE_RESOLUTION|>--- conflicted
+++ resolved
@@ -5881,11 +5881,8 @@
 		require.NoError(t, err)
 		require.Len(t, uss.Threads, 1)
 		require.GreaterOrEqual(t, uss.Threads[0].LastViewedAt, uss.Threads[0].LastReplyAt)
-<<<<<<< HEAD
-=======
-
-	})
->>>>>>> 929caaff
+
+	})
 
 	t.Run("No permission to channel", func(t *testing.T) {
 		// Add user1 to private channel
