--- conflicted
+++ resolved
@@ -112,36 +112,6 @@
 			},
 		},
 		{
-<<<<<<< HEAD
-=======
-			"experimental channel organization enabled",
-			&model.Config{
-				ServiceSettings: model.ServiceSettings{
-					ExperimentalChannelOrganization: model.NewBool(true),
-				},
-			},
-			"tag1",
-			nil,
-			map[string]string{
-				"ExperimentalChannelOrganization": "true",
-			},
-		},
-		{
-			"experimental channel organization disabled, but experimental group unread channels on",
-			&model.Config{
-				ServiceSettings: model.ServiceSettings{
-					ExperimentalChannelOrganization: model.NewBool(false),
-					ExperimentalGroupUnreadChannels: model.NewString(model.GroupUnreadChannelsDefaultOn),
-				},
-			},
-			"tag1",
-			nil,
-			map[string]string{
-				"ExperimentalChannelOrganization": "true",
-			},
-		},
-		{
->>>>>>> 186475db
 			"default marketplace",
 			&model.Config{
 				PluginSettings: model.PluginSettings{
