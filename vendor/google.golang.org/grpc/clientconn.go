/*
 *
 * Copyright 2014 gRPC authors.
 *
 * Licensed under the Apache License, Version 2.0 (the "License");
 * you may not use this file except in compliance with the License.
 * You may obtain a copy of the License at
 *
 *     http://www.apache.org/licenses/LICENSE-2.0
 *
 * Unless required by applicable law or agreed to in writing, software
 * distributed under the License is distributed on an "AS IS" BASIS,
 * WITHOUT WARRANTIES OR CONDITIONS OF ANY KIND, either express or implied.
 * See the License for the specific language governing permissions and
 * limitations under the License.
 *
 */

package grpc

import (
	"context"
	"errors"
	"fmt"
	"math"
	"net/url"
	"reflect"
	"strings"
	"sync"
	"sync/atomic"
	"time"

	"google.golang.org/grpc/balancer"
	"google.golang.org/grpc/balancer/base"
	"google.golang.org/grpc/codes"
	"google.golang.org/grpc/connectivity"
	"google.golang.org/grpc/credentials"
	"google.golang.org/grpc/internal/backoff"
	"google.golang.org/grpc/internal/channelz"
	"google.golang.org/grpc/internal/grpcsync"
	iresolver "google.golang.org/grpc/internal/resolver"
	"google.golang.org/grpc/internal/transport"
	"google.golang.org/grpc/keepalive"
	"google.golang.org/grpc/resolver"
	"google.golang.org/grpc/serviceconfig"
	"google.golang.org/grpc/status"

	_ "google.golang.org/grpc/balancer/roundrobin"           // To register roundrobin.
	_ "google.golang.org/grpc/internal/resolver/dns"         // To register dns resolver.
	_ "google.golang.org/grpc/internal/resolver/passthrough" // To register passthrough resolver.
	_ "google.golang.org/grpc/internal/resolver/unix"        // To register unix resolver.
)

const (
	// minimum time to give a connection to complete
	minConnectTimeout = 20 * time.Second
	// must match grpclbName in grpclb/grpclb.go
	grpclbName = "grpclb"
)

var (
	// ErrClientConnClosing indicates that the operation is illegal because
	// the ClientConn is closing.
	//
	// Deprecated: this error should not be relied upon by users; use the status
	// code of Canceled instead.
	ErrClientConnClosing = status.Error(codes.Canceled, "grpc: the client connection is closing")
	// errConnDrain indicates that the connection starts to be drained and does not accept any new RPCs.
	errConnDrain = errors.New("grpc: the connection is drained")
	// errConnClosing indicates that the connection is closing.
	errConnClosing = errors.New("grpc: the connection is closing")
	// invalidDefaultServiceConfigErrPrefix is used to prefix the json parsing error for the default
	// service config.
	invalidDefaultServiceConfigErrPrefix = "grpc: the provided default service config is invalid"
)

// The following errors are returned from Dial and DialContext
var (
	// errNoTransportSecurity indicates that there is no transport security
	// being set for ClientConn. Users should either set one or explicitly
	// call WithInsecure DialOption to disable security.
	errNoTransportSecurity = errors.New("grpc: no transport security set (use grpc.WithInsecure() explicitly or set credentials)")
	// errTransportCredsAndBundle indicates that creds bundle is used together
	// with other individual Transport Credentials.
	errTransportCredsAndBundle = errors.New("grpc: credentials.Bundle may not be used with individual TransportCredentials")
	// errTransportCredentialsMissing indicates that users want to transmit security
	// information (e.g., OAuth2 token) which requires secure connection on an insecure
	// connection.
	errTransportCredentialsMissing = errors.New("grpc: the credentials require transport level security (use grpc.WithTransportCredentials() to set)")
	// errCredentialsConflict indicates that grpc.WithTransportCredentials()
	// and grpc.WithInsecure() are both called for a connection.
	errCredentialsConflict = errors.New("grpc: transport credentials are set for an insecure connection (grpc.WithTransportCredentials() and grpc.WithInsecure() are both called)")
)

const (
	defaultClientMaxReceiveMessageSize = 1024 * 1024 * 4
	defaultClientMaxSendMessageSize    = math.MaxInt32
	// http2IOBufSize specifies the buffer size for sending frames.
	defaultWriteBufSize = 32 * 1024
	defaultReadBufSize  = 32 * 1024
)

// Dial creates a client connection to the given target.
func Dial(target string, opts ...DialOption) (*ClientConn, error) {
	return DialContext(context.Background(), target, opts...)
}

type defaultConfigSelector struct {
	sc *ServiceConfig
}

func (dcs *defaultConfigSelector) SelectConfig(rpcInfo iresolver.RPCInfo) (*iresolver.RPCConfig, error) {
	return &iresolver.RPCConfig{
		Context:      rpcInfo.Context,
		MethodConfig: getMethodConfig(dcs.sc, rpcInfo.Method),
	}, nil
}

// DialContext creates a client connection to the given target. By default, it's
// a non-blocking dial (the function won't wait for connections to be
// established, and connecting happens in the background). To make it a blocking
// dial, use WithBlock() dial option.
//
// In the non-blocking case, the ctx does not act against the connection. It
// only controls the setup steps.
//
// In the blocking case, ctx can be used to cancel or expire the pending
// connection. Once this function returns, the cancellation and expiration of
// ctx will be noop. Users should call ClientConn.Close to terminate all the
// pending operations after this function returns.
//
// The target name syntax is defined in
// https://github.com/grpc/grpc/blob/master/doc/naming.md.
// e.g. to use dns resolver, a "dns:///" prefix should be applied to the target.
func DialContext(ctx context.Context, target string, opts ...DialOption) (conn *ClientConn, err error) {
	cc := &ClientConn{
		target:            target,
		csMgr:             &connectivityStateManager{},
		conns:             make(map[*addrConn]struct{}),
		dopts:             defaultDialOptions(),
		blockingpicker:    newPickerWrapper(),
		czData:            new(channelzData),
		firstResolveEvent: grpcsync.NewEvent(),
	}
	cc.retryThrottler.Store((*retryThrottler)(nil))
	cc.safeConfigSelector.UpdateConfigSelector(&defaultConfigSelector{nil})
	cc.ctx, cc.cancel = context.WithCancel(context.Background())

	for _, opt := range opts {
		opt.apply(&cc.dopts)
	}

	chainUnaryClientInterceptors(cc)
	chainStreamClientInterceptors(cc)

	defer func() {
		if err != nil {
			cc.Close()
		}
	}()

	if channelz.IsOn() {
		if cc.dopts.channelzParentID != 0 {
			cc.channelzID = channelz.RegisterChannel(&channelzChannel{cc}, cc.dopts.channelzParentID, target)
			channelz.AddTraceEvent(logger, cc.channelzID, 0, &channelz.TraceEventDesc{
				Desc:     "Channel Created",
				Severity: channelz.CtInfo,
				Parent: &channelz.TraceEventDesc{
					Desc:     fmt.Sprintf("Nested Channel(id:%d) created", cc.channelzID),
					Severity: channelz.CtInfo,
				},
			})
		} else {
			cc.channelzID = channelz.RegisterChannel(&channelzChannel{cc}, 0, target)
			channelz.Info(logger, cc.channelzID, "Channel Created")
		}
		cc.csMgr.channelzID = cc.channelzID
	}

	if !cc.dopts.insecure {
		if cc.dopts.copts.TransportCredentials == nil && cc.dopts.copts.CredsBundle == nil {
			return nil, errNoTransportSecurity
		}
		if cc.dopts.copts.TransportCredentials != nil && cc.dopts.copts.CredsBundle != nil {
			return nil, errTransportCredsAndBundle
		}
	} else {
		if cc.dopts.copts.TransportCredentials != nil || cc.dopts.copts.CredsBundle != nil {
			return nil, errCredentialsConflict
		}
		for _, cd := range cc.dopts.copts.PerRPCCredentials {
			if cd.RequireTransportSecurity() {
				return nil, errTransportCredentialsMissing
			}
		}
	}

	if cc.dopts.defaultServiceConfigRawJSON != nil {
		scpr := parseServiceConfig(*cc.dopts.defaultServiceConfigRawJSON)
		if scpr.Err != nil {
			return nil, fmt.Errorf("%s: %v", invalidDefaultServiceConfigErrPrefix, scpr.Err)
		}
		cc.dopts.defaultServiceConfig, _ = scpr.Config.(*ServiceConfig)
	}
	cc.mkp = cc.dopts.copts.KeepaliveParams

	if cc.dopts.copts.UserAgent != "" {
		cc.dopts.copts.UserAgent += " " + grpcUA
	} else {
		cc.dopts.copts.UserAgent = grpcUA
	}

	if cc.dopts.timeout > 0 {
		var cancel context.CancelFunc
		ctx, cancel = context.WithTimeout(ctx, cc.dopts.timeout)
		defer cancel()
	}
	defer func() {
		select {
		case <-ctx.Done():
			switch {
			case ctx.Err() == err:
				conn = nil
			case err == nil || !cc.dopts.returnLastError:
				conn, err = nil, ctx.Err()
			default:
				conn, err = nil, fmt.Errorf("%v: %v", ctx.Err(), err)
			}
		default:
		}
	}()

	scSet := false
	if cc.dopts.scChan != nil {
		// Try to get an initial service config.
		select {
		case sc, ok := <-cc.dopts.scChan:
			if ok {
				cc.sc = &sc
				cc.safeConfigSelector.UpdateConfigSelector(&defaultConfigSelector{&sc})
				scSet = true
			}
		default:
		}
	}
	if cc.dopts.bs == nil {
		cc.dopts.bs = backoff.DefaultExponential
	}

	// Determine the resolver to use.
	resolverBuilder, err := cc.parseTargetAndFindResolver()
	if err != nil {
		return nil, err
	}
	cc.authority, err = determineAuthority(cc.parsedTarget.Endpoint, cc.target, cc.dopts)
	if err != nil {
		return nil, err
	}
	channelz.Infof(logger, cc.channelzID, "Channel authority set to %q", cc.authority)

	if cc.dopts.scChan != nil && !scSet {
		// Blocking wait for the initial service config.
		select {
		case sc, ok := <-cc.dopts.scChan:
			if ok {
				cc.sc = &sc
				cc.safeConfigSelector.UpdateConfigSelector(&defaultConfigSelector{&sc})
			}
		case <-ctx.Done():
			return nil, ctx.Err()
		}
	}
	if cc.dopts.scChan != nil {
		go cc.scWatcher()
	}

	var credsClone credentials.TransportCredentials
	if creds := cc.dopts.copts.TransportCredentials; creds != nil {
		credsClone = creds.Clone()
	}
	cc.balancerBuildOpts = balancer.BuildOptions{
		DialCreds:        credsClone,
		CredsBundle:      cc.dopts.copts.CredsBundle,
		Dialer:           cc.dopts.copts.Dialer,
		CustomUserAgent:  cc.dopts.copts.UserAgent,
		ChannelzParentID: cc.channelzID,
		Target:           cc.parsedTarget,
	}

	// Build the resolver.
	rWrapper, err := newCCResolverWrapper(cc, resolverBuilder)
	if err != nil {
		return nil, fmt.Errorf("failed to build resolver: %v", err)
	}
	cc.mu.Lock()
	cc.resolverWrapper = rWrapper
	cc.mu.Unlock()

	// A blocking dial blocks until the clientConn is ready.
	if cc.dopts.block {
		for {
			cc.Connect()
			s := cc.GetState()
			if s == connectivity.Ready {
				break
			} else if cc.dopts.copts.FailOnNonTempDialError && s == connectivity.TransientFailure {
				if err = cc.connectionError(); err != nil {
					terr, ok := err.(interface {
						Temporary() bool
					})
					if ok && !terr.Temporary() {
						return nil, err
					}
				}
			}
			if !cc.WaitForStateChange(ctx, s) {
				// ctx got timeout or canceled.
				if err = cc.connectionError(); err != nil && cc.dopts.returnLastError {
					return nil, err
				}
				return nil, ctx.Err()
			}
		}
	}

	return cc, nil
}

// chainUnaryClientInterceptors chains all unary client interceptors into one.
func chainUnaryClientInterceptors(cc *ClientConn) {
	interceptors := cc.dopts.chainUnaryInts
	// Prepend dopts.unaryInt to the chaining interceptors if it exists, since unaryInt will
	// be executed before any other chained interceptors.
	if cc.dopts.unaryInt != nil {
		interceptors = append([]UnaryClientInterceptor{cc.dopts.unaryInt}, interceptors...)
	}
	var chainedInt UnaryClientInterceptor
	if len(interceptors) == 0 {
		chainedInt = nil
	} else if len(interceptors) == 1 {
		chainedInt = interceptors[0]
	} else {
		chainedInt = func(ctx context.Context, method string, req, reply interface{}, cc *ClientConn, invoker UnaryInvoker, opts ...CallOption) error {
			return interceptors[0](ctx, method, req, reply, cc, getChainUnaryInvoker(interceptors, 0, invoker), opts...)
		}
	}
	cc.dopts.unaryInt = chainedInt
}

// getChainUnaryInvoker recursively generate the chained unary invoker.
func getChainUnaryInvoker(interceptors []UnaryClientInterceptor, curr int, finalInvoker UnaryInvoker) UnaryInvoker {
	if curr == len(interceptors)-1 {
		return finalInvoker
	}
	return func(ctx context.Context, method string, req, reply interface{}, cc *ClientConn, opts ...CallOption) error {
		return interceptors[curr+1](ctx, method, req, reply, cc, getChainUnaryInvoker(interceptors, curr+1, finalInvoker), opts...)
	}
}

// chainStreamClientInterceptors chains all stream client interceptors into one.
func chainStreamClientInterceptors(cc *ClientConn) {
	interceptors := cc.dopts.chainStreamInts
	// Prepend dopts.streamInt to the chaining interceptors if it exists, since streamInt will
	// be executed before any other chained interceptors.
	if cc.dopts.streamInt != nil {
		interceptors = append([]StreamClientInterceptor{cc.dopts.streamInt}, interceptors...)
	}
	var chainedInt StreamClientInterceptor
	if len(interceptors) == 0 {
		chainedInt = nil
	} else if len(interceptors) == 1 {
		chainedInt = interceptors[0]
	} else {
		chainedInt = func(ctx context.Context, desc *StreamDesc, cc *ClientConn, method string, streamer Streamer, opts ...CallOption) (ClientStream, error) {
			return interceptors[0](ctx, desc, cc, method, getChainStreamer(interceptors, 0, streamer), opts...)
		}
	}
	cc.dopts.streamInt = chainedInt
}

// getChainStreamer recursively generate the chained client stream constructor.
func getChainStreamer(interceptors []StreamClientInterceptor, curr int, finalStreamer Streamer) Streamer {
	if curr == len(interceptors)-1 {
		return finalStreamer
	}
	return func(ctx context.Context, desc *StreamDesc, cc *ClientConn, method string, opts ...CallOption) (ClientStream, error) {
		return interceptors[curr+1](ctx, desc, cc, method, getChainStreamer(interceptors, curr+1, finalStreamer), opts...)
	}
}

// connectivityStateManager keeps the connectivity.State of ClientConn.
// This struct will eventually be exported so the balancers can access it.
type connectivityStateManager struct {
	mu         sync.Mutex
	state      connectivity.State
	notifyChan chan struct{}
	channelzID int64
}

// updateState updates the connectivity.State of ClientConn.
// If there's a change it notifies goroutines waiting on state change to
// happen.
func (csm *connectivityStateManager) updateState(state connectivity.State) {
	csm.mu.Lock()
	defer csm.mu.Unlock()
	if csm.state == connectivity.Shutdown {
		return
	}
	if csm.state == state {
		return
	}
	csm.state = state
	channelz.Infof(logger, csm.channelzID, "Channel Connectivity change to %v", state)
	if csm.notifyChan != nil {
		// There are other goroutines waiting on this channel.
		close(csm.notifyChan)
		csm.notifyChan = nil
	}
}

func (csm *connectivityStateManager) getState() connectivity.State {
	csm.mu.Lock()
	defer csm.mu.Unlock()
	return csm.state
}

func (csm *connectivityStateManager) getNotifyChan() <-chan struct{} {
	csm.mu.Lock()
	defer csm.mu.Unlock()
	if csm.notifyChan == nil {
		csm.notifyChan = make(chan struct{})
	}
	return csm.notifyChan
}

// ClientConnInterface defines the functions clients need to perform unary and
// streaming RPCs.  It is implemented by *ClientConn, and is only intended to
// be referenced by generated code.
type ClientConnInterface interface {
	// Invoke performs a unary RPC and returns after the response is received
	// into reply.
	Invoke(ctx context.Context, method string, args interface{}, reply interface{}, opts ...CallOption) error
	// NewStream begins a streaming RPC.
	NewStream(ctx context.Context, desc *StreamDesc, method string, opts ...CallOption) (ClientStream, error)
}

// Assert *ClientConn implements ClientConnInterface.
var _ ClientConnInterface = (*ClientConn)(nil)

// ClientConn represents a virtual connection to a conceptual endpoint, to
// perform RPCs.
//
// A ClientConn is free to have zero or more actual connections to the endpoint
// based on configuration, load, etc. It is also free to determine which actual
// endpoints to use and may change it every RPC, permitting client-side load
// balancing.
//
// A ClientConn encapsulates a range of functionality including name
// resolution, TCP connection establishment (with retries and backoff) and TLS
// handshakes. It also handles errors on established connections by
// re-resolving the name and reconnecting.
type ClientConn struct {
	ctx    context.Context
	cancel context.CancelFunc

	target       string
	parsedTarget resolver.Target
	authority    string
	dopts        dialOptions
	csMgr        *connectivityStateManager

	balancerBuildOpts balancer.BuildOptions
	blockingpicker    *pickerWrapper

	safeConfigSelector iresolver.SafeConfigSelector

	mu              sync.RWMutex
	resolverWrapper *ccResolverWrapper
	sc              *ServiceConfig
	conns           map[*addrConn]struct{}
	// Keepalive parameter can be updated if a GoAway is received.
	mkp             keepalive.ClientParameters
	curBalancerName string
	balancerWrapper *ccBalancerWrapper
	retryThrottler  atomic.Value

	firstResolveEvent *grpcsync.Event

	channelzID int64 // channelz unique identification number
	czData     *channelzData

	lceMu               sync.Mutex // protects lastConnectionError
	lastConnectionError error
}

// WaitForStateChange waits until the connectivity.State of ClientConn changes from sourceState or
// ctx expires. A true value is returned in former case and false in latter.
//
// Experimental
//
// Notice: This API is EXPERIMENTAL and may be changed or removed in a
// later release.
func (cc *ClientConn) WaitForStateChange(ctx context.Context, sourceState connectivity.State) bool {
	ch := cc.csMgr.getNotifyChan()
	if cc.csMgr.getState() != sourceState {
		return true
	}
	select {
	case <-ctx.Done():
		return false
	case <-ch:
		return true
	}
}

// GetState returns the connectivity.State of ClientConn.
//
// Experimental
//
// Notice: This API is EXPERIMENTAL and may be changed or removed in a later
// release.
func (cc *ClientConn) GetState() connectivity.State {
	return cc.csMgr.getState()
}

// Connect causes all subchannels in the ClientConn to attempt to connect if
// the channel is idle.  Does not wait for the connection attempts to begin
// before returning.
//
// Experimental
//
// Notice: This API is EXPERIMENTAL and may be changed or removed in a later
// release.
func (cc *ClientConn) Connect() {
	cc.mu.Lock()
	defer cc.mu.Unlock()
	if cc.balancerWrapper != nil && cc.balancerWrapper.exitIdle() {
		return
	}
	for ac := range cc.conns {
		go ac.connect()
	}
}

func (cc *ClientConn) scWatcher() {
	for {
		select {
		case sc, ok := <-cc.dopts.scChan:
			if !ok {
				return
			}
			cc.mu.Lock()
			// TODO: load balance policy runtime change is ignored.
			// We may revisit this decision in the future.
			cc.sc = &sc
			cc.safeConfigSelector.UpdateConfigSelector(&defaultConfigSelector{&sc})
			cc.mu.Unlock()
		case <-cc.ctx.Done():
			return
		}
	}
}

// waitForResolvedAddrs blocks until the resolver has provided addresses or the
// context expires.  Returns nil unless the context expires first; otherwise
// returns a status error based on the context.
func (cc *ClientConn) waitForResolvedAddrs(ctx context.Context) error {
	// This is on the RPC path, so we use a fast path to avoid the
	// more-expensive "select" below after the resolver has returned once.
	if cc.firstResolveEvent.HasFired() {
		return nil
	}
	select {
	case <-cc.firstResolveEvent.Done():
		return nil
	case <-ctx.Done():
		return status.FromContextError(ctx.Err()).Err()
	case <-cc.ctx.Done():
		return ErrClientConnClosing
	}
}

var emptyServiceConfig *ServiceConfig

func init() {
	cfg := parseServiceConfig("{}")
	if cfg.Err != nil {
		panic(fmt.Sprintf("impossible error parsing empty service config: %v", cfg.Err))
	}
	emptyServiceConfig = cfg.Config.(*ServiceConfig)
}

func (cc *ClientConn) maybeApplyDefaultServiceConfig(addrs []resolver.Address) {
	if cc.sc != nil {
		cc.applyServiceConfigAndBalancer(cc.sc, nil, addrs)
		return
	}
	if cc.dopts.defaultServiceConfig != nil {
		cc.applyServiceConfigAndBalancer(cc.dopts.defaultServiceConfig, &defaultConfigSelector{cc.dopts.defaultServiceConfig}, addrs)
	} else {
		cc.applyServiceConfigAndBalancer(emptyServiceConfig, &defaultConfigSelector{emptyServiceConfig}, addrs)
	}
}

func (cc *ClientConn) updateResolverState(s resolver.State, err error) error {
	defer cc.firstResolveEvent.Fire()
	cc.mu.Lock()
	// Check if the ClientConn is already closed. Some fields (e.g.
	// balancerWrapper) are set to nil when closing the ClientConn, and could
	// cause nil pointer panic if we don't have this check.
	if cc.conns == nil {
		cc.mu.Unlock()
		return nil
	}

	if err != nil {
		// May need to apply the initial service config in case the resolver
		// doesn't support service configs, or doesn't provide a service config
		// with the new addresses.
		cc.maybeApplyDefaultServiceConfig(nil)

		if cc.balancerWrapper != nil {
			cc.balancerWrapper.resolverError(err)
		}

		// No addresses are valid with err set; return early.
		cc.mu.Unlock()
		return balancer.ErrBadResolverState
	}

	var ret error
	if cc.dopts.disableServiceConfig || s.ServiceConfig == nil {
		cc.maybeApplyDefaultServiceConfig(s.Addresses)
		// TODO: do we need to apply a failing LB policy if there is no
		// default, per the error handling design?
	} else {
		if sc, ok := s.ServiceConfig.Config.(*ServiceConfig); s.ServiceConfig.Err == nil && ok {
			configSelector := iresolver.GetConfigSelector(s)
			if configSelector != nil {
				if len(s.ServiceConfig.Config.(*ServiceConfig).Methods) != 0 {
					channelz.Infof(logger, cc.channelzID, "method configs in service config will be ignored due to presence of config selector")
				}
			} else {
				configSelector = &defaultConfigSelector{sc}
			}
			cc.applyServiceConfigAndBalancer(sc, configSelector, s.Addresses)
		} else {
			ret = balancer.ErrBadResolverState
			if cc.balancerWrapper == nil {
				var err error
				if s.ServiceConfig.Err != nil {
					err = status.Errorf(codes.Unavailable, "error parsing service config: %v", s.ServiceConfig.Err)
				} else {
					err = status.Errorf(codes.Unavailable, "illegal service config type: %T", s.ServiceConfig.Config)
				}
				cc.safeConfigSelector.UpdateConfigSelector(&defaultConfigSelector{cc.sc})
				cc.blockingpicker.updatePicker(base.NewErrPicker(err))
				cc.csMgr.updateState(connectivity.TransientFailure)
				cc.mu.Unlock()
				return ret
			}
		}
	}

	var balCfg serviceconfig.LoadBalancingConfig
	if cc.dopts.balancerBuilder == nil && cc.sc != nil && cc.sc.lbConfig != nil {
		balCfg = cc.sc.lbConfig.cfg
	}

	cbn := cc.curBalancerName
	bw := cc.balancerWrapper
	cc.mu.Unlock()
	if cbn != grpclbName {
		// Filter any grpclb addresses since we don't have the grpclb balancer.
		for i := 0; i < len(s.Addresses); {
			if s.Addresses[i].Type == resolver.GRPCLB {
				copy(s.Addresses[i:], s.Addresses[i+1:])
				s.Addresses = s.Addresses[:len(s.Addresses)-1]
				continue
			}
			i++
		}
	}
	uccsErr := bw.updateClientConnState(&balancer.ClientConnState{ResolverState: s, BalancerConfig: balCfg})
	if ret == nil {
		ret = uccsErr // prefer ErrBadResolver state since any other error is
		// currently meaningless to the caller.
	}
	return ret
}

// switchBalancer starts the switching from current balancer to the balancer
// with the given name.
//
// It will NOT send the current address list to the new balancer. If needed,
// caller of this function should send address list to the new balancer after
// this function returns.
//
// Caller must hold cc.mu.
func (cc *ClientConn) switchBalancer(name string) {
	if strings.EqualFold(cc.curBalancerName, name) {
		return
	}

	channelz.Infof(logger, cc.channelzID, "ClientConn switching balancer to %q", name)
	if cc.dopts.balancerBuilder != nil {
		channelz.Info(logger, cc.channelzID, "ignoring balancer switching: Balancer DialOption used instead")
		return
	}
	if cc.balancerWrapper != nil {
		// Don't hold cc.mu while closing the balancers. The balancers may call
		// methods that require cc.mu (e.g. cc.NewSubConn()). Holding the mutex
		// would cause a deadlock in that case.
		cc.mu.Unlock()
		cc.balancerWrapper.close()
		cc.mu.Lock()
	}

	builder := balancer.Get(name)
	if builder == nil {
		channelz.Warningf(logger, cc.channelzID, "Channel switches to new LB policy %q due to fallback from invalid balancer name", PickFirstBalancerName)
		channelz.Infof(logger, cc.channelzID, "failed to get balancer builder for: %v, using pick_first instead", name)
		builder = newPickfirstBuilder()
	} else {
		channelz.Infof(logger, cc.channelzID, "Channel switches to new LB policy %q", name)
	}

	cc.curBalancerName = builder.Name()
	cc.balancerWrapper = newCCBalancerWrapper(cc, builder, cc.balancerBuildOpts)
}

func (cc *ClientConn) handleSubConnStateChange(sc balancer.SubConn, s connectivity.State, err error) {
	cc.mu.Lock()
	if cc.conns == nil {
		cc.mu.Unlock()
		return
	}
	// TODO(bar switching) send updates to all balancer wrappers when balancer
	// gracefully switching is supported.
	cc.balancerWrapper.handleSubConnStateChange(sc, s, err)
	cc.mu.Unlock()
}

// newAddrConn creates an addrConn for addrs and adds it to cc.conns.
//
// Caller needs to make sure len(addrs) > 0.
func (cc *ClientConn) newAddrConn(addrs []resolver.Address, opts balancer.NewSubConnOptions) (*addrConn, error) {
	ac := &addrConn{
		state:        connectivity.Idle,
		cc:           cc,
		addrs:        addrs,
		scopts:       opts,
		dopts:        cc.dopts,
		czData:       new(channelzData),
		resetBackoff: make(chan struct{}),
	}
	ac.ctx, ac.cancel = context.WithCancel(cc.ctx)
	// Track ac in cc. This needs to be done before any getTransport(...) is called.
	cc.mu.Lock()
	if cc.conns == nil {
		cc.mu.Unlock()
		return nil, ErrClientConnClosing
	}
	if channelz.IsOn() {
		ac.channelzID = channelz.RegisterSubChannel(ac, cc.channelzID, "")
		channelz.AddTraceEvent(logger, ac.channelzID, 0, &channelz.TraceEventDesc{
			Desc:     "Subchannel Created",
			Severity: channelz.CtInfo,
			Parent: &channelz.TraceEventDesc{
				Desc:     fmt.Sprintf("Subchannel(id:%d) created", ac.channelzID),
				Severity: channelz.CtInfo,
			},
		})
	}
	cc.conns[ac] = struct{}{}
	cc.mu.Unlock()
	return ac, nil
}

// removeAddrConn removes the addrConn in the subConn from clientConn.
// It also tears down the ac with the given error.
func (cc *ClientConn) removeAddrConn(ac *addrConn, err error) {
	cc.mu.Lock()
	if cc.conns == nil {
		cc.mu.Unlock()
		return
	}
	delete(cc.conns, ac)
	cc.mu.Unlock()
	ac.tearDown(err)
}

func (cc *ClientConn) channelzMetric() *channelz.ChannelInternalMetric {
	return &channelz.ChannelInternalMetric{
		State:                    cc.GetState(),
		Target:                   cc.target,
		CallsStarted:             atomic.LoadInt64(&cc.czData.callsStarted),
		CallsSucceeded:           atomic.LoadInt64(&cc.czData.callsSucceeded),
		CallsFailed:              atomic.LoadInt64(&cc.czData.callsFailed),
		LastCallStartedTimestamp: time.Unix(0, atomic.LoadInt64(&cc.czData.lastCallStartedTime)),
	}
}

// Target returns the target string of the ClientConn.
//
// Experimental
//
// Notice: This API is EXPERIMENTAL and may be changed or removed in a
// later release.
func (cc *ClientConn) Target() string {
	return cc.target
}

func (cc *ClientConn) incrCallsStarted() {
	atomic.AddInt64(&cc.czData.callsStarted, 1)
	atomic.StoreInt64(&cc.czData.lastCallStartedTime, time.Now().UnixNano())
}

func (cc *ClientConn) incrCallsSucceeded() {
	atomic.AddInt64(&cc.czData.callsSucceeded, 1)
}

func (cc *ClientConn) incrCallsFailed() {
	atomic.AddInt64(&cc.czData.callsFailed, 1)
}

// connect starts creating a transport.
// It does nothing if the ac is not IDLE.
// TODO(bar) Move this to the addrConn section.
func (ac *addrConn) connect() error {
	ac.mu.Lock()
	if ac.state == connectivity.Shutdown {
		ac.mu.Unlock()
		return errConnClosing
	}
	if ac.state != connectivity.Idle {
		ac.mu.Unlock()
		return nil
	}
	// Update connectivity state within the lock to prevent subsequent or
	// concurrent calls from resetting the transport more than once.
	ac.updateConnectivityState(connectivity.Connecting, nil)
	ac.mu.Unlock()

	ac.resetTransport()
	return nil
}

// tryUpdateAddrs tries to update ac.addrs with the new addresses list.
//
// If ac is Connecting, it returns false. The caller should tear down the ac and
// create a new one. Note that the backoff will be reset when this happens.
//
// If ac is TransientFailure, it updates ac.addrs and returns true. The updated
// addresses will be picked up by retry in the next iteration after backoff.
//
// If ac is Shutdown or Idle, it updates ac.addrs and returns true.
//
// If ac is Ready, it checks whether current connected address of ac is in the
// new addrs list.
//  - If true, it updates ac.addrs and returns true. The ac will keep using
//    the existing connection.
//  - If false, it does nothing and returns false.
func (ac *addrConn) tryUpdateAddrs(addrs []resolver.Address) bool {
	ac.mu.Lock()
	defer ac.mu.Unlock()
	channelz.Infof(logger, ac.channelzID, "addrConn: tryUpdateAddrs curAddr: %v, addrs: %v", ac.curAddr, addrs)
	if ac.state == connectivity.Shutdown ||
		ac.state == connectivity.TransientFailure ||
		ac.state == connectivity.Idle {
		ac.addrs = addrs
		return true
	}

	if ac.state == connectivity.Connecting {
		return false
	}

	// ac.state is Ready, try to find the connected address.
	var curAddrFound bool
	for _, a := range addrs {
<<<<<<< HEAD
		// a.ServerName takes precedent over ClientConn authority, if present.
		if a.ServerName == "" {
			a.ServerName = ac.cc.authority
		}
=======
		a.ServerName = ac.cc.getServerName(a)
>>>>>>> 8588f698
		if reflect.DeepEqual(ac.curAddr, a) {
			curAddrFound = true
			break
		}
	}
	channelz.Infof(logger, ac.channelzID, "addrConn: tryUpdateAddrs curAddrFound: %v", curAddrFound)
	if curAddrFound {
		ac.addrs = addrs
	}

	return curAddrFound
}

// getServerName determines the serverName to be used in the connection
// handshake. The default value for the serverName is the authority on the
// ClientConn, which either comes from the user's dial target or through an
// authority override specified using the WithAuthority dial option. Name
// resolvers can specify a per-address override for the serverName through the
// resolver.Address.ServerName field which is used only if the WithAuthority
// dial option was not used. The rationale is that per-address authority
// overrides specified by the name resolver can represent a security risk, while
// an override specified by the user is more dependable since they probably know
// what they are doing.
func (cc *ClientConn) getServerName(addr resolver.Address) string {
	if cc.dopts.authority != "" {
		return cc.dopts.authority
	}
	if addr.ServerName != "" {
		return addr.ServerName
	}
	return cc.authority
}

func getMethodConfig(sc *ServiceConfig, method string) MethodConfig {
	if sc == nil {
		return MethodConfig{}
	}
	if m, ok := sc.Methods[method]; ok {
		return m
	}
	i := strings.LastIndex(method, "/")
	if m, ok := sc.Methods[method[:i+1]]; ok {
		return m
	}
	return sc.Methods[""]
}

// GetMethodConfig gets the method config of the input method.
// If there's an exact match for input method (i.e. /service/method), we return
// the corresponding MethodConfig.
// If there isn't an exact match for the input method, we look for the service's default
// config under the service (i.e /service/) and then for the default for all services (empty string).
//
// If there is a default MethodConfig for the service, we return it.
// Otherwise, we return an empty MethodConfig.
func (cc *ClientConn) GetMethodConfig(method string) MethodConfig {
	// TODO: Avoid the locking here.
	cc.mu.RLock()
	defer cc.mu.RUnlock()
	return getMethodConfig(cc.sc, method)
}

func (cc *ClientConn) healthCheckConfig() *healthCheckConfig {
	cc.mu.RLock()
	defer cc.mu.RUnlock()
	if cc.sc == nil {
		return nil
	}
	return cc.sc.healthCheckConfig
}

func (cc *ClientConn) getTransport(ctx context.Context, failfast bool, method string) (transport.ClientTransport, func(balancer.DoneInfo), error) {
	t, done, err := cc.blockingpicker.pick(ctx, failfast, balancer.PickInfo{
		Ctx:            ctx,
		FullMethodName: method,
	})
	if err != nil {
		return nil, nil, toRPCErr(err)
	}
	return t, done, nil
}

func (cc *ClientConn) applyServiceConfigAndBalancer(sc *ServiceConfig, configSelector iresolver.ConfigSelector, addrs []resolver.Address) {
	if sc == nil {
		// should never reach here.
		return
	}
	cc.sc = sc
	if configSelector != nil {
		cc.safeConfigSelector.UpdateConfigSelector(configSelector)
	}

	if cc.sc.retryThrottling != nil {
		newThrottler := &retryThrottler{
			tokens: cc.sc.retryThrottling.MaxTokens,
			max:    cc.sc.retryThrottling.MaxTokens,
			thresh: cc.sc.retryThrottling.MaxTokens / 2,
			ratio:  cc.sc.retryThrottling.TokenRatio,
		}
		cc.retryThrottler.Store(newThrottler)
	} else {
		cc.retryThrottler.Store((*retryThrottler)(nil))
	}

	if cc.dopts.balancerBuilder == nil {
		// Only look at balancer types and switch balancer if balancer dial
		// option is not set.
		var newBalancerName string
		if cc.sc != nil && cc.sc.lbConfig != nil {
			newBalancerName = cc.sc.lbConfig.name
		} else {
			var isGRPCLB bool
			for _, a := range addrs {
				if a.Type == resolver.GRPCLB {
					isGRPCLB = true
					break
				}
			}
			if isGRPCLB {
				newBalancerName = grpclbName
			} else if cc.sc != nil && cc.sc.LB != nil {
				newBalancerName = *cc.sc.LB
			} else {
				newBalancerName = PickFirstBalancerName
			}
		}
		cc.switchBalancer(newBalancerName)
	} else if cc.balancerWrapper == nil {
		// Balancer dial option was set, and this is the first time handling
		// resolved addresses. Build a balancer with dopts.balancerBuilder.
		cc.curBalancerName = cc.dopts.balancerBuilder.Name()
		cc.balancerWrapper = newCCBalancerWrapper(cc, cc.dopts.balancerBuilder, cc.balancerBuildOpts)
	}
}

func (cc *ClientConn) resolveNow(o resolver.ResolveNowOptions) {
	cc.mu.RLock()
	r := cc.resolverWrapper
	cc.mu.RUnlock()
	if r == nil {
		return
	}
	go r.resolveNow(o)
}

// ResetConnectBackoff wakes up all subchannels in transient failure and causes
// them to attempt another connection immediately.  It also resets the backoff
// times used for subsequent attempts regardless of the current state.
//
// In general, this function should not be used.  Typical service or network
// outages result in a reasonable client reconnection strategy by default.
// However, if a previously unavailable network becomes available, this may be
// used to trigger an immediate reconnect.
//
// Experimental
//
// Notice: This API is EXPERIMENTAL and may be changed or removed in a
// later release.
func (cc *ClientConn) ResetConnectBackoff() {
	cc.mu.Lock()
	conns := cc.conns
	cc.mu.Unlock()
	for ac := range conns {
		ac.resetConnectBackoff()
	}
}

// Close tears down the ClientConn and all underlying connections.
func (cc *ClientConn) Close() error {
	defer cc.cancel()

	cc.mu.Lock()
	if cc.conns == nil {
		cc.mu.Unlock()
		return ErrClientConnClosing
	}
	conns := cc.conns
	cc.conns = nil
	cc.csMgr.updateState(connectivity.Shutdown)

	rWrapper := cc.resolverWrapper
	cc.resolverWrapper = nil
	bWrapper := cc.balancerWrapper
	cc.balancerWrapper = nil
	cc.mu.Unlock()

	cc.blockingpicker.close()

	if bWrapper != nil {
		bWrapper.close()
	}
	if rWrapper != nil {
		rWrapper.close()
	}

	for ac := range conns {
		ac.tearDown(ErrClientConnClosing)
	}
	if channelz.IsOn() {
		ted := &channelz.TraceEventDesc{
			Desc:     "Channel Deleted",
			Severity: channelz.CtInfo,
		}
		if cc.dopts.channelzParentID != 0 {
			ted.Parent = &channelz.TraceEventDesc{
				Desc:     fmt.Sprintf("Nested channel(id:%d) deleted", cc.channelzID),
				Severity: channelz.CtInfo,
			}
		}
		channelz.AddTraceEvent(logger, cc.channelzID, 0, ted)
		// TraceEvent needs to be called before RemoveEntry, as TraceEvent may add trace reference to
		// the entity being deleted, and thus prevent it from being deleted right away.
		channelz.RemoveEntry(cc.channelzID)
	}
	return nil
}

// addrConn is a network connection to a given address.
type addrConn struct {
	ctx    context.Context
	cancel context.CancelFunc

	cc     *ClientConn
	dopts  dialOptions
	acbw   balancer.SubConn
	scopts balancer.NewSubConnOptions

	// transport is set when there's a viable transport (note: ac state may not be READY as LB channel
	// health checking may require server to report healthy to set ac to READY), and is reset
	// to nil when the current transport should no longer be used to create a stream (e.g. after GoAway
	// is received, transport is closed, ac has been torn down).
	transport transport.ClientTransport // The current transport.

	mu      sync.Mutex
	curAddr resolver.Address   // The current address.
	addrs   []resolver.Address // All addresses that the resolver resolved to.

	// Use updateConnectivityState for updating addrConn's connectivity state.
	state connectivity.State

	backoffIdx   int // Needs to be stateful for resetConnectBackoff.
	resetBackoff chan struct{}

	channelzID int64 // channelz unique identification number.
	czData     *channelzData
}

// Note: this requires a lock on ac.mu.
func (ac *addrConn) updateConnectivityState(s connectivity.State, lastErr error) {
	if ac.state == s {
		return
	}
	ac.state = s
	channelz.Infof(logger, ac.channelzID, "Subchannel Connectivity change to %v", s)
	ac.cc.handleSubConnStateChange(ac.acbw, s, lastErr)
}

// adjustParams updates parameters used to create transports upon
// receiving a GoAway.
func (ac *addrConn) adjustParams(r transport.GoAwayReason) {
	switch r {
	case transport.GoAwayTooManyPings:
		v := 2 * ac.dopts.copts.KeepaliveParams.Time
		ac.cc.mu.Lock()
		if v > ac.cc.mkp.Time {
			ac.cc.mkp.Time = v
		}
		ac.cc.mu.Unlock()
	}
}

func (ac *addrConn) resetTransport() {
	ac.mu.Lock()
	if ac.state == connectivity.Shutdown {
		ac.mu.Unlock()
		return
	}

	addrs := ac.addrs
	backoffFor := ac.dopts.bs.Backoff(ac.backoffIdx)
	// This will be the duration that dial gets to finish.
	dialDuration := minConnectTimeout
	if ac.dopts.minConnectTimeout != nil {
		dialDuration = ac.dopts.minConnectTimeout()
	}

	if dialDuration < backoffFor {
		// Give dial more time as we keep failing to connect.
		dialDuration = backoffFor
	}
	// We can potentially spend all the time trying the first address, and
	// if the server accepts the connection and then hangs, the following
	// addresses will never be tried.
	//
	// The spec doesn't mention what should be done for multiple addresses.
	// https://github.com/grpc/grpc/blob/master/doc/connection-backoff.md#proposed-backoff-algorithm
	connectDeadline := time.Now().Add(dialDuration)

	ac.updateConnectivityState(connectivity.Connecting, nil)
	ac.mu.Unlock()

	if err := ac.tryAllAddrs(addrs, connectDeadline); err != nil {
		ac.cc.resolveNow(resolver.ResolveNowOptions{})
		// After exhausting all addresses, the addrConn enters
		// TRANSIENT_FAILURE.
		ac.mu.Lock()
		if ac.state == connectivity.Shutdown {
			ac.mu.Unlock()
			return
		}
		ac.updateConnectivityState(connectivity.TransientFailure, err)

		// Backoff.
		b := ac.resetBackoff
		ac.mu.Unlock()

		timer := time.NewTimer(backoffFor)
		select {
		case <-timer.C:
			ac.mu.Lock()
			ac.backoffIdx++
			ac.mu.Unlock()
		case <-b:
			timer.Stop()
		case <-ac.ctx.Done():
			timer.Stop()
			return
		}

		ac.mu.Lock()
		if ac.state != connectivity.Shutdown {
			ac.updateConnectivityState(connectivity.Idle, err)
		}
		ac.mu.Unlock()
		return
	}
	// Success; reset backoff.
	ac.mu.Lock()
	ac.backoffIdx = 0
	ac.mu.Unlock()
}

// tryAllAddrs tries to creates a connection to the addresses, and stop when at
// the first successful one. It returns an error if no address was successfully
// connected, or updates ac appropriately with the new transport.
func (ac *addrConn) tryAllAddrs(addrs []resolver.Address, connectDeadline time.Time) error {
	var firstConnErr error
	for _, addr := range addrs {
		ac.mu.Lock()
		if ac.state == connectivity.Shutdown {
			ac.mu.Unlock()
			return errConnClosing
		}

		ac.cc.mu.RLock()
		ac.dopts.copts.KeepaliveParams = ac.cc.mkp
		ac.cc.mu.RUnlock()

		copts := ac.dopts.copts
		if ac.scopts.CredsBundle != nil {
			copts.CredsBundle = ac.scopts.CredsBundle
		}
		ac.mu.Unlock()

		channelz.Infof(logger, ac.channelzID, "Subchannel picks a new address %q to connect", addr.Addr)

		err := ac.createTransport(addr, copts, connectDeadline)
		if err == nil {
			return nil
		}
		if firstConnErr == nil {
			firstConnErr = err
		}
		ac.cc.updateConnectionError(err)
	}

	// Couldn't connect to any address.
	return firstConnErr
}

// createTransport creates a connection to addr. It returns an error if the
// address was not successfully connected, or updates ac appropriately with the
// new transport.
func (ac *addrConn) createTransport(addr resolver.Address, copts transport.ConnectOptions, connectDeadline time.Time) error {
	// TODO: Delete prefaceReceived and move the logic to wait for it into the
	// transport.
	prefaceReceived := grpcsync.NewEvent()
	connClosed := grpcsync.NewEvent()

	addr.ServerName = ac.cc.getServerName(addr)
	hctx, hcancel := context.WithCancel(ac.ctx)
	hcStarted := false // protected by ac.mu

<<<<<<< HEAD
	hctx, hcancel := context.WithCancel(ac.ctx)
	hcStarted := false // protected by ac.mu
=======
	onClose := func() {
		ac.mu.Lock()
		defer ac.mu.Unlock()
		defer connClosed.Fire()
		if !hcStarted || hctx.Err() != nil {
			// We didn't start the health check or set the state to READY, so
			// no need to do anything else here.
			//
			// OR, we have already cancelled the health check context, meaning
			// we have already called onClose once for this transport.  In this
			// case it would be dangerous to clear the transport and update the
			// state, since there may be a new transport in this addrConn.
			return
		}
		hcancel()
		ac.transport = nil
		// Refresh the name resolver
		ac.cc.resolveNow(resolver.ResolveNowOptions{})
		if ac.state != connectivity.Shutdown {
			ac.updateConnectivityState(connectivity.Idle, nil)
		}
	}
>>>>>>> 8588f698

	onGoAway := func(r transport.GoAwayReason) {
		ac.mu.Lock()
<<<<<<< HEAD
		defer ac.mu.Unlock()
		defer connClosed.Fire()
		if !hcStarted || hctx.Err() != nil {
			// We didn't start the health check or set the state to READY, so
			// no need to do anything else here.
			//
			// OR, we have already cancelled the health check context, meaning
			// we have already called onClose once for this transport.  In this
			// case it would be dangerous to clear the transport and update the
			// state, since there may be a new transport in this addrConn.
			return
		}
		hcancel()
		ac.transport = nil
		// Refresh the name resolver
		ac.cc.resolveNow(resolver.ResolveNowOptions{})
		if ac.state != connectivity.Shutdown {
			ac.updateConnectivityState(connectivity.Idle, nil)
		}
	}

	onGoAway := func(r transport.GoAwayReason) {
		ac.mu.Lock()
=======
>>>>>>> 8588f698
		ac.adjustParams(r)
		ac.mu.Unlock()
		onClose()
	}

	connectCtx, cancel := context.WithDeadline(ac.ctx, connectDeadline)
	defer cancel()
	if channelz.IsOn() {
		copts.ChannelzParentID = ac.channelzID
	}

	newTr, err := transport.NewClientTransport(connectCtx, ac.cc.ctx, addr, copts, func() { prefaceReceived.Fire() }, onGoAway, onClose)
	if err != nil {
		// newTr is either nil, or closed.
		channelz.Warningf(logger, ac.channelzID, "grpc: addrConn.createTransport failed to connect to %v. Err: %v", addr, err)
		return err
	}

	select {
	case <-connectCtx.Done():
		// We didn't get the preface in time.
		// The error we pass to Close() is immaterial since there are no open
		// streams at this point, so no trailers with error details will be sent
		// out. We just need to pass a non-nil error.
		newTr.Close(transport.ErrConnClosing)
		if connectCtx.Err() == context.DeadlineExceeded {
			err := errors.New("failed to receive server preface within timeout")
			channelz.Warningf(logger, ac.channelzID, "grpc: addrConn.createTransport failed to connect to %v: %v", addr, err)
			return err
		}
		return nil
	case <-prefaceReceived.Done():
		// We got the preface - huzzah! things are good.
		ac.mu.Lock()
		defer ac.mu.Unlock()
		if connClosed.HasFired() {
			// onClose called first; go idle but do nothing else.
			if ac.state != connectivity.Shutdown {
				ac.updateConnectivityState(connectivity.Idle, nil)
			}
			return nil
		}
		if ac.state == connectivity.Shutdown {
			// This can happen if the subConn was removed while in `Connecting`
			// state. tearDown() would have set the state to `Shutdown`, but
			// would not have closed the transport since ac.transport would not
			// been set at that point.
			//
			// We run this in a goroutine because newTr.Close() calls onClose()
			// inline, which requires locking ac.mu.
			//
			// The error we pass to Close() is immaterial since there are no open
			// streams at this point, so no trailers with error details will be sent
			// out. We just need to pass a non-nil error.
			go newTr.Close(transport.ErrConnClosing)
			return nil
		}
		ac.curAddr = addr
		ac.transport = newTr
		hcStarted = true
		ac.startHealthCheck(hctx) // Will set state to READY if appropriate.
		return nil
	case <-connClosed.Done():
		// The transport has already closed.  If we received the preface, too,
		// this is not an error.
		select {
		case <-prefaceReceived.Done():
			return nil
		default:
			return errors.New("connection closed before server preface received")
		}
	}
}

// startHealthCheck starts the health checking stream (RPC) to watch the health
// stats of this connection if health checking is requested and configured.
//
// LB channel health checking is enabled when all requirements below are met:
// 1. it is not disabled by the user with the WithDisableHealthCheck DialOption
// 2. internal.HealthCheckFunc is set by importing the grpc/health package
// 3. a service config with non-empty healthCheckConfig field is provided
// 4. the load balancer requests it
//
// It sets addrConn to READY if the health checking stream is not started.
//
// Caller must hold ac.mu.
func (ac *addrConn) startHealthCheck(ctx context.Context) {
	var healthcheckManagingState bool
	defer func() {
		if !healthcheckManagingState {
			ac.updateConnectivityState(connectivity.Ready, nil)
		}
	}()

	if ac.cc.dopts.disableHealthCheck {
		return
	}
	healthCheckConfig := ac.cc.healthCheckConfig()
	if healthCheckConfig == nil {
		return
	}
	if !ac.scopts.HealthCheckEnabled {
		return
	}
	healthCheckFunc := ac.cc.dopts.healthCheckFunc
	if healthCheckFunc == nil {
		// The health package is not imported to set health check function.
		//
		// TODO: add a link to the health check doc in the error message.
		channelz.Error(logger, ac.channelzID, "Health check is requested but health check function is not set.")
		return
	}

	healthcheckManagingState = true

	// Set up the health check helper functions.
	currentTr := ac.transport
	newStream := func(method string) (interface{}, error) {
		ac.mu.Lock()
		if ac.transport != currentTr {
			ac.mu.Unlock()
			return nil, status.Error(codes.Canceled, "the provided transport is no longer valid to use")
		}
		ac.mu.Unlock()
		return newNonRetryClientStream(ctx, &StreamDesc{ServerStreams: true}, method, currentTr, ac)
	}
	setConnectivityState := func(s connectivity.State, lastErr error) {
		ac.mu.Lock()
		defer ac.mu.Unlock()
		if ac.transport != currentTr {
			return
		}
		ac.updateConnectivityState(s, lastErr)
	}
	// Start the health checking stream.
	go func() {
		err := ac.cc.dopts.healthCheckFunc(ctx, newStream, setConnectivityState, healthCheckConfig.ServiceName)
		if err != nil {
			if status.Code(err) == codes.Unimplemented {
				channelz.Error(logger, ac.channelzID, "Subchannel health check is unimplemented at server side, thus health check is disabled")
			} else {
				channelz.Errorf(logger, ac.channelzID, "HealthCheckFunc exits with unexpected error %v", err)
			}
		}
	}()
}

func (ac *addrConn) resetConnectBackoff() {
	ac.mu.Lock()
	close(ac.resetBackoff)
	ac.backoffIdx = 0
	ac.resetBackoff = make(chan struct{})
	ac.mu.Unlock()
}

// getReadyTransport returns the transport if ac's state is READY or nil if not.
func (ac *addrConn) getReadyTransport() transport.ClientTransport {
	ac.mu.Lock()
	defer ac.mu.Unlock()
	if ac.state == connectivity.Ready {
		return ac.transport
	}
	return nil
}

// tearDown starts to tear down the addrConn.
//
// Note that tearDown doesn't remove ac from ac.cc.conns, so the addrConn struct
// will leak. In most cases, call cc.removeAddrConn() instead.
func (ac *addrConn) tearDown(err error) {
	ac.mu.Lock()
	if ac.state == connectivity.Shutdown {
		ac.mu.Unlock()
		return
	}
	curTr := ac.transport
	ac.transport = nil
	// We have to set the state to Shutdown before anything else to prevent races
	// between setting the state and logic that waits on context cancellation / etc.
	ac.updateConnectivityState(connectivity.Shutdown, nil)
	ac.cancel()
	ac.curAddr = resolver.Address{}
	if err == errConnDrain && curTr != nil {
		// GracefulClose(...) may be executed multiple times when
		// i) receiving multiple GoAway frames from the server; or
		// ii) there are concurrent name resolver/Balancer triggered
		// address removal and GoAway.
		// We have to unlock and re-lock here because GracefulClose => Close => onClose, which requires locking ac.mu.
		ac.mu.Unlock()
		curTr.GracefulClose()
		ac.mu.Lock()
	}
	if channelz.IsOn() {
		channelz.AddTraceEvent(logger, ac.channelzID, 0, &channelz.TraceEventDesc{
			Desc:     "Subchannel Deleted",
			Severity: channelz.CtInfo,
			Parent: &channelz.TraceEventDesc{
				Desc:     fmt.Sprintf("Subchanel(id:%d) deleted", ac.channelzID),
				Severity: channelz.CtInfo,
			},
		})
		// TraceEvent needs to be called before RemoveEntry, as TraceEvent may add trace reference to
		// the entity being deleted, and thus prevent it from being deleted right away.
		channelz.RemoveEntry(ac.channelzID)
	}
	ac.mu.Unlock()
}

func (ac *addrConn) getState() connectivity.State {
	ac.mu.Lock()
	defer ac.mu.Unlock()
	return ac.state
}

func (ac *addrConn) ChannelzMetric() *channelz.ChannelInternalMetric {
	ac.mu.Lock()
	addr := ac.curAddr.Addr
	ac.mu.Unlock()
	return &channelz.ChannelInternalMetric{
		State:                    ac.getState(),
		Target:                   addr,
		CallsStarted:             atomic.LoadInt64(&ac.czData.callsStarted),
		CallsSucceeded:           atomic.LoadInt64(&ac.czData.callsSucceeded),
		CallsFailed:              atomic.LoadInt64(&ac.czData.callsFailed),
		LastCallStartedTimestamp: time.Unix(0, atomic.LoadInt64(&ac.czData.lastCallStartedTime)),
	}
}

func (ac *addrConn) incrCallsStarted() {
	atomic.AddInt64(&ac.czData.callsStarted, 1)
	atomic.StoreInt64(&ac.czData.lastCallStartedTime, time.Now().UnixNano())
}

func (ac *addrConn) incrCallsSucceeded() {
	atomic.AddInt64(&ac.czData.callsSucceeded, 1)
}

func (ac *addrConn) incrCallsFailed() {
	atomic.AddInt64(&ac.czData.callsFailed, 1)
}

type retryThrottler struct {
	max    float64
	thresh float64
	ratio  float64

	mu     sync.Mutex
	tokens float64 // TODO(dfawley): replace with atomic and remove lock.
}

// throttle subtracts a retry token from the pool and returns whether a retry
// should be throttled (disallowed) based upon the retry throttling policy in
// the service config.
func (rt *retryThrottler) throttle() bool {
	if rt == nil {
		return false
	}
	rt.mu.Lock()
	defer rt.mu.Unlock()
	rt.tokens--
	if rt.tokens < 0 {
		rt.tokens = 0
	}
	return rt.tokens <= rt.thresh
}

func (rt *retryThrottler) successfulRPC() {
	if rt == nil {
		return
	}
	rt.mu.Lock()
	defer rt.mu.Unlock()
	rt.tokens += rt.ratio
	if rt.tokens > rt.max {
		rt.tokens = rt.max
	}
}

type channelzChannel struct {
	cc *ClientConn
}

func (c *channelzChannel) ChannelzMetric() *channelz.ChannelInternalMetric {
	return c.cc.channelzMetric()
}

// ErrClientConnTimeout indicates that the ClientConn cannot establish the
// underlying connections within the specified timeout.
//
// Deprecated: This error is never returned by grpc and should not be
// referenced by users.
var ErrClientConnTimeout = errors.New("grpc: timed out when dialing")

func (cc *ClientConn) getResolver(scheme string) resolver.Builder {
	for _, rb := range cc.dopts.resolvers {
		if scheme == rb.Scheme() {
			return rb
		}
	}
	return resolver.Get(scheme)
}

func (cc *ClientConn) updateConnectionError(err error) {
	cc.lceMu.Lock()
	cc.lastConnectionError = err
	cc.lceMu.Unlock()
}

func (cc *ClientConn) connectionError() error {
	cc.lceMu.Lock()
	defer cc.lceMu.Unlock()
	return cc.lastConnectionError
}

func (cc *ClientConn) parseTargetAndFindResolver() (resolver.Builder, error) {
	channelz.Infof(logger, cc.channelzID, "original dial target is: %q", cc.target)

	var rb resolver.Builder
	parsedTarget, err := parseTarget(cc.target)
	if err != nil {
		channelz.Infof(logger, cc.channelzID, "dial target %q parse failed: %v", cc.target, err)
	} else {
		channelz.Infof(logger, cc.channelzID, "parsed dial target is: %+v", parsedTarget)
		rb = cc.getResolver(parsedTarget.Scheme)
		if rb != nil {
			cc.parsedTarget = parsedTarget
			return rb, nil
		}
	}

	// We are here because the user's dial target did not contain a scheme or
	// specified an unregistered scheme. We should fallback to the default
	// scheme, except when a custom dialer is specified in which case, we should
	// always use passthrough scheme.
	defScheme := resolver.GetDefaultScheme()
	channelz.Infof(logger, cc.channelzID, "fallback to scheme %q", defScheme)
	canonicalTarget := defScheme + ":///" + cc.target

	parsedTarget, err = parseTarget(canonicalTarget)
	if err != nil {
		channelz.Infof(logger, cc.channelzID, "dial target %q parse failed: %v", canonicalTarget, err)
		return nil, err
	}
	channelz.Infof(logger, cc.channelzID, "parsed dial target is: %+v", parsedTarget)
	rb = cc.getResolver(parsedTarget.Scheme)
	if rb == nil {
		return nil, fmt.Errorf("could not get resolver for default scheme: %q", parsedTarget.Scheme)
	}
	cc.parsedTarget = parsedTarget
	return rb, nil
}

// parseTarget uses RFC 3986 semantics to parse the given target into a
// resolver.Target struct containing scheme, authority and endpoint. Query
// params are stripped from the endpoint.
func parseTarget(target string) (resolver.Target, error) {
	u, err := url.Parse(target)
	if err != nil {
		return resolver.Target{}, err
	}
	// For targets of the form "[scheme]://[authority]/endpoint, the endpoint
	// value returned from url.Parse() contains a leading "/". Although this is
	// in accordance with RFC 3986, we do not want to break existing resolver
	// implementations which expect the endpoint without the leading "/". So, we
	// end up stripping the leading "/" here. But this will result in an
	// incorrect parsing for something like "unix:///path/to/socket". Since we
	// own the "unix" resolver, we can workaround in the unix resolver by using
	// the `URL` field instead of the `Endpoint` field.
	endpoint := u.Path
	if endpoint == "" {
		endpoint = u.Opaque
	}
	endpoint = strings.TrimPrefix(endpoint, "/")
	return resolver.Target{
		Scheme:    u.Scheme,
		Authority: u.Host,
		Endpoint:  endpoint,
		URL:       *u,
	}, nil
}

// Determine channel authority. The order of precedence is as follows:
// - user specified authority override using `WithAuthority` dial option
// - creds' notion of server name for the authentication handshake
// - endpoint from dial target of the form "scheme://[authority]/endpoint"
func determineAuthority(endpoint, target string, dopts dialOptions) (string, error) {
	// Historically, we had two options for users to specify the serverName or
	// authority for a channel. One was through the transport credentials
	// (either in its constructor, or through the OverrideServerName() method).
	// The other option (for cases where WithInsecure() dial option was used)
	// was to use the WithAuthority() dial option.
	//
	// A few things have changed since:
	// - `insecure` package with an implementation of the `TransportCredentials`
	//   interface for the insecure case
	// - WithAuthority() dial option support for secure credentials
	authorityFromCreds := ""
	if creds := dopts.copts.TransportCredentials; creds != nil && creds.Info().ServerName != "" {
		authorityFromCreds = creds.Info().ServerName
	}
	authorityFromDialOption := dopts.authority
	if (authorityFromCreds != "" && authorityFromDialOption != "") && authorityFromCreds != authorityFromDialOption {
		return "", fmt.Errorf("ClientConn's authority from transport creds %q and dial option %q don't match", authorityFromCreds, authorityFromDialOption)
	}

	switch {
	case authorityFromDialOption != "":
		return authorityFromDialOption, nil
	case authorityFromCreds != "":
		return authorityFromCreds, nil
	case strings.HasPrefix(target, "unix:") || strings.HasPrefix(target, "unix-abstract:"):
		// TODO: remove when the unix resolver implements optional interface to
		// return channel authority.
		return "localhost", nil
	case strings.HasPrefix(endpoint, ":"):
		return "localhost" + endpoint, nil
	default:
		// TODO: Define an optional interface on the resolver builder to return
		// the channel authority given the user's dial target. For resolvers
		// which don't implement this interface, we will use the endpoint from
		// "scheme://authority/endpoint" as the default authority.
		return endpoint, nil
	}
}<|MERGE_RESOLUTION|>--- conflicted
+++ resolved
@@ -879,14 +879,7 @@
 	// ac.state is Ready, try to find the connected address.
 	var curAddrFound bool
 	for _, a := range addrs {
-<<<<<<< HEAD
-		// a.ServerName takes precedent over ClientConn authority, if present.
-		if a.ServerName == "" {
-			a.ServerName = ac.cc.authority
-		}
-=======
 		a.ServerName = ac.cc.getServerName(a)
->>>>>>> 8588f698
 		if reflect.DeepEqual(ac.curAddr, a) {
 			curAddrFound = true
 			break
@@ -1280,10 +1273,6 @@
 	hctx, hcancel := context.WithCancel(ac.ctx)
 	hcStarted := false // protected by ac.mu
 
-<<<<<<< HEAD
-	hctx, hcancel := context.WithCancel(ac.ctx)
-	hcStarted := false // protected by ac.mu
-=======
 	onClose := func() {
 		ac.mu.Lock()
 		defer ac.mu.Unlock()
@@ -1306,36 +1295,9 @@
 			ac.updateConnectivityState(connectivity.Idle, nil)
 		}
 	}
->>>>>>> 8588f698
 
 	onGoAway := func(r transport.GoAwayReason) {
 		ac.mu.Lock()
-<<<<<<< HEAD
-		defer ac.mu.Unlock()
-		defer connClosed.Fire()
-		if !hcStarted || hctx.Err() != nil {
-			// We didn't start the health check or set the state to READY, so
-			// no need to do anything else here.
-			//
-			// OR, we have already cancelled the health check context, meaning
-			// we have already called onClose once for this transport.  In this
-			// case it would be dangerous to clear the transport and update the
-			// state, since there may be a new transport in this addrConn.
-			return
-		}
-		hcancel()
-		ac.transport = nil
-		// Refresh the name resolver
-		ac.cc.resolveNow(resolver.ResolveNowOptions{})
-		if ac.state != connectivity.Shutdown {
-			ac.updateConnectivityState(connectivity.Idle, nil)
-		}
-	}
-
-	onGoAway := func(r transport.GoAwayReason) {
-		ac.mu.Lock()
-=======
->>>>>>> 8588f698
 		ac.adjustParams(r)
 		ac.mu.Unlock()
 		onClose()
