--- conflicted
+++ resolved
@@ -155,33 +155,6 @@
 	return nil
 }
 
-// EC2IMDSEndpointModeState is an enum configuration variable describing the client endpoint mode.
-type EC2IMDSEndpointModeState uint
-
-// Enumeration values for EC2IMDSEndpointModeState
-const (
-	EC2IMDSEndpointModeStateUnset EC2IMDSEndpointModeState = iota
-	EC2IMDSEndpointModeStateIPv4
-	EC2IMDSEndpointModeStateIPv6
-)
-
-// SetFromString sets the EC2IMDSEndpointModeState based on the provided string value. Unknown values will default to EC2IMDSEndpointModeStateUnset
-func (e *EC2IMDSEndpointModeState) SetFromString(v string) error {
-	v = strings.TrimSpace(v)
-
-	switch {
-	case len(v) == 0:
-		*e = EC2IMDSEndpointModeStateUnset
-	case strings.EqualFold(v, "IPv6"):
-		*e = EC2IMDSEndpointModeStateIPv6
-	case strings.EqualFold(v, "IPv4"):
-		*e = EC2IMDSEndpointModeStateIPv4
-	default:
-		return fmt.Errorf("unknown EC2 IMDS endpoint mode, must be either IPv6 or IPv4")
-	}
-	return nil
-}
-
 // STSRegionalEndpoint is an enum for the states of the STS Regional Endpoint
 // options.
 type STSRegionalEndpoint int
@@ -564,18 +537,12 @@
 	}
 
 	for id := range service.Endpoints {
-<<<<<<< HEAD
-		if r, ok := s.p.Regions[id]; ok {
-			rs[id] = Region{
-				id:   id,
-=======
 		if id.Variant != 0 {
 			continue
 		}
 		if r, ok := s.p.Regions[id.Region]; ok {
 			rs[id.Region] = Region{
 				id:   id.Region,
->>>>>>> 8588f698
 				desc: r.Description,
 				p:    s.p,
 			}
