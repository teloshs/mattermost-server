/*
 * MinIO Go Library for Amazon S3 Compatible Cloud Storage
 * Copyright 2020 MinIO, Inc.
 *
 * Licensed under the Apache License, Version 2.0 (the "License");
 * you may not use this file except in compliance with the License.
 * You may obtain a copy of the License at
 *
 *     http://www.apache.org/licenses/LICENSE-2.0
 *
 * Unless required by applicable law or agreed to in writing, software
 * distributed under the License is distributed on an "AS IS" BASIS,
 * WITHOUT WARRANTIES OR CONDITIONS OF ANY KIND, either express or implied.
 * See the License for the specific language governing permissions and
 * limitations under the License.
 */

package minio

import (
	"bytes"
	"context"
	"encoding/json"
	"encoding/xml"
	"io/ioutil"
	"net/http"
	"net/url"
	"time"

	"github.com/google/uuid"
	"github.com/minio/minio-go/v7/pkg/replication"
	"github.com/minio/minio-go/v7/pkg/s3utils"
)

// RemoveBucketReplication removes a replication config on an existing bucket.
func (c Client) RemoveBucketReplication(ctx context.Context, bucketName string) error {
	return c.removeBucketReplication(ctx, bucketName)
}

// SetBucketReplication sets a replication config on an existing bucket.
func (c Client) SetBucketReplication(ctx context.Context, bucketName string, cfg replication.Config) error {
	// Input validation.
	if err := s3utils.CheckValidBucketName(bucketName); err != nil {
		return err
	}

	// If replication is empty then delete it.
	if cfg.Empty() {
		return c.removeBucketReplication(ctx, bucketName)
	}
	// Save the updated replication.
	return c.putBucketReplication(ctx, bucketName, cfg)
}

// Saves a new bucket replication.
func (c Client) putBucketReplication(ctx context.Context, bucketName string, cfg replication.Config) error {
	// Get resources properly escaped and lined up before
	// using them in http request.
	urlValues := make(url.Values)
	urlValues.Set("replication", "")
	replication, err := xml.Marshal(cfg)
	if err != nil {
		return err
	}

	reqMetadata := requestMetadata{
		bucketName:       bucketName,
		queryValues:      urlValues,
		contentBody:      bytes.NewReader(replication),
		contentLength:    int64(len(replication)),
		contentMD5Base64: sumMD5Base64(replication),
	}

	// Execute PUT to upload a new bucket replication config.
	resp, err := c.executeMethod(ctx, http.MethodPut, reqMetadata)
	defer closeResponse(resp)
	if err != nil {
		return err
	}

	if resp.StatusCode != http.StatusOK {
		return httpRespToErrorResponse(resp, bucketName, "")
	}

	return nil
}

// Remove replication from a bucket.
func (c Client) removeBucketReplication(ctx context.Context, bucketName string) error {
	// Get resources properly escaped and lined up before
	// using them in http request.
	urlValues := make(url.Values)
	urlValues.Set("replication", "")

	// Execute DELETE on objectName.
	resp, err := c.executeMethod(ctx, http.MethodDelete, requestMetadata{
		bucketName:       bucketName,
		queryValues:      urlValues,
		contentSHA256Hex: emptySHA256Hex,
	})
	defer closeResponse(resp)
	if err != nil {
		return err
	}
	return nil
}

// GetBucketReplication fetches bucket replication configuration.If config is not
// found, returns empty config with nil error.
func (c Client) GetBucketReplication(ctx context.Context, bucketName string) (cfg replication.Config, err error) {
	// Input validation.
	if err := s3utils.CheckValidBucketName(bucketName); err != nil {
		return cfg, err
	}
	bucketReplicationCfg, err := c.getBucketReplication(ctx, bucketName)
	if err != nil {
		errResponse := ToErrorResponse(err)
		if errResponse.Code == "ReplicationConfigurationNotFoundError" {
			return cfg, nil
		}
		return cfg, err
	}
	return bucketReplicationCfg, nil
}

// Request server for current bucket replication config.
func (c Client) getBucketReplication(ctx context.Context, bucketName string) (cfg replication.Config, err error) {
	// Get resources properly escaped and lined up before
	// using them in http request.
	urlValues := make(url.Values)
	urlValues.Set("replication", "")

	// Execute GET on bucket to get replication config.
	resp, err := c.executeMethod(ctx, http.MethodGet, requestMetadata{
		bucketName:  bucketName,
		queryValues: urlValues,
	})

	defer closeResponse(resp)
	if err != nil {
		return cfg, err
	}

	if resp.StatusCode != http.StatusOK {
		return cfg, httpRespToErrorResponse(resp, bucketName, "")
	}

	if err = xmlDecoder(resp.Body, &cfg); err != nil {
		return cfg, err
	}

	return cfg, nil
}

// GetBucketReplicationMetrics fetches bucket replication status metrics
func (c Client) GetBucketReplicationMetrics(ctx context.Context, bucketName string) (s replication.Metrics, err error) {
	// Input validation.
	if err := s3utils.CheckValidBucketName(bucketName); err != nil {
		return s, err
	}
	// Get resources properly escaped and lined up before
	// using them in http request.
	urlValues := make(url.Values)
	urlValues.Set("replication-metrics", "")

	// Execute GET on bucket to get replication config.
	resp, err := c.executeMethod(ctx, http.MethodGet, requestMetadata{
		bucketName:  bucketName,
		queryValues: urlValues,
	})

	defer closeResponse(resp)
	if err != nil {
		return s, err
	}

	if resp.StatusCode != http.StatusOK {
		return s, httpRespToErrorResponse(resp, bucketName, "")
	}
	respBytes, err := ioutil.ReadAll(resp.Body)
	if err != nil {
		return s, err
	}

	if err := json.Unmarshal(respBytes, &s); err != nil {
		return s, err
	}
	return s, nil
}

<<<<<<< HEAD
// ResetBucketReplication kicks off replication of previously replicated objects if ExistingObjectReplication
// is enabled in the replication config
func (c Client) ResetBucketReplication(ctx context.Context, bucketName string, olderThan time.Duration) (resetID string, err error) {
	// Input validation.
	if err := s3utils.CheckValidBucketName(bucketName); err != nil {
		return "", err
=======
// mustGetUUID - get a random UUID.
func mustGetUUID() string {
	u, err := uuid.NewRandom()
	if err != nil {
		return ""
	}
	return u.String()
}

// ResetBucketReplication kicks off replication of previously replicated objects if ExistingObjectReplication
// is enabled in the replication config
func (c Client) ResetBucketReplication(ctx context.Context, bucketName string, olderThan time.Duration) (rID string, err error) {
	rID = mustGetUUID()
	_, err = c.resetBucketReplicationOnTarget(ctx, bucketName, olderThan, "", rID)
	if err != nil {
		return rID, err
	}
	return rID, nil
}

// ResetBucketReplication kicks off replication of previously replicated objects if ExistingObjectReplication
// is enabled in the replication config
func (c Client) ResetBucketReplicationOnTarget(ctx context.Context, bucketName string, olderThan time.Duration, tgtArn string) (rinfo replication.ResyncTargetsInfo, err error) {
	rID := mustGetUUID()
	return c.resetBucketReplicationOnTarget(ctx, bucketName, olderThan, tgtArn, rID)
}

// ResetBucketReplication kicks off replication of previously replicated objects if ExistingObjectReplication
// is enabled in the replication config
func (c Client) resetBucketReplicationOnTarget(ctx context.Context, bucketName string, olderThan time.Duration, tgtArn string, resetID string) (rinfo replication.ResyncTargetsInfo, err error) {
	// Input validation.
	if err = s3utils.CheckValidBucketName(bucketName); err != nil {
		return
>>>>>>> 929caaff
	}
	// Get resources properly escaped and lined up before
	// using them in http request.
	urlValues := make(url.Values)
	urlValues.Set("replication-reset", "")
	if olderThan > 0 {
		urlValues.Set("older-than", olderThan.String())
	}
<<<<<<< HEAD

=======
	if tgtArn != "" {
		urlValues.Set("arn", tgtArn)
	}
	urlValues.Set("reset-id", resetID)
>>>>>>> 929caaff
	// Execute GET on bucket to get replication config.
	resp, err := c.executeMethod(ctx, http.MethodPut, requestMetadata{
		bucketName:  bucketName,
		queryValues: urlValues,
	})

	defer closeResponse(resp)
	if err != nil {
<<<<<<< HEAD
		return "", err
	}

	if resp.StatusCode != http.StatusOK {
		return "", httpRespToErrorResponse(resp, bucketName, "")
	}
	respBytes, err := ioutil.ReadAll(resp.Body)
	if err != nil {
		return "", err
	}

	if err := json.Unmarshal(respBytes, &resetID); err != nil {
		return "", err
	}
	return resetID, nil
=======
		return rinfo, err
	}

	if resp.StatusCode != http.StatusOK {
		return rinfo, httpRespToErrorResponse(resp, bucketName, "")
	}
	respBytes, err := ioutil.ReadAll(resp.Body)
	if err != nil {
		return rinfo, err
	}

	if err := json.Unmarshal(respBytes, &rinfo); err != nil {
		return rinfo, err
	}
	return rinfo, nil
>>>>>>> 929caaff
}<|MERGE_RESOLUTION|>--- conflicted
+++ resolved
@@ -188,14 +188,6 @@
 	return s, nil
 }
 
-<<<<<<< HEAD
-// ResetBucketReplication kicks off replication of previously replicated objects if ExistingObjectReplication
-// is enabled in the replication config
-func (c Client) ResetBucketReplication(ctx context.Context, bucketName string, olderThan time.Duration) (resetID string, err error) {
-	// Input validation.
-	if err := s3utils.CheckValidBucketName(bucketName); err != nil {
-		return "", err
-=======
 // mustGetUUID - get a random UUID.
 func mustGetUUID() string {
 	u, err := uuid.NewRandom()
@@ -229,7 +221,6 @@
 	// Input validation.
 	if err = s3utils.CheckValidBucketName(bucketName); err != nil {
 		return
->>>>>>> 929caaff
 	}
 	// Get resources properly escaped and lined up before
 	// using them in http request.
@@ -238,14 +229,10 @@
 	if olderThan > 0 {
 		urlValues.Set("older-than", olderThan.String())
 	}
-<<<<<<< HEAD
-
-=======
 	if tgtArn != "" {
 		urlValues.Set("arn", tgtArn)
 	}
 	urlValues.Set("reset-id", resetID)
->>>>>>> 929caaff
 	// Execute GET on bucket to get replication config.
 	resp, err := c.executeMethod(ctx, http.MethodPut, requestMetadata{
 		bucketName:  bucketName,
@@ -254,23 +241,6 @@
 
 	defer closeResponse(resp)
 	if err != nil {
-<<<<<<< HEAD
-		return "", err
-	}
-
-	if resp.StatusCode != http.StatusOK {
-		return "", httpRespToErrorResponse(resp, bucketName, "")
-	}
-	respBytes, err := ioutil.ReadAll(resp.Body)
-	if err != nil {
-		return "", err
-	}
-
-	if err := json.Unmarshal(respBytes, &resetID); err != nil {
-		return "", err
-	}
-	return resetID, nil
-=======
 		return rinfo, err
 	}
 
@@ -286,5 +256,4 @@
 		return rinfo, err
 	}
 	return rinfo, nil
->>>>>>> 929caaff
 }