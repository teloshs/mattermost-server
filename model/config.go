// Copyright (c) 2015-present Mattermost, Inc. All Rights Reserved.
// See LICENSE.txt for license information.

package model

import (
	"crypto/tls"
	"encoding/json"
	"io"
	"math"
	"net"
	"net/http"
	"net/url"
	"os"
	"reflect"
	"regexp"
	"strconv"
	"strings"
	"time"

	"github.com/mattermost/ldap"

	"github.com/mattermost/mattermost-server/v6/shared/filestore"
	"github.com/mattermost/mattermost-server/v6/shared/mlog"
)

const (
	ConnSecurityNone     = ""
	ConnSecurityPlain    = "PLAIN"
	ConnSecurityTLS      = "TLS"
	ConnSecurityStarttls = "STARTTLS"

	ImageDriverLocal = "local"
	ImageDriverS3    = "amazons3"

	DatabaseDriverMysql    = "mysql"
	DatabaseDriverPostgres = "postgres"

	SearchengineElasticsearch = "elasticsearch"

	MinioAccessKey = "minioaccesskey"
	MinioSecretKey = "miniosecretkey"
	MinioBucket    = "mattermost-test"

	PasswordMaximumLength = 64
	PasswordMinimumLength = 5

	ServiceGitlab    = "gitlab"
	ServiceGoogle    = "google"
	ServiceOffice365 = "office365"
	ServiceOpenid    = "openid"

	GenericNoChannelNotification = "generic_no_channel"
	GenericNotification          = "generic"
	GenericNotificationServer    = "https://push-test.mattermost.com"
	MmSupportAdvisorAddress      = "support-advisor@mattermost.com"
	FullNotification             = "full"
	IdLoadedNotification         = "id_loaded"

	DirectMessageAny  = "any"
	DirectMessageTeam = "team"

	ShowUsername         = "username"
	ShowNicknameFullName = "nickname_full_name"
	ShowFullName         = "full_name"

	PermissionsAll          = "all"
	PermissionsChannelAdmin = "channel_admin"
	PermissionsTeamAdmin    = "team_admin"
	PermissionsSystemAdmin  = "system_admin"

	FakeSetting = "********************************"

	RestrictEmojiCreationAll         = "all"
	RestrictEmojiCreationAdmin       = "admin"
	RestrictEmojiCreationSystemAdmin = "system_admin"

	PermissionsDeletePostAll         = "all"
	PermissionsDeletePostTeamAdmin   = "team_admin"
	PermissionsDeletePostSystemAdmin = "system_admin"

	GroupUnreadChannelsDisabled   = "disabled"
	GroupUnreadChannelsDefaultOn  = "default_on"
	GroupUnreadChannelsDefaultOff = "default_off"

	CollapsedThreadsDisabled   = "disabled"
	CollapsedThreadsDefaultOn  = "default_on"
	CollapsedThreadsDefaultOff = "default_off"

	EmailBatchingBufferSize = 256
	EmailBatchingInterval   = 30

	EmailNotificationContentsFull    = "full"
	EmailNotificationContentsGeneric = "generic"

	SitenameMaxLength = 30

	ServiceSettingsDefaultSiteURL          = "http://localhost:8065"
	ServiceSettingsDefaultTLSCertFile      = ""
	ServiceSettingsDefaultTLSKeyFile       = ""
	ServiceSettingsDefaultReadTimeout      = 300
	ServiceSettingsDefaultWriteTimeout     = 300
	ServiceSettingsDefaultIdleTimeout      = 60
	ServiceSettingsDefaultMaxLoginAttempts = 10
	ServiceSettingsDefaultAllowCorsFrom    = ""
	ServiceSettingsDefaultListenAndAddress = ":8065"
	ServiceSettingsDefaultGfycatAPIKey     = "2_KtH_W5"
	ServiceSettingsDefaultGfycatAPISecret  = "3wLVZPiswc3DnaiaFoLkDvB4X0IV6CpMkj4tf2inJRsBY6-FnkT08zGmppWFgeof"

	TeamSettingsDefaultSiteName              = "Mattermost"
	TeamSettingsDefaultMaxUsersPerTeam       = 50
	TeamSettingsDefaultCustomBrandText       = ""
	TeamSettingsDefaultCustomDescriptionText = ""
	TeamSettingsDefaultUserStatusAwayTimeout = 300

	SqlSettingsDefaultDataSource = "postgres://mmuser:mostest@localhost/mattermost_test?sslmode=disable&connect_timeout=10"

	FileSettingsDefaultDirectory = "./data/"

	ImportSettingsDefaultDirectory     = "./import"
	ImportSettingsDefaultRetentionDays = 30

	ExportSettingsDefaultDirectory     = "./export"
	ExportSettingsDefaultRetentionDays = 30

	EmailSettingsDefaultFeedbackOrganization = ""

	SupportSettingsDefaultTermsOfServiceLink = "https://mattermost.com/terms-of-service/"
	SupportSettingsDefaultPrivacyPolicyLink  = "https://mattermost.com/privacy-policy/"
	SupportSettingsDefaultAboutLink          = "https://about.mattermost.com/default-about/"
	SupportSettingsDefaultHelpLink           = "https://about.mattermost.com/default-help/"
	SupportSettingsDefaultReportAProblemLink = "https://about.mattermost.com/default-report-a-problem/"
	SupportSettingsDefaultSupportEmail       = ""
	SupportSettingsDefaultReAcceptancePeriod = 365

	LdapSettingsDefaultFirstNameAttribute        = ""
	LdapSettingsDefaultLastNameAttribute         = ""
	LdapSettingsDefaultEmailAttribute            = ""
	LdapSettingsDefaultUsernameAttribute         = ""
	LdapSettingsDefaultNicknameAttribute         = ""
	LdapSettingsDefaultIdAttribute               = ""
	LdapSettingsDefaultPositionAttribute         = ""
	LdapSettingsDefaultLoginFieldName            = ""
	LdapSettingsDefaultGroupDisplayNameAttribute = ""
	LdapSettingsDefaultGroupIdAttribute          = ""
	LdapSettingsDefaultPictureAttribute          = ""

	SamlSettingsDefaultIdAttribute        = ""
	SamlSettingsDefaultGuestAttribute     = ""
	SamlSettingsDefaultAdminAttribute     = ""
	SamlSettingsDefaultFirstNameAttribute = ""
	SamlSettingsDefaultLastNameAttribute  = ""
	SamlSettingsDefaultEmailAttribute     = ""
	SamlSettingsDefaultUsernameAttribute  = ""
	SamlSettingsDefaultNicknameAttribute  = ""
	SamlSettingsDefaultLocaleAttribute    = ""
	SamlSettingsDefaultPositionAttribute  = ""

	SamlSettingsSignatureAlgorithmSha1    = "RSAwithSHA1"
	SamlSettingsSignatureAlgorithmSha256  = "RSAwithSHA256"
	SamlSettingsSignatureAlgorithmSha512  = "RSAwithSHA512"
	SamlSettingsDefaultSignatureAlgorithm = SamlSettingsSignatureAlgorithmSha1

	SamlSettingsCanonicalAlgorithmC14n    = "Canonical1.0"
	SamlSettingsCanonicalAlgorithmC14n11  = "Canonical1.1"
	SamlSettingsDefaultCanonicalAlgorithm = SamlSettingsCanonicalAlgorithmC14n

	NativeappSettingsDefaultAppDownloadLink        = "https://mattermost.com/download/#mattermostApps"
	NativeappSettingsDefaultAndroidAppDownloadLink = "https://about.mattermost.com/mattermost-android-app/"
	NativeappSettingsDefaultIosAppDownloadLink     = "https://about.mattermost.com/mattermost-ios-app/"

	ExperimentalSettingsDefaultLinkMetadataTimeoutMilliseconds = 5000

	AnalyticsSettingsDefaultMaxUsersForStatistics = 2500

	AnnouncementSettingsDefaultBannerColor                  = "#f2a93b"
	AnnouncementSettingsDefaultBannerTextColor              = "#333333"
	AnnouncementSettingsDefaultNoticesJsonURL               = "https://notices.mattermost.com/"
	AnnouncementSettingsDefaultNoticesFetchFrequencySeconds = 3600

	TeamSettingsDefaultTeamText = "default"

	ElasticsearchSettingsDefaultConnectionURL                 = "http://localhost:9200"
	ElasticsearchSettingsDefaultUsername                      = "elastic"
	ElasticsearchSettingsDefaultPassword                      = "changeme"
	ElasticsearchSettingsDefaultPostIndexReplicas             = 1
	ElasticsearchSettingsDefaultPostIndexShards               = 1
	ElasticsearchSettingsDefaultChannelIndexReplicas          = 1
	ElasticsearchSettingsDefaultChannelIndexShards            = 1
	ElasticsearchSettingsDefaultUserIndexReplicas             = 1
	ElasticsearchSettingsDefaultUserIndexShards               = 1
	ElasticsearchSettingsDefaultAggregatePostsAfterDays       = 365
	ElasticsearchSettingsDefaultPostsAggregatorJobStartTime   = "03:00"
	ElasticsearchSettingsDefaultIndexPrefix                   = ""
	ElasticsearchSettingsDefaultLiveIndexingBatchSize         = 1
	ElasticsearchSettingsDefaultBulkIndexingTimeWindowSeconds = 3600
	ElasticsearchSettingsDefaultRequestTimeoutSeconds         = 30

	BleveSettingsDefaultIndexDir                      = ""
	BleveSettingsDefaultBulkIndexingTimeWindowSeconds = 3600

	DataRetentionSettingsDefaultMessageRetentionDays = 365
	DataRetentionSettingsDefaultFileRetentionDays    = 365
	DataRetentionSettingsDefaultDeletionJobStartTime = "02:00"
	DataRetentionSettingsDefaultBatchSize            = 3000

	PluginSettingsDefaultDirectory         = "./plugins"
	PluginSettingsDefaultClientDirectory   = "./client/plugins"
	PluginSettingsDefaultEnableMarketplace = true
	PluginSettingsDefaultMarketplaceURL    = "https://api.integrations.mattermost.com"
	PluginSettingsOldMarketplaceURL        = "https://marketplace.integrations.mattermost.com"

	ComplianceExportTypeCsv            = "csv"
	ComplianceExportTypeActiance       = "actiance"
	ComplianceExportTypeGlobalrelay    = "globalrelay"
	ComplianceExportTypeGlobalrelayZip = "globalrelay-zip"
	GlobalrelayCustomerTypeA9          = "A9"
	GlobalrelayCustomerTypeA10         = "A10"

	ClientSideCertCheckPrimaryAuth   = "primary"
	ClientSideCertCheckSecondaryAuth = "secondary"

	ImageProxyTypeLocal     = "local"
	ImageProxyTypeAtmosCamo = "atmos/camo"

	GoogleSettingsDefaultScope           = "profile email"
	GoogleSettingsDefaultAuthEndpoint    = "https://accounts.google.com/o/oauth2/v2/auth"
	GoogleSettingsDefaultTokenEndpoint   = "https://www.googleapis.com/oauth2/v4/token"
	GoogleSettingsDefaultUserAPIEndpoint = "https://people.googleapis.com/v1/people/me?personFields=names,emailAddresses,nicknames,metadata"

	Office365SettingsDefaultScope           = "User.Read"
	Office365SettingsDefaultAuthEndpoint    = "https://login.microsoftonline.com/common/oauth2/v2.0/authorize"
	Office365SettingsDefaultTokenEndpoint   = "https://login.microsoftonline.com/common/oauth2/v2.0/token"
	Office365SettingsDefaultUserAPIEndpoint = "https://graph.microsoft.com/v1.0/me"

	CloudSettingsDefaultCwsURL    = "https://customers.mattermost.com"
	CloudSettingsDefaultCwsAPIURL = "https://portal.internal.prod.cloud.mattermost.com"
	OpenidSettingsDefaultScope    = "profile openid email"

	LocalModeSocketPath = "/var/tmp/mattermost_local.socket"
)

func GetDefaultAppCustomURLSchemes() []string {
	return []string{"mmauth://", "mmauthbeta://"}
}

var ServerTLSSupportedCiphers = map[string]uint16{
	"TLS_RSA_WITH_RC4_128_SHA":                tls.TLS_RSA_WITH_RC4_128_SHA,
	"TLS_RSA_WITH_3DES_EDE_CBC_SHA":           tls.TLS_RSA_WITH_3DES_EDE_CBC_SHA,
	"TLS_RSA_WITH_AES_128_CBC_SHA":            tls.TLS_RSA_WITH_AES_128_CBC_SHA,
	"TLS_RSA_WITH_AES_256_CBC_SHA":            tls.TLS_RSA_WITH_AES_256_CBC_SHA,
	"TLS_RSA_WITH_AES_128_CBC_SHA256":         tls.TLS_RSA_WITH_AES_128_CBC_SHA256,
	"TLS_RSA_WITH_AES_128_GCM_SHA256":         tls.TLS_RSA_WITH_AES_128_GCM_SHA256,
	"TLS_RSA_WITH_AES_256_GCM_SHA384":         tls.TLS_RSA_WITH_AES_256_GCM_SHA384,
	"TLS_ECDHE_ECDSA_WITH_RC4_128_SHA":        tls.TLS_ECDHE_ECDSA_WITH_RC4_128_SHA,
	"TLS_ECDHE_ECDSA_WITH_AES_128_CBC_SHA":    tls.TLS_ECDHE_ECDSA_WITH_AES_128_CBC_SHA,
	"TLS_ECDHE_ECDSA_WITH_AES_256_CBC_SHA":    tls.TLS_ECDHE_ECDSA_WITH_AES_256_CBC_SHA,
	"TLS_ECDHE_RSA_WITH_RC4_128_SHA":          tls.TLS_ECDHE_RSA_WITH_RC4_128_SHA,
	"TLS_ECDHE_RSA_WITH_3DES_EDE_CBC_SHA":     tls.TLS_ECDHE_RSA_WITH_3DES_EDE_CBC_SHA,
	"TLS_ECDHE_RSA_WITH_AES_128_CBC_SHA":      tls.TLS_ECDHE_RSA_WITH_AES_128_CBC_SHA,
	"TLS_ECDHE_RSA_WITH_AES_256_CBC_SHA":      tls.TLS_ECDHE_RSA_WITH_AES_256_CBC_SHA,
	"TLS_ECDHE_ECDSA_WITH_AES_128_CBC_SHA256": tls.TLS_ECDHE_ECDSA_WITH_AES_128_CBC_SHA256,
	"TLS_ECDHE_RSA_WITH_AES_128_CBC_SHA256":   tls.TLS_ECDHE_RSA_WITH_AES_128_CBC_SHA256,
	"TLS_ECDHE_RSA_WITH_AES_128_GCM_SHA256":   tls.TLS_ECDHE_RSA_WITH_AES_128_GCM_SHA256,
	"TLS_ECDHE_ECDSA_WITH_AES_128_GCM_SHA256": tls.TLS_ECDHE_ECDSA_WITH_AES_128_GCM_SHA256,
	"TLS_ECDHE_RSA_WITH_AES_256_GCM_SHA384":   tls.TLS_ECDHE_RSA_WITH_AES_256_GCM_SHA384,
	"TLS_ECDHE_ECDSA_WITH_AES_256_GCM_SHA384": tls.TLS_ECDHE_ECDSA_WITH_AES_256_GCM_SHA384,
	"TLS_ECDHE_RSA_WITH_CHACHA20_POLY1305":    tls.TLS_ECDHE_RSA_WITH_CHACHA20_POLY1305,
	"TLS_ECDHE_ECDSA_WITH_CHACHA20_POLY1305":  tls.TLS_ECDHE_ECDSA_WITH_CHACHA20_POLY1305,
}

type ServiceSettings struct {
	SiteURL                                           *string  `access:"environment_web_server,authentication_saml,write_restrictable"`
	WebsocketURL                                      *string  `access:"write_restrictable,cloud_restrictable"`
	LicenseFileLocation                               *string  `access:"write_restrictable,cloud_restrictable"`                        // telemetry: none
	ListenAddress                                     *string  `access:"environment_web_server,write_restrictable,cloud_restrictable"` // telemetry: none
	ConnectionSecurity                                *string  `access:"environment_web_server,write_restrictable,cloud_restrictable"`
	TLSCertFile                                       *string  `access:"environment_web_server,write_restrictable,cloud_restrictable"`
	TLSKeyFile                                        *string  `access:"environment_web_server,write_restrictable,cloud_restrictable"`
	TLSMinVer                                         *string  `access:"write_restrictable,cloud_restrictable"` // telemetry: none
	TLSStrictTransport                                *bool    `access:"write_restrictable,cloud_restrictable"`
	TLSStrictTransportMaxAge                          *int64   `access:"write_restrictable,cloud_restrictable"` // telemetry: none
	TLSOverwriteCiphers                               []string `access:"write_restrictable,cloud_restrictable"` // telemetry: none
	UseLetsEncrypt                                    *bool    `access:"environment_web_server,write_restrictable,cloud_restrictable"`
	LetsEncryptCertificateCacheFile                   *string  `access:"environment_web_server,write_restrictable,cloud_restrictable"` // telemetry: none
	Forward80To443                                    *bool    `access:"environment_web_server,write_restrictable,cloud_restrictable"`
	TrustedProxyIPHeader                              []string `access:"write_restrictable,cloud_restrictable"` // telemetry: none
	ReadTimeout                                       *int     `access:"environment_web_server,write_restrictable,cloud_restrictable"`
	WriteTimeout                                      *int     `access:"environment_web_server,write_restrictable,cloud_restrictable"`
	IdleTimeout                                       *int     `access:"write_restrictable,cloud_restrictable"`
	MaximumLoginAttempts                              *int     `access:"authentication_password,write_restrictable,cloud_restrictable"`
	GoroutineHealthThreshold                          *int     `access:"write_restrictable,cloud_restrictable"` // telemetry: none
	EnableOAuthServiceProvider                        *bool    `access:"integrations_integration_management"`
	EnableIncomingWebhooks                            *bool    `access:"integrations_integration_management"`
	EnableOutgoingWebhooks                            *bool    `access:"integrations_integration_management"`
	EnableCommands                                    *bool    `access:"integrations_integration_management"`
	EnablePostUsernameOverride                        *bool    `access:"integrations_integration_management"`
	EnablePostIconOverride                            *bool    `access:"integrations_integration_management"`
	GoogleDeveloperKey                                *string  `access:"site_posts,write_restrictable,cloud_restrictable"`
	EnableLinkPreviews                                *bool    `access:"site_posts"`
	EnablePermalinkPreviews                           *bool    `access:"site_posts"`
	RestrictLinkPreviews                              *string  `access:"site_posts"`
	EnableTesting                                     *bool    `access:"environment_developer,write_restrictable,cloud_restrictable"`
	EnableDeveloper                                   *bool    `access:"environment_developer,write_restrictable,cloud_restrictable"`
	EnableOpenTracing                                 *bool    `access:"write_restrictable,cloud_restrictable"`
	EnableSecurityFixAlert                            *bool    `access:"environment_smtp,write_restrictable,cloud_restrictable"`
	EnableInsecureOutgoingConnections                 *bool    `access:"environment_web_server,write_restrictable,cloud_restrictable"`
	AllowedUntrustedInternalConnections               *string  `access:"environment_web_server,write_restrictable,cloud_restrictable"`
	EnableMultifactorAuthentication                   *bool    `access:"authentication_mfa"`
	EnforceMultifactorAuthentication                  *bool    `access:"authentication_mfa"`
	EnableUserAccessTokens                            *bool    `access:"integrations_integration_management"`
	AllowCorsFrom                                     *string  `access:"integrations_cors,write_restrictable,cloud_restrictable"`
	CorsExposedHeaders                                *string  `access:"integrations_cors,write_restrictable,cloud_restrictable"`
	CorsAllowCredentials                              *bool    `access:"integrations_cors,write_restrictable,cloud_restrictable"`
	CorsDebug                                         *bool    `access:"integrations_cors,write_restrictable,cloud_restrictable"`
	AllowCookiesForSubdomains                         *bool    `access:"write_restrictable,cloud_restrictable"`
	ExtendSessionLengthWithActivity                   *bool    `access:"environment_session_lengths,write_restrictable,cloud_restrictable"`
	SessionLengthWebInDays                            *int     `access:"environment_session_lengths,write_restrictable,cloud_restrictable"`
	SessionLengthMobileInDays                         *int     `access:"environment_session_lengths,write_restrictable,cloud_restrictable"`
	SessionLengthSSOInDays                            *int     `access:"environment_session_lengths,write_restrictable,cloud_restrictable"`
	SessionCacheInMinutes                             *int     `access:"environment_session_lengths,write_restrictable,cloud_restrictable"`
	SessionIdleTimeoutInMinutes                       *int     `access:"environment_session_lengths,write_restrictable,cloud_restrictable"`
	WebsocketSecurePort                               *int     `access:"write_restrictable,cloud_restrictable"` // telemetry: none
	WebsocketPort                                     *int     `access:"write_restrictable,cloud_restrictable"` // telemetry: none
	WebserverMode                                     *string  `access:"environment_web_server,write_restrictable,cloud_restrictable"`
	EnableGifPicker                                   *bool    `access:"integrations_gif"`
	GfycatAPIKey                                      *string  `access:"integrations_gif"`
	GfycatAPISecret                                   *string  `access:"integrations_gif"`
	EnableCustomEmoji                                 *bool    `access:"site_emoji"`
	EnableEmojiPicker                                 *bool    `access:"site_emoji"`
	PostEditTimeLimit                                 *int     `access:"user_management_permissions"`
	TimeBetweenUserTypingUpdatesMilliseconds          *int64   `access:"experimental_features,write_restrictable,cloud_restrictable"`
	EnablePostSearch                                  *bool    `access:"write_restrictable,cloud_restrictable"`
	EnableFileSearch                                  *bool    `access:"write_restrictable"`
	MinimumHashtagLength                              *int     `access:"environment_database,write_restrictable,cloud_restrictable"`
	EnableUserTypingMessages                          *bool    `access:"experimental_features,write_restrictable,cloud_restrictable"`
	EnableChannelViewedMessages                       *bool    `access:"experimental_features,write_restrictable,cloud_restrictable"`
	EnableUserStatuses                                *bool    `access:"write_restrictable,cloud_restrictable"`
	ExperimentalEnableAuthenticationTransfer          *bool    `access:"experimental_features,write_restrictable,cloud_restrictable"`
	ClusterLogTimeoutMilliseconds                     *int     `access:"write_restrictable,cloud_restrictable"`
	EnablePreviewFeatures                             *bool    `access:"experimental_features"`
	EnableTutorial                                    *bool    `access:"experimental_features"`
	EnableOnboardingFlow                              *bool    `access:"experimental_features"`
	ExperimentalEnableDefaultChannelLeaveJoinMessages *bool    `access:"experimental_features"`
	ExperimentalGroupUnreadChannels                   *string  `access:"experimental_features"`
	EnableAPITeamDeletion                             *bool
	EnableAPIUserDeletion                             *bool
	ExperimentalEnableHardenedMode                    *bool `access:"experimental_features"`
	ExperimentalStrictCSRFEnforcement                 *bool `access:"experimental_features,write_restrictable,cloud_restrictable"`
	EnableEmailInvitations                            *bool `access:"authentication_signup"`
	DisableBotsWhenOwnerIsDeactivated                 *bool `access:"integrations_bot_accounts,write_restrictable,cloud_restrictable"`
	EnableBotAccountCreation                          *bool `access:"integrations_bot_accounts"`
	EnableSVGs                                        *bool `access:"site_posts"`
	EnableLatex                                       *bool `access:"site_posts"`
	EnableAPIChannelDeletion                          *bool
	EnableLocalMode                                   *bool
	LocalModeSocketLocation                           *string // telemetry: none
	EnableAWSMetering                                 *bool   // telemetry: none
	SplitKey                                          *string `access:"experimental_feature_flags,write_restrictable"` // telemetry: none
	FeatureFlagSyncIntervalSeconds                    *int    `access:"experimental_feature_flags,write_restrictable"` // telemetry: none
	DebugSplit                                        *bool   `access:"experimental_feature_flags,write_restrictable"` // telemetry: none
	ThreadAutoFollow                                  *bool   `access:"experimental_features"`
	CollapsedThreads                                  *string `access:"experimental_features"`
	ManagedResourcePaths                              *string `access:"environment_web_server,write_restrictable,cloud_restrictable"`
	EnableReliableWebSockets                          *bool   `access:"experimental_features"` // telemetry: none
}

func (s *ServiceSettings) SetDefaults(isUpdate bool) {
	if s.EnableEmailInvitations == nil {
		// If the site URL is also not present then assume this is a clean install
		if s.SiteURL == nil {
			s.EnableEmailInvitations = NewBool(false)
		} else {
			s.EnableEmailInvitations = NewBool(true)
		}
	}

	if s.SiteURL == nil {
		if s.EnableDeveloper != nil && *s.EnableDeveloper {
			s.SiteURL = NewString(ServiceSettingsDefaultSiteURL)
		} else {
			s.SiteURL = NewString("")
		}
	}

	if s.WebsocketURL == nil {
		s.WebsocketURL = NewString("")
	}

	if s.LicenseFileLocation == nil {
		s.LicenseFileLocation = NewString("")
	}

	if s.ListenAddress == nil {
		s.ListenAddress = NewString(ServiceSettingsDefaultListenAndAddress)
	}

	if s.EnableLinkPreviews == nil {
		s.EnableLinkPreviews = NewBool(true)
	}

	if s.EnablePermalinkPreviews == nil {
		s.EnablePermalinkPreviews = NewBool(true)
	}

	if s.RestrictLinkPreviews == nil {
		s.RestrictLinkPreviews = NewString("")
	}

	if s.EnableTesting == nil {
		s.EnableTesting = NewBool(false)
	}

	if s.EnableDeveloper == nil {
		s.EnableDeveloper = NewBool(false)
	}

	if s.EnableOpenTracing == nil {
		s.EnableOpenTracing = NewBool(false)
	}

	if s.EnableSecurityFixAlert == nil {
		s.EnableSecurityFixAlert = NewBool(true)
	}

	if s.EnableInsecureOutgoingConnections == nil {
		s.EnableInsecureOutgoingConnections = NewBool(false)
	}

	if s.AllowedUntrustedInternalConnections == nil {
		s.AllowedUntrustedInternalConnections = NewString("")
	}

	if s.EnableMultifactorAuthentication == nil {
		s.EnableMultifactorAuthentication = NewBool(false)
	}

	if s.EnforceMultifactorAuthentication == nil {
		s.EnforceMultifactorAuthentication = NewBool(false)
	}

	if s.EnableUserAccessTokens == nil {
		s.EnableUserAccessTokens = NewBool(false)
	}

	if s.GoroutineHealthThreshold == nil {
		s.GoroutineHealthThreshold = NewInt(-1)
	}

	if s.GoogleDeveloperKey == nil {
		s.GoogleDeveloperKey = NewString("")
	}

	if s.EnableOAuthServiceProvider == nil {
		s.EnableOAuthServiceProvider = NewBool(false)
	}

	if s.EnableIncomingWebhooks == nil {
		s.EnableIncomingWebhooks = NewBool(true)
	}

	if s.EnableOutgoingWebhooks == nil {
		s.EnableOutgoingWebhooks = NewBool(true)
	}

	if s.ConnectionSecurity == nil {
		s.ConnectionSecurity = NewString("")
	}

	if s.TLSKeyFile == nil {
		s.TLSKeyFile = NewString(ServiceSettingsDefaultTLSKeyFile)
	}

	if s.TLSCertFile == nil {
		s.TLSCertFile = NewString(ServiceSettingsDefaultTLSCertFile)
	}

	if s.TLSMinVer == nil {
		s.TLSMinVer = NewString("1.2")
	}

	if s.TLSStrictTransport == nil {
		s.TLSStrictTransport = NewBool(false)
	}

	if s.TLSStrictTransportMaxAge == nil {
		s.TLSStrictTransportMaxAge = NewInt64(63072000)
	}

	if s.TLSOverwriteCiphers == nil {
		s.TLSOverwriteCiphers = []string{}
	}

	if s.UseLetsEncrypt == nil {
		s.UseLetsEncrypt = NewBool(false)
	}

	if s.LetsEncryptCertificateCacheFile == nil {
		s.LetsEncryptCertificateCacheFile = NewString("./config/letsencrypt.cache")
	}

	if s.ReadTimeout == nil {
		s.ReadTimeout = NewInt(ServiceSettingsDefaultReadTimeout)
	}

	if s.WriteTimeout == nil {
		s.WriteTimeout = NewInt(ServiceSettingsDefaultWriteTimeout)
	}

	if s.IdleTimeout == nil {
		s.IdleTimeout = NewInt(ServiceSettingsDefaultIdleTimeout)
	}

	if s.MaximumLoginAttempts == nil {
		s.MaximumLoginAttempts = NewInt(ServiceSettingsDefaultMaxLoginAttempts)
	}

	if s.Forward80To443 == nil {
		s.Forward80To443 = NewBool(false)
	}

	if isUpdate {
		// When updating an existing configuration, ensure that defaults are set.
		if s.TrustedProxyIPHeader == nil {
			s.TrustedProxyIPHeader = []string{HeaderForwarded, HeaderRealIP}
		}
	} else {
		// When generating a blank configuration, leave the list empty.
		s.TrustedProxyIPHeader = []string{}
	}

	if s.TimeBetweenUserTypingUpdatesMilliseconds == nil {
		s.TimeBetweenUserTypingUpdatesMilliseconds = NewInt64(5000)
	}

	if s.EnablePostSearch == nil {
		s.EnablePostSearch = NewBool(true)
	}

	if s.EnableFileSearch == nil {
		s.EnableFileSearch = NewBool(true)
	}

	if s.MinimumHashtagLength == nil {
		s.MinimumHashtagLength = NewInt(3)
	}

	if s.EnableUserTypingMessages == nil {
		s.EnableUserTypingMessages = NewBool(true)
	}

	if s.EnableChannelViewedMessages == nil {
		s.EnableChannelViewedMessages = NewBool(true)
	}

	if s.EnableUserStatuses == nil {
		s.EnableUserStatuses = NewBool(true)
	}

	if s.ClusterLogTimeoutMilliseconds == nil {
		s.ClusterLogTimeoutMilliseconds = NewInt(2000)
	}

	if s.EnableTutorial == nil {
		s.EnableTutorial = NewBool(true)
	}

	if s.EnableOnboardingFlow == nil {
		s.EnableOnboardingFlow = NewBool(true)
	}

	// Must be manually enabled for existing installations.
	if s.ExtendSessionLengthWithActivity == nil {
		s.ExtendSessionLengthWithActivity = NewBool(!isUpdate)
	}

	if s.SessionLengthWebInDays == nil {
		if isUpdate {
			s.SessionLengthWebInDays = NewInt(180)
		} else {
			s.SessionLengthWebInDays = NewInt(30)
		}
	}

	if s.SessionLengthMobileInDays == nil {
		if isUpdate {
			s.SessionLengthMobileInDays = NewInt(180)
		} else {
			s.SessionLengthMobileInDays = NewInt(30)
		}
	}

	if s.SessionLengthSSOInDays == nil {
		s.SessionLengthSSOInDays = NewInt(30)
	}

	if s.SessionCacheInMinutes == nil {
		s.SessionCacheInMinutes = NewInt(10)
	}

	if s.SessionIdleTimeoutInMinutes == nil {
		s.SessionIdleTimeoutInMinutes = NewInt(43200)
	}

	if s.EnableCommands == nil {
		s.EnableCommands = NewBool(true)
	}

	if s.EnablePostUsernameOverride == nil {
		s.EnablePostUsernameOverride = NewBool(false)
	}

	if s.EnablePostIconOverride == nil {
		s.EnablePostIconOverride = NewBool(false)
	}

	if s.WebsocketPort == nil {
		s.WebsocketPort = NewInt(80)
	}

	if s.WebsocketSecurePort == nil {
		s.WebsocketSecurePort = NewInt(443)
	}

	if s.AllowCorsFrom == nil {
		s.AllowCorsFrom = NewString(ServiceSettingsDefaultAllowCorsFrom)
	}

	if s.CorsExposedHeaders == nil {
		s.CorsExposedHeaders = NewString("")
	}

	if s.CorsAllowCredentials == nil {
		s.CorsAllowCredentials = NewBool(false)
	}

	if s.CorsDebug == nil {
		s.CorsDebug = NewBool(false)
	}

	if s.AllowCookiesForSubdomains == nil {
		s.AllowCookiesForSubdomains = NewBool(false)
	}

	if s.WebserverMode == nil {
		s.WebserverMode = NewString("gzip")
	} else if *s.WebserverMode == "regular" {
		*s.WebserverMode = "gzip"
	}

	if s.EnableCustomEmoji == nil {
		s.EnableCustomEmoji = NewBool(true)
	}

	if s.EnableEmojiPicker == nil {
		s.EnableEmojiPicker = NewBool(true)
	}

	if s.EnableGifPicker == nil {
		s.EnableGifPicker = NewBool(true)
	}

	if s.GfycatAPIKey == nil || *s.GfycatAPIKey == "" {
		s.GfycatAPIKey = NewString(ServiceSettingsDefaultGfycatAPIKey)
	}

	if s.GfycatAPISecret == nil || *s.GfycatAPISecret == "" {
		s.GfycatAPISecret = NewString(ServiceSettingsDefaultGfycatAPISecret)
	}

	if s.ExperimentalEnableAuthenticationTransfer == nil {
		s.ExperimentalEnableAuthenticationTransfer = NewBool(true)
	}

	if s.PostEditTimeLimit == nil {
		s.PostEditTimeLimit = NewInt(-1)
	}

	if s.EnablePreviewFeatures == nil {
		s.EnablePreviewFeatures = NewBool(true)
	}

	if s.ExperimentalEnableDefaultChannelLeaveJoinMessages == nil {
		s.ExperimentalEnableDefaultChannelLeaveJoinMessages = NewBool(true)
	}

	if s.ExperimentalGroupUnreadChannels == nil {
		s.ExperimentalGroupUnreadChannels = NewString(GroupUnreadChannelsDisabled)
	} else if *s.ExperimentalGroupUnreadChannels == "0" {
		s.ExperimentalGroupUnreadChannels = NewString(GroupUnreadChannelsDisabled)
	} else if *s.ExperimentalGroupUnreadChannels == "1" {
		s.ExperimentalGroupUnreadChannels = NewString(GroupUnreadChannelsDefaultOn)
	}

	if s.EnableAPITeamDeletion == nil {
		s.EnableAPITeamDeletion = NewBool(false)
	}

	if s.EnableAPIUserDeletion == nil {
		s.EnableAPIUserDeletion = NewBool(false)
	}

	if s.EnableAPIChannelDeletion == nil {
		s.EnableAPIChannelDeletion = NewBool(false)
	}

	if s.ExperimentalEnableHardenedMode == nil {
		s.ExperimentalEnableHardenedMode = NewBool(false)
	}

	if s.ExperimentalStrictCSRFEnforcement == nil {
		s.ExperimentalStrictCSRFEnforcement = NewBool(false)
	}

	if s.DisableBotsWhenOwnerIsDeactivated == nil {
		s.DisableBotsWhenOwnerIsDeactivated = NewBool(true)
	}

	if s.EnableBotAccountCreation == nil {
		s.EnableBotAccountCreation = NewBool(false)
	}

	if s.EnableSVGs == nil {
		if isUpdate {
			s.EnableSVGs = NewBool(true)
		} else {
			s.EnableSVGs = NewBool(false)
		}
	}

	if s.EnableLatex == nil {
		if isUpdate {
			s.EnableLatex = NewBool(true)
		} else {
			s.EnableLatex = NewBool(false)
		}
	}

	if s.EnableLocalMode == nil {
		s.EnableLocalMode = NewBool(false)
	}

	if s.LocalModeSocketLocation == nil {
		s.LocalModeSocketLocation = NewString(LocalModeSocketPath)
	}

	if s.EnableAWSMetering == nil {
		s.EnableAWSMetering = NewBool(false)
	}

	if s.SplitKey == nil {
		s.SplitKey = NewString("")
	}

	if s.FeatureFlagSyncIntervalSeconds == nil {
		s.FeatureFlagSyncIntervalSeconds = NewInt(30)
	}

	if s.DebugSplit == nil {
		s.DebugSplit = NewBool(false)
	}

	if s.ThreadAutoFollow == nil {
		s.ThreadAutoFollow = NewBool(true)
	}

	if s.CollapsedThreads == nil {
		s.CollapsedThreads = NewString(CollapsedThreadsDisabled)
	}

	if s.ManagedResourcePaths == nil {
		s.ManagedResourcePaths = NewString("")
	}

	if s.EnableReliableWebSockets == nil {
		s.EnableReliableWebSockets = NewBool(true)
	}
}

type ClusterSettings struct {
<<<<<<< HEAD
	Enable                             *bool   `access:"environment_high_availability,write_restrictable"`
	ClusterName                        *string `access:"environment_high_availability,write_restrictable,cloud_restrictable"` // telemetry: none
	OverrideHostname                   *string `access:"environment_high_availability,write_restrictable,cloud_restrictable"` // telemetry: none
	NetworkInterface                   *string `access:"environment_high_availability,write_restrictable,cloud_restrictable"`
	BindAddress                        *string `access:"environment_high_availability,write_restrictable,cloud_restrictable"`
	AdvertiseAddress                   *string `access:"environment_high_availability,write_restrictable,cloud_restrictable"`
	UseIpAddress                       *bool   `access:"environment_high_availability,write_restrictable,cloud_restrictable"`
	EnableGossipCompression            *bool   `access:"environment_high_availability,write_restrictable,cloud_restrictable"`
	EnableExperimentalGossipEncryption *bool   `access:"environment_high_availability,write_restrictable,cloud_restrictable"`
	ReadOnlyConfig                     *bool   `access:"environment_high_availability,write_restrictable,cloud_restrictable"`
	GossipPort                         *int    `access:"environment_high_availability,write_restrictable,cloud_restrictable"` // telemetry: none
	StreamingPort                      *int    `access:"environment_high_availability,write_restrictable,cloud_restrictable"` // telemetry: none
	MaxIdleConns                       *int    `access:"environment_high_availability,write_restrictable,cloud_restrictable"` // telemetry: none
	MaxIdleConnsPerHost                *int    `access:"environment_high_availability,write_restrictable,cloud_restrictable"` // telemetry: none
	IdleConnTimeoutMilliseconds        *int    `access:"environment_high_availability,write_restrictable,cloud_restrictable"` // telemetry: none
=======
	Enable                                      *bool   `access:"environment_high_availability,write_restrictable"`
	ClusterName                                 *string `access:"environment_high_availability,write_restrictable,cloud_restrictable"` // telemetry: none
	OverrideHostname                            *string `access:"environment_high_availability,write_restrictable,cloud_restrictable"` // telemetry: none
	NetworkInterface                            *string `access:"environment_high_availability,write_restrictable,cloud_restrictable"`
	BindAddress                                 *string `access:"environment_high_availability,write_restrictable,cloud_restrictable"`
	AdvertiseAddress                            *string `access:"environment_high_availability,write_restrictable,cloud_restrictable"`
	UseIPAddress                                *bool   `access:"environment_high_availability,write_restrictable,cloud_restrictable"`
	DEPRECATED_DO_NOT_USE_UseExperimentalGossip *bool   `json:"UseExperimentalGossip" access:"environment_high_availability,write_restrictable,cloud_restrictable"` // Deprecated: do not use
	EnableGossipCompression                     *bool   `access:"environment_high_availability,write_restrictable,cloud_restrictable"`
	EnableExperimentalGossipEncryption          *bool   `access:"environment_high_availability,write_restrictable,cloud_restrictable"`
	ReadOnlyConfig                              *bool   `access:"environment_high_availability,write_restrictable,cloud_restrictable"`
	GossipPort                                  *int    `access:"environment_high_availability,write_restrictable,cloud_restrictable"` // telemetry: none
	StreamingPort                               *int    `access:"environment_high_availability,write_restrictable,cloud_restrictable"` // telemetry: none
	MaxIdleConns                                *int    `access:"environment_high_availability,write_restrictable,cloud_restrictable"` // telemetry: none
	MaxIdleConnsPerHost                         *int    `access:"environment_high_availability,write_restrictable,cloud_restrictable"` // telemetry: none
	IdleConnTimeoutMilliseconds                 *int    `access:"environment_high_availability,write_restrictable,cloud_restrictable"` // telemetry: none
>>>>>>> 80fa8a4d
}

func (s *ClusterSettings) SetDefaults() {
	if s.Enable == nil {
		s.Enable = NewBool(false)
	}

	if s.ClusterName == nil {
		s.ClusterName = NewString("")
	}

	if s.OverrideHostname == nil {
		s.OverrideHostname = NewString("")
	}

	if s.NetworkInterface == nil {
		s.NetworkInterface = NewString("")
	}

	if s.BindAddress == nil {
		s.BindAddress = NewString("")
	}

	if s.AdvertiseAddress == nil {
		s.AdvertiseAddress = NewString("")
	}

	if s.UseIPAddress == nil {
		s.UseIPAddress = NewBool(true)
	}

	if s.EnableExperimentalGossipEncryption == nil {
		s.EnableExperimentalGossipEncryption = NewBool(false)
	}

	if s.EnableGossipCompression == nil {
		s.EnableGossipCompression = NewBool(true)
	}

	if s.ReadOnlyConfig == nil {
		s.ReadOnlyConfig = NewBool(true)
	}

	if s.GossipPort == nil {
		s.GossipPort = NewInt(8074)
	}

	if s.StreamingPort == nil {
		s.StreamingPort = NewInt(8075)
	}

	if s.MaxIdleConns == nil {
		s.MaxIdleConns = NewInt(100)
	}

	if s.MaxIdleConnsPerHost == nil {
		s.MaxIdleConnsPerHost = NewInt(128)
	}

	if s.IdleConnTimeoutMilliseconds == nil {
		s.IdleConnTimeoutMilliseconds = NewInt(90000)
	}
}

type MetricsSettings struct {
	Enable           *bool   `access:"environment_performance_monitoring,write_restrictable,cloud_restrictable"`
	BlockProfileRate *int    `access:"environment_performance_monitoring,write_restrictable,cloud_restrictable"`
	ListenAddress    *string `access:"environment_performance_monitoring,write_restrictable,cloud_restrictable"` // telemetry: none
}

func (s *MetricsSettings) SetDefaults() {
	if s.ListenAddress == nil {
		s.ListenAddress = NewString(":8067")
	}

	if s.Enable == nil {
		s.Enable = NewBool(false)
	}

	if s.BlockProfileRate == nil {
		s.BlockProfileRate = NewInt(0)
	}
}

type ExperimentalSettings struct {
	ClientSideCertEnable            *bool   `access:"experimental_features,cloud_restrictable"`
	ClientSideCertCheck             *string `access:"experimental_features,cloud_restrictable"`
	EnableClickToReply              *bool   `access:"experimental_features,write_restrictable,cloud_restrictable"`
	LinkMetadataTimeoutMilliseconds *int64  `access:"experimental_features,write_restrictable,cloud_restrictable"`
	RestrictSystemAdmin             *bool   `access:"experimental_features,write_restrictable"`
	UseNewSAMLLibrary               *bool   `access:"experimental_features,cloud_restrictable"`
	CloudUserLimit                  *int64  `access:"experimental_features,write_restrictable"`
	CloudBilling                    *bool   `access:"experimental_features,write_restrictable"`
	EnableSharedChannels            *bool   `access:"experimental_features"`
	EnableRemoteClusterService      *bool   `access:"experimental_features"`
}

func (s *ExperimentalSettings) SetDefaults() {
	if s.ClientSideCertEnable == nil {
		s.ClientSideCertEnable = NewBool(false)
	}

	if s.ClientSideCertCheck == nil {
		s.ClientSideCertCheck = NewString(ClientSideCertCheckSecondaryAuth)
	}

	if s.EnableClickToReply == nil {
		s.EnableClickToReply = NewBool(false)
	}

	if s.LinkMetadataTimeoutMilliseconds == nil {
		s.LinkMetadataTimeoutMilliseconds = NewInt64(ExperimentalSettingsDefaultLinkMetadataTimeoutMilliseconds)
	}

	if s.RestrictSystemAdmin == nil {
		s.RestrictSystemAdmin = NewBool(false)
	}

	if s.CloudUserLimit == nil {
		// User limit 0 is treated as no limit
		s.CloudUserLimit = NewInt64(0)
	}

	if s.CloudBilling == nil {
		s.CloudBilling = NewBool(false)
	}

	if s.UseNewSAMLLibrary == nil {
		s.UseNewSAMLLibrary = NewBool(false)
	}

	if s.EnableSharedChannels == nil {
		s.EnableSharedChannels = NewBool(false)
	}

	if s.EnableRemoteClusterService == nil {
		s.EnableRemoteClusterService = NewBool(false)
	}
}

type AnalyticsSettings struct {
	MaxUsersForStatistics *int `access:"write_restrictable,cloud_restrictable"`
}

func (s *AnalyticsSettings) SetDefaults() {
	if s.MaxUsersForStatistics == nil {
		s.MaxUsersForStatistics = NewInt(AnalyticsSettingsDefaultMaxUsersForStatistics)
	}
}

type SSOSettings struct {
	Enable            *bool   `access:"authentication_openid"`
	Secret            *string `access:"authentication_openid"` // telemetry: none
	Id                *string `access:"authentication_openid"` // telemetry: none
	Scope             *string `access:"authentication_openid"` // telemetry: none
	AuthEndpoint      *string `access:"authentication_openid"` // telemetry: none
	TokenEndpoint     *string `access:"authentication_openid"` // telemetry: none
	UserAPIEndpoint   *string `access:"authentication_openid"` // telemetry: none
	DiscoveryEndpoint *string `access:"authentication_openid"` // telemetry: none
	ButtonText        *string `access:"authentication_openid"` // telemetry: none
	ButtonColor       *string `access:"authentication_openid"` // telemetry: none
}

func (s *SSOSettings) setDefaults(scope, authEndpoint, tokenEndpoint, userAPIEndpoint, buttonColor string) {
	if s.Enable == nil {
		s.Enable = NewBool(false)
	}

	if s.Secret == nil {
		s.Secret = NewString("")
	}

	if s.Id == nil {
		s.Id = NewString("")
	}

	if s.Scope == nil {
		s.Scope = NewString(scope)
	}

	if s.DiscoveryEndpoint == nil {
		s.DiscoveryEndpoint = NewString("")
	}

	if s.AuthEndpoint == nil {
		s.AuthEndpoint = NewString(authEndpoint)
	}

	if s.TokenEndpoint == nil {
		s.TokenEndpoint = NewString(tokenEndpoint)
	}

	if s.UserAPIEndpoint == nil {
		s.UserAPIEndpoint = NewString(userAPIEndpoint)
	}

	if s.ButtonText == nil {
		s.ButtonText = NewString("")
	}

	if s.ButtonColor == nil {
		s.ButtonColor = NewString(buttonColor)
	}
}

type Office365Settings struct {
	Enable            *bool   `access:"authentication_openid"`
	Secret            *string `access:"authentication_openid"` // telemetry: none
	Id                *string `access:"authentication_openid"` // telemetry: none
	Scope             *string `access:"authentication_openid"`
	AuthEndpoint      *string `access:"authentication_openid"` // telemetry: none
	TokenEndpoint     *string `access:"authentication_openid"` // telemetry: none
	UserAPIEndpoint   *string `access:"authentication_openid"` // telemetry: none
	DiscoveryEndpoint *string `access:"authentication_openid"` // telemetry: none
	DirectoryId       *string `access:"authentication_openid"` // telemetry: none
}

func (s *Office365Settings) setDefaults() {
	if s.Enable == nil {
		s.Enable = NewBool(false)
	}

	if s.Id == nil {
		s.Id = NewString("")
	}

	if s.Secret == nil {
		s.Secret = NewString("")
	}

	if s.Scope == nil {
		s.Scope = NewString(Office365SettingsDefaultScope)
	}

	if s.DiscoveryEndpoint == nil {
		s.DiscoveryEndpoint = NewString("")
	}

	if s.AuthEndpoint == nil {
		s.AuthEndpoint = NewString(Office365SettingsDefaultAuthEndpoint)
	}

	if s.TokenEndpoint == nil {
		s.TokenEndpoint = NewString(Office365SettingsDefaultTokenEndpoint)
	}

	if s.UserAPIEndpoint == nil {
		s.UserAPIEndpoint = NewString(Office365SettingsDefaultUserAPIEndpoint)
	}

	if s.DirectoryId == nil {
		s.DirectoryId = NewString("")
	}
}

func (s *Office365Settings) SSOSettings() *SSOSettings {
	ssoSettings := SSOSettings{}
	ssoSettings.Enable = s.Enable
	ssoSettings.Secret = s.Secret
	ssoSettings.Id = s.Id
	ssoSettings.Scope = s.Scope
	ssoSettings.DiscoveryEndpoint = s.DiscoveryEndpoint
	ssoSettings.AuthEndpoint = s.AuthEndpoint
	ssoSettings.TokenEndpoint = s.TokenEndpoint
	ssoSettings.UserAPIEndpoint = s.UserAPIEndpoint
	return &ssoSettings
}

type ReplicaLagSettings struct {
	DataSource       *string `access:"environment,write_restrictable,cloud_restrictable"` // telemetry: none
	QueryAbsoluteLag *string `access:"environment,write_restrictable,cloud_restrictable"` // telemetry: none
	QueryTimeLag     *string `access:"environment,write_restrictable,cloud_restrictable"` // telemetry: none
}

type SqlSettings struct {
	DriverName                  *string               `access:"environment_database,write_restrictable,cloud_restrictable"`
	DataSource                  *string               `access:"environment_database,write_restrictable,cloud_restrictable"` // telemetry: none
	DataSourceReplicas          []string              `access:"environment_database,write_restrictable,cloud_restrictable"`
	DataSourceSearchReplicas    []string              `access:"environment_database,write_restrictable,cloud_restrictable"`
	MaxIdleConns                *int                  `access:"environment_database,write_restrictable,cloud_restrictable"`
	ConnMaxLifetimeMilliseconds *int                  `access:"environment_database,write_restrictable,cloud_restrictable"`
	ConnMaxIdleTimeMilliseconds *int                  `access:"environment_database,write_restrictable,cloud_restrictable"`
	MaxOpenConns                *int                  `access:"environment_database,write_restrictable,cloud_restrictable"`
	Trace                       *bool                 `access:"environment_database,write_restrictable,cloud_restrictable"`
	AtRestEncryptKey            *string               `access:"environment_database,write_restrictable,cloud_restrictable"` // telemetry: none
	QueryTimeout                *int                  `access:"environment_database,write_restrictable,cloud_restrictable"`
	DisableDatabaseSearch       *bool                 `access:"environment_database,write_restrictable,cloud_restrictable"`
	ReplicaLagSettings          []*ReplicaLagSettings `access:"environment_database,write_restrictable,cloud_restrictable"` // telemetry: none
}

func (s *SqlSettings) SetDefaults(isUpdate bool) {
	if s.DriverName == nil {
		s.DriverName = NewString(DatabaseDriverPostgres)
	}

	if s.DataSource == nil {
		s.DataSource = NewString(SqlSettingsDefaultDataSource)
	}

	if s.DataSourceReplicas == nil {
		s.DataSourceReplicas = []string{}
	}

	if s.DataSourceSearchReplicas == nil {
		s.DataSourceSearchReplicas = []string{}
	}

	if isUpdate {
		// When updating an existing configuration, ensure an encryption key has been specified.
		if s.AtRestEncryptKey == nil || *s.AtRestEncryptKey == "" {
			s.AtRestEncryptKey = NewString(NewRandomString(32))
		}
	} else {
		// When generating a blank configuration, leave this key empty to be generated on server start.
		s.AtRestEncryptKey = NewString("")
	}

	if s.MaxIdleConns == nil {
		s.MaxIdleConns = NewInt(20)
	}

	if s.MaxOpenConns == nil {
		s.MaxOpenConns = NewInt(300)
	}

	if s.ConnMaxLifetimeMilliseconds == nil {
		s.ConnMaxLifetimeMilliseconds = NewInt(3600000)
	}

	if s.ConnMaxIdleTimeMilliseconds == nil {
		s.ConnMaxIdleTimeMilliseconds = NewInt(300000)
	}

	if s.Trace == nil {
		s.Trace = NewBool(false)
	}

	if s.QueryTimeout == nil {
		s.QueryTimeout = NewInt(30)
	}

	if s.DisableDatabaseSearch == nil {
		s.DisableDatabaseSearch = NewBool(false)
	}

	if s.ReplicaLagSettings == nil {
		s.ReplicaLagSettings = []*ReplicaLagSettings{}
	}
}

type LogSettings struct {
	EnableConsole          *bool   `access:"environment_logging,write_restrictable,cloud_restrictable"`
	ConsoleLevel           *string `access:"environment_logging,write_restrictable,cloud_restrictable"`
	ConsoleJson            *bool   `access:"environment_logging,write_restrictable,cloud_restrictable"`
	EnableColor            *bool   `access:"environment_logging,write_restrictable,cloud_restrictable"` // telemetry: none
	EnableFile             *bool   `access:"environment_logging,write_restrictable,cloud_restrictable"`
	FileLevel              *string `access:"environment_logging,write_restrictable,cloud_restrictable"`
	FileJson               *bool   `access:"environment_logging,write_restrictable,cloud_restrictable"`
	FileLocation           *string `access:"environment_logging,write_restrictable,cloud_restrictable"`
	EnableWebhookDebugging *bool   `access:"environment_logging,write_restrictable,cloud_restrictable"`
	EnableDiagnostics      *bool   `access:"environment_logging,write_restrictable,cloud_restrictable"` // telemetry: none
	EnableSentry           *bool   `access:"environment_logging,write_restrictable,cloud_restrictable"` // telemetry: none
	AdvancedLoggingConfig  *string `access:"environment_logging,write_restrictable,cloud_restrictable"`
}

func NewLogSettings() *LogSettings {
	settings := &LogSettings{}
	settings.SetDefaults()
	return settings
}

func (s *LogSettings) SetDefaults() {
	if s.EnableConsole == nil {
		s.EnableConsole = NewBool(true)
	}

	if s.ConsoleLevel == nil {
		s.ConsoleLevel = NewString("DEBUG")
	}

	if s.EnableColor == nil {
		s.EnableColor = NewBool(false)
	}

	if s.EnableFile == nil {
		s.EnableFile = NewBool(true)
	}

	if s.FileLevel == nil {
		s.FileLevel = NewString("INFO")
	}

	if s.FileLocation == nil {
		s.FileLocation = NewString("")
	}

	if s.EnableWebhookDebugging == nil {
		s.EnableWebhookDebugging = NewBool(true)
	}

	if s.EnableDiagnostics == nil {
		s.EnableDiagnostics = NewBool(true)
	}

	if s.EnableSentry == nil {
		s.EnableSentry = NewBool(*s.EnableDiagnostics)
	}

	if s.ConsoleJson == nil {
		s.ConsoleJson = NewBool(true)
	}

	if s.FileJson == nil {
		s.FileJson = NewBool(true)
	}

	if s.AdvancedLoggingConfig == nil {
		s.AdvancedLoggingConfig = NewString("")
	}
}

type ExperimentalAuditSettings struct {
	FileEnabled           *bool   `access:"experimental_features,write_restrictable,cloud_restrictable"`
	FileName              *string `access:"experimental_features,write_restrictable,cloud_restrictable"` // telemetry: none
	FileMaxSizeMB         *int    `access:"experimental_features,write_restrictable,cloud_restrictable"`
	FileMaxAgeDays        *int    `access:"experimental_features,write_restrictable,cloud_restrictable"`
	FileMaxBackups        *int    `access:"experimental_features,write_restrictable,cloud_restrictable"`
	FileCompress          *bool   `access:"experimental_features,write_restrictable,cloud_restrictable"`
	FileMaxQueueSize      *int    `access:"experimental_features,write_restrictable,cloud_restrictable"`
	AdvancedLoggingConfig *string `access:"experimental_features,write_restrictable,cloud_restrictable"`
}

func (s *ExperimentalAuditSettings) SetDefaults() {
	if s.FileEnabled == nil {
		s.FileEnabled = NewBool(false)
	}

	if s.FileName == nil {
		s.FileName = NewString("")
	}

	if s.FileMaxSizeMB == nil {
		s.FileMaxSizeMB = NewInt(100)
	}

	if s.FileMaxAgeDays == nil {
		s.FileMaxAgeDays = NewInt(0) // no limit on age
	}

	if s.FileMaxBackups == nil { // no limit on number of backups
		s.FileMaxBackups = NewInt(0)
	}

	if s.FileCompress == nil {
		s.FileCompress = NewBool(false)
	}

	if s.FileMaxQueueSize == nil {
		s.FileMaxQueueSize = NewInt(1000)
	}

	if s.AdvancedLoggingConfig == nil {
		s.AdvancedLoggingConfig = NewString("")
	}
}

type NotificationLogSettings struct {
	EnableConsole         *bool   `access:"write_restrictable,cloud_restrictable"`
	ConsoleLevel          *string `access:"write_restrictable,cloud_restrictable"`
	ConsoleJson           *bool   `access:"write_restrictable,cloud_restrictable"`
	EnableColor           *bool   `access:"write_restrictable,cloud_restrictable"` // telemetry: none
	EnableFile            *bool   `access:"write_restrictable,cloud_restrictable"`
	FileLevel             *string `access:"write_restrictable,cloud_restrictable"`
	FileJson              *bool   `access:"write_restrictable,cloud_restrictable"`
	FileLocation          *string `access:"write_restrictable,cloud_restrictable"`
	AdvancedLoggingConfig *string `access:"write_restrictable,cloud_restrictable"`
}

func (s *NotificationLogSettings) SetDefaults() {
	if s.EnableConsole == nil {
		s.EnableConsole = NewBool(true)
	}

	if s.ConsoleLevel == nil {
		s.ConsoleLevel = NewString("DEBUG")
	}

	if s.EnableFile == nil {
		s.EnableFile = NewBool(true)
	}

	if s.FileLevel == nil {
		s.FileLevel = NewString("INFO")
	}

	if s.FileLocation == nil {
		s.FileLocation = NewString("")
	}

	if s.ConsoleJson == nil {
		s.ConsoleJson = NewBool(true)
	}

	if s.EnableColor == nil {
		s.EnableColor = NewBool(false)
	}

	if s.FileJson == nil {
		s.FileJson = NewBool(true)
	}

	if s.AdvancedLoggingConfig == nil {
		s.AdvancedLoggingConfig = NewString("")
	}
}

type PasswordSettings struct {
	MinimumLength *int  `access:"authentication_password"`
	Lowercase     *bool `access:"authentication_password"`
	Number        *bool `access:"authentication_password"`
	Uppercase     *bool `access:"authentication_password"`
	Symbol        *bool `access:"authentication_password"`
}

func (s *PasswordSettings) SetDefaults() {
	if s.MinimumLength == nil {
		s.MinimumLength = NewInt(10)
	}

	if s.Lowercase == nil {
		s.Lowercase = NewBool(true)
	}

	if s.Number == nil {
		s.Number = NewBool(true)
	}

	if s.Uppercase == nil {
		s.Uppercase = NewBool(true)
	}

	if s.Symbol == nil {
		s.Symbol = NewBool(true)
	}
}

type FileSettings struct {
	EnableFileAttachments   *bool   `access:"site_file_sharing_and_downloads,cloud_restrictable"`
	EnableMobileUpload      *bool   `access:"site_file_sharing_and_downloads,cloud_restrictable"`
	EnableMobileDownload    *bool   `access:"site_file_sharing_and_downloads,cloud_restrictable"`
	MaxFileSize             *int64  `access:"environment_file_storage,cloud_restrictable"`
	MaxImageResolution      *int64  `access:"environment_file_storage,cloud_restrictable"`
	DriverName              *string `access:"environment_file_storage,write_restrictable,cloud_restrictable"`
	Directory               *string `access:"environment_file_storage,write_restrictable,cloud_restrictable"`
	EnablePublicLink        *bool   `access:"site_public_links,cloud_restrictable"`
	ExtractContent          *bool   `access:"environment_file_storage,write_restrictable"`
	ArchiveRecursion        *bool   `access:"environment_file_storage,write_restrictable"`
	PublicLinkSalt          *string `access:"site_public_links,cloud_restrictable"`                           // telemetry: none
	InitialFont             *string `access:"environment_file_storage,cloud_restrictable"`                    // telemetry: none
	AmazonS3AccessKeyId     *string `access:"environment_file_storage,write_restrictable,cloud_restrictable"` // telemetry: none
	AmazonS3SecretAccessKey *string `access:"environment_file_storage,write_restrictable,cloud_restrictable"` // telemetry: none
	AmazonS3Bucket          *string `access:"environment_file_storage,write_restrictable,cloud_restrictable"` // telemetry: none
	AmazonS3PathPrefix      *string `access:"environment_file_storage,write_restrictable,cloud_restrictable"` // telemetry: none
	AmazonS3Region          *string `access:"environment_file_storage,write_restrictable,cloud_restrictable"` // telemetry: none
	AmazonS3Endpoint        *string `access:"environment_file_storage,write_restrictable,cloud_restrictable"` // telemetry: none
	AmazonS3SSL             *bool   `access:"environment_file_storage,write_restrictable,cloud_restrictable"`
	AmazonS3SignV2          *bool   `access:"environment_file_storage,write_restrictable,cloud_restrictable"`
	AmazonS3SSE             *bool   `access:"environment_file_storage,write_restrictable,cloud_restrictable"`
	AmazonS3Trace           *bool   `access:"environment_file_storage,write_restrictable,cloud_restrictable"`
}

func (s *FileSettings) SetDefaults(isUpdate bool) {
	if s.EnableFileAttachments == nil {
		s.EnableFileAttachments = NewBool(true)
	}

	if s.EnableMobileUpload == nil {
		s.EnableMobileUpload = NewBool(true)
	}

	if s.EnableMobileDownload == nil {
		s.EnableMobileDownload = NewBool(true)
	}

	if s.MaxFileSize == nil {
		s.MaxFileSize = NewInt64(100 * 1024 * 1024) // 100MB (IEC)
	}

	if s.MaxImageResolution == nil {
		s.MaxImageResolution = NewInt64(7680 * 4320) // 8K, ~33MPX
	}

	if s.DriverName == nil {
		s.DriverName = NewString(ImageDriverLocal)
	}

	if s.Directory == nil || *s.Directory == "" {
		s.Directory = NewString(FileSettingsDefaultDirectory)
	}

	if s.EnablePublicLink == nil {
		s.EnablePublicLink = NewBool(false)
	}

	if s.ExtractContent == nil {
		s.ExtractContent = NewBool(true)
	}

	if s.ArchiveRecursion == nil {
		s.ArchiveRecursion = NewBool(false)
	}

	if isUpdate {
		// When updating an existing configuration, ensure link salt has been specified.
		if s.PublicLinkSalt == nil || *s.PublicLinkSalt == "" {
			s.PublicLinkSalt = NewString(NewRandomString(32))
		}
	} else {
		// When generating a blank configuration, leave link salt empty to be generated on server start.
		s.PublicLinkSalt = NewString("")
	}

	if s.InitialFont == nil {
		// Defaults to "nunito-bold.ttf"
		s.InitialFont = NewString("nunito-bold.ttf")
	}

	if s.AmazonS3AccessKeyId == nil {
		s.AmazonS3AccessKeyId = NewString("")
	}

	if s.AmazonS3SecretAccessKey == nil {
		s.AmazonS3SecretAccessKey = NewString("")
	}

	if s.AmazonS3Bucket == nil {
		s.AmazonS3Bucket = NewString("")
	}

	if s.AmazonS3PathPrefix == nil {
		s.AmazonS3PathPrefix = NewString("")
	}

	if s.AmazonS3Region == nil {
		s.AmazonS3Region = NewString("")
	}

	if s.AmazonS3Endpoint == nil || *s.AmazonS3Endpoint == "" {
		// Defaults to "s3.amazonaws.com"
		s.AmazonS3Endpoint = NewString("s3.amazonaws.com")
	}

	if s.AmazonS3SSL == nil {
		s.AmazonS3SSL = NewBool(true) // Secure by default.
	}

	if s.AmazonS3SignV2 == nil {
		s.AmazonS3SignV2 = new(bool)
		// Signature v2 is not enabled by default.
	}

	if s.AmazonS3SSE == nil {
		s.AmazonS3SSE = NewBool(false) // Not Encrypted by default.
	}

	if s.AmazonS3Trace == nil {
		s.AmazonS3Trace = NewBool(false)
	}
}

func (s *FileSettings) ToFileBackendSettings(enableComplianceFeature bool) filestore.FileBackendSettings {
	if *s.DriverName == ImageDriverLocal {
		return filestore.FileBackendSettings{
			DriverName: *s.DriverName,
			Directory:  *s.Directory,
		}
	}
	return filestore.FileBackendSettings{
		DriverName:              *s.DriverName,
		AmazonS3AccessKeyId:     *s.AmazonS3AccessKeyId,
		AmazonS3SecretAccessKey: *s.AmazonS3SecretAccessKey,
		AmazonS3Bucket:          *s.AmazonS3Bucket,
		AmazonS3PathPrefix:      *s.AmazonS3PathPrefix,
		AmazonS3Region:          *s.AmazonS3Region,
		AmazonS3Endpoint:        *s.AmazonS3Endpoint,
		AmazonS3SSL:             s.AmazonS3SSL == nil || *s.AmazonS3SSL,
		AmazonS3SignV2:          s.AmazonS3SignV2 != nil && *s.AmazonS3SignV2,
		AmazonS3SSE:             s.AmazonS3SSE != nil && *s.AmazonS3SSE && enableComplianceFeature,
		AmazonS3Trace:           s.AmazonS3Trace != nil && *s.AmazonS3Trace,
	}
}

type EmailSettings struct {
	EnableSignUpWithEmail             *bool   `access:"authentication_email"`
	EnableSignInWithEmail             *bool   `access:"authentication_email"`
	EnableSignInWithUsername          *bool   `access:"authentication_email"`
	SendEmailNotifications            *bool   `access:"site_notifications"`
	UseChannelInEmailNotifications    *bool   `access:"experimental_features"`
	RequireEmailVerification          *bool   `access:"authentication_email"`
	FeedbackName                      *string `access:"site_notifications"`
	FeedbackEmail                     *string `access:"site_notifications,cloud_restrictable"`
	ReplyToAddress                    *string `access:"site_notifications,cloud_restrictable"`
	FeedbackOrganization              *string `access:"site_notifications"`
	EnableSMTPAuth                    *bool   `access:"environment_smtp,write_restrictable,cloud_restrictable"`
	SMTPUsername                      *string `access:"environment_smtp,write_restrictable,cloud_restrictable"` // telemetry: none
	SMTPPassword                      *string `access:"environment_smtp,write_restrictable,cloud_restrictable"` // telemetry: none
	SMTPServer                        *string `access:"environment_smtp,write_restrictable,cloud_restrictable"` // telemetry: none
	SMTPPort                          *string `access:"environment_smtp,write_restrictable,cloud_restrictable"` // telemetry: none
	SMTPServerTimeout                 *int    `access:"cloud_restrictable"`
	ConnectionSecurity                *string `access:"environment_smtp,write_restrictable,cloud_restrictable"`
	SendPushNotifications             *bool   `access:"environment_push_notification_server"`
	PushNotificationServer            *string `access:"environment_push_notification_server"` // telemetry: none
	PushNotificationContents          *string `access:"site_notifications"`
	PushNotificationBuffer            *int    // telemetry: none
	EnableEmailBatching               *bool   `access:"site_notifications"`
	EmailBatchingBufferSize           *int    `access:"experimental_features"`
	EmailBatchingInterval             *int    `access:"experimental_features"`
	EnablePreviewModeBanner           *bool   `access:"site_notifications"`
	SkipServerCertificateVerification *bool   `access:"environment_smtp,write_restrictable,cloud_restrictable"`
	EmailNotificationContentsType     *string `access:"site_notifications"`
	LoginButtonColor                  *string `access:"experimental_features"`
	LoginButtonBorderColor            *string `access:"experimental_features"`
	LoginButtonTextColor              *string `access:"experimental_features"`
}

func (s *EmailSettings) SetDefaults(isUpdate bool) {
	if s.EnableSignUpWithEmail == nil {
		s.EnableSignUpWithEmail = NewBool(true)
	}

	if s.EnableSignInWithEmail == nil {
		s.EnableSignInWithEmail = NewBool(*s.EnableSignUpWithEmail)
	}

	if s.EnableSignInWithUsername == nil {
		s.EnableSignInWithUsername = NewBool(true)
	}

	if s.SendEmailNotifications == nil {
		s.SendEmailNotifications = NewBool(true)
	}

	if s.UseChannelInEmailNotifications == nil {
		s.UseChannelInEmailNotifications = NewBool(false)
	}

	if s.RequireEmailVerification == nil {
		s.RequireEmailVerification = NewBool(false)
	}

	if s.FeedbackName == nil {
		s.FeedbackName = NewString("")
	}

	if s.FeedbackEmail == nil {
		s.FeedbackEmail = NewString("test@example.com")
	}

	if s.ReplyToAddress == nil {
		s.ReplyToAddress = NewString("test@example.com")
	}

	if s.FeedbackOrganization == nil {
		s.FeedbackOrganization = NewString(EmailSettingsDefaultFeedbackOrganization)
	}

	if s.EnableSMTPAuth == nil {
		if s.ConnectionSecurity == nil || *s.ConnectionSecurity == ConnSecurityNone {
			s.EnableSMTPAuth = NewBool(false)
		} else {
			s.EnableSMTPAuth = NewBool(true)
		}
	}

	if s.SMTPUsername == nil {
		s.SMTPUsername = NewString("")
	}

	if s.SMTPPassword == nil {
		s.SMTPPassword = NewString("")
	}

	if s.SMTPServer == nil || *s.SMTPServer == "" {
		s.SMTPServer = NewString("localhost")
	}

	if s.SMTPPort == nil || *s.SMTPPort == "" {
		s.SMTPPort = NewString("10025")
	}

	if s.SMTPServerTimeout == nil || *s.SMTPServerTimeout == 0 {
		s.SMTPServerTimeout = NewInt(10)
	}

	if s.ConnectionSecurity == nil || *s.ConnectionSecurity == ConnSecurityPlain {
		s.ConnectionSecurity = NewString(ConnSecurityNone)
	}

	if s.SendPushNotifications == nil {
		s.SendPushNotifications = NewBool(!isUpdate)
	}

	if s.PushNotificationServer == nil {
		if isUpdate {
			s.PushNotificationServer = NewString("")
		} else {
			s.PushNotificationServer = NewString(GenericNotificationServer)
		}
	}

	if s.PushNotificationContents == nil {
		s.PushNotificationContents = NewString(FullNotification)
	}

	if s.PushNotificationBuffer == nil {
		s.PushNotificationBuffer = NewInt(1000)
	}

	if s.EnableEmailBatching == nil {
		s.EnableEmailBatching = NewBool(false)
	}

	if s.EmailBatchingBufferSize == nil {
		s.EmailBatchingBufferSize = NewInt(EmailBatchingBufferSize)
	}

	if s.EmailBatchingInterval == nil {
		s.EmailBatchingInterval = NewInt(EmailBatchingInterval)
	}

	if s.EnablePreviewModeBanner == nil {
		s.EnablePreviewModeBanner = NewBool(true)
	}

	if s.EnableSMTPAuth == nil {
		if *s.ConnectionSecurity == ConnSecurityNone {
			s.EnableSMTPAuth = NewBool(false)
		} else {
			s.EnableSMTPAuth = NewBool(true)
		}
	}

	if *s.ConnectionSecurity == ConnSecurityPlain {
		*s.ConnectionSecurity = ConnSecurityNone
	}

	if s.SkipServerCertificateVerification == nil {
		s.SkipServerCertificateVerification = NewBool(false)
	}

	if s.EmailNotificationContentsType == nil {
		s.EmailNotificationContentsType = NewString(EmailNotificationContentsFull)
	}

	if s.LoginButtonColor == nil {
		s.LoginButtonColor = NewString("#0000")
	}

	if s.LoginButtonBorderColor == nil {
		s.LoginButtonBorderColor = NewString("#2389D7")
	}

	if s.LoginButtonTextColor == nil {
		s.LoginButtonTextColor = NewString("#2389D7")
	}
}

type RateLimitSettings struct {
	Enable           *bool  `access:"environment_rate_limiting,write_restrictable,cloud_restrictable"`
	PerSec           *int   `access:"environment_rate_limiting,write_restrictable,cloud_restrictable"`
	MaxBurst         *int   `access:"environment_rate_limiting,write_restrictable,cloud_restrictable"`
	MemoryStoreSize  *int   `access:"environment_rate_limiting,write_restrictable,cloud_restrictable"`
	VaryByRemoteAddr *bool  `access:"environment_rate_limiting,write_restrictable,cloud_restrictable"`
	VaryByUser       *bool  `access:"environment_rate_limiting,write_restrictable,cloud_restrictable"`
	VaryByHeader     string `access:"environment_rate_limiting,write_restrictable,cloud_restrictable"`
}

func (s *RateLimitSettings) SetDefaults() {
	if s.Enable == nil {
		s.Enable = NewBool(false)
	}

	if s.PerSec == nil {
		s.PerSec = NewInt(10)
	}

	if s.MaxBurst == nil {
		s.MaxBurst = NewInt(100)
	}

	if s.MemoryStoreSize == nil {
		s.MemoryStoreSize = NewInt(10000)
	}

	if s.VaryByRemoteAddr == nil {
		s.VaryByRemoteAddr = NewBool(true)
	}

	if s.VaryByUser == nil {
		s.VaryByUser = NewBool(false)
	}
}

type PrivacySettings struct {
	ShowEmailAddress *bool `access:"site_users_and_teams"`
	ShowFullName     *bool `access:"site_users_and_teams"`
}

func (s *PrivacySettings) setDefaults() {
	if s.ShowEmailAddress == nil {
		s.ShowEmailAddress = NewBool(true)
	}

	if s.ShowFullName == nil {
		s.ShowFullName = NewBool(true)
	}
}

type SupportSettings struct {
	TermsOfServiceLink                     *string `access:"site_customization,write_restrictable,cloud_restrictable"`
	PrivacyPolicyLink                      *string `access:"site_customization,write_restrictable,cloud_restrictable"`
	AboutLink                              *string `access:"site_customization,write_restrictable,cloud_restrictable"`
	HelpLink                               *string `access:"site_customization,write_restrictable,cloud_restrictable"`
	ReportAProblemLink                     *string `access:"site_customization,write_restrictable,cloud_restrictable"`
	SupportEmail                           *string `access:"site_customization"`
	CustomTermsOfServiceEnabled            *bool   `access:"compliance_custom_terms_of_service"`
	CustomTermsOfServiceReAcceptancePeriod *int    `access:"compliance_custom_terms_of_service"`
	EnableAskCommunityLink                 *bool   `access:"site_customization"`
}

func (s *SupportSettings) SetDefaults() {
	if !isSafeLink(s.TermsOfServiceLink) {
		*s.TermsOfServiceLink = SupportSettingsDefaultTermsOfServiceLink
	}

	if s.TermsOfServiceLink == nil {
		s.TermsOfServiceLink = NewString(SupportSettingsDefaultTermsOfServiceLink)
	}

	if !isSafeLink(s.PrivacyPolicyLink) {
		*s.PrivacyPolicyLink = ""
	}

	if s.PrivacyPolicyLink == nil {
		s.PrivacyPolicyLink = NewString(SupportSettingsDefaultPrivacyPolicyLink)
	}

	if !isSafeLink(s.AboutLink) {
		*s.AboutLink = ""
	}

	if s.AboutLink == nil {
		s.AboutLink = NewString(SupportSettingsDefaultAboutLink)
	}

	if !isSafeLink(s.HelpLink) {
		*s.HelpLink = ""
	}

	if s.HelpLink == nil {
		s.HelpLink = NewString(SupportSettingsDefaultHelpLink)
	}

	if !isSafeLink(s.ReportAProblemLink) {
		*s.ReportAProblemLink = ""
	}

	if s.ReportAProblemLink == nil {
		s.ReportAProblemLink = NewString(SupportSettingsDefaultReportAProblemLink)
	}

	if s.SupportEmail == nil {
		s.SupportEmail = NewString(SupportSettingsDefaultSupportEmail)
	}

	if s.CustomTermsOfServiceEnabled == nil {
		s.CustomTermsOfServiceEnabled = NewBool(false)
	}

	if s.CustomTermsOfServiceReAcceptancePeriod == nil {
		s.CustomTermsOfServiceReAcceptancePeriod = NewInt(SupportSettingsDefaultReAcceptancePeriod)
	}

	if s.EnableAskCommunityLink == nil {
		s.EnableAskCommunityLink = NewBool(true)
	}
}

type AnnouncementSettings struct {
	EnableBanner          *bool   `access:"site_announcement_banner"`
	BannerText            *string `access:"site_announcement_banner"` // telemetry: none
	BannerColor           *string `access:"site_announcement_banner"`
	BannerTextColor       *string `access:"site_announcement_banner"`
	AllowBannerDismissal  *bool   `access:"site_announcement_banner"`
	AdminNoticesEnabled   *bool   `access:"site_notices"`
	UserNoticesEnabled    *bool   `access:"site_notices"`
	NoticesURL            *string `access:"site_notices,write_restrictable"` // telemetry: none
	NoticesFetchFrequency *int    `access:"site_notices,write_restrictable"` // telemetry: none
	NoticesSkipCache      *bool   `access:"site_notices,write_restrictable"` // telemetry: none
}

func (s *AnnouncementSettings) SetDefaults() {
	if s.EnableBanner == nil {
		s.EnableBanner = NewBool(false)
	}

	if s.BannerText == nil {
		s.BannerText = NewString("")
	}

	if s.BannerColor == nil {
		s.BannerColor = NewString(AnnouncementSettingsDefaultBannerColor)
	}

	if s.BannerTextColor == nil {
		s.BannerTextColor = NewString(AnnouncementSettingsDefaultBannerTextColor)
	}

	if s.AllowBannerDismissal == nil {
		s.AllowBannerDismissal = NewBool(true)
	}

	if s.AdminNoticesEnabled == nil {
		s.AdminNoticesEnabled = NewBool(true)
	}

	if s.UserNoticesEnabled == nil {
		s.UserNoticesEnabled = NewBool(true)
	}
	if s.NoticesURL == nil {
		s.NoticesURL = NewString(AnnouncementSettingsDefaultNoticesJsonURL)
	}
	if s.NoticesSkipCache == nil {
		s.NoticesSkipCache = NewBool(false)
	}
	if s.NoticesFetchFrequency == nil {
		s.NoticesFetchFrequency = NewInt(AnnouncementSettingsDefaultNoticesFetchFrequencySeconds)
	}

}

type ThemeSettings struct {
	EnableThemeSelection *bool   `access:"experimental_features"`
	DefaultTheme         *string `access:"experimental_features"`
	AllowCustomThemes    *bool   `access:"experimental_features"`
	AllowedThemes        []string
}

func (s *ThemeSettings) SetDefaults() {
	if s.EnableThemeSelection == nil {
		s.EnableThemeSelection = NewBool(true)
	}

	if s.DefaultTheme == nil {
		s.DefaultTheme = NewString(TeamSettingsDefaultTeamText)
	}

	if s.AllowCustomThemes == nil {
		s.AllowCustomThemes = NewBool(true)
	}

	if s.AllowedThemes == nil {
		s.AllowedThemes = []string{}
	}
}

type TeamSettings struct {
	SiteName                            *string  `access:"site_customization"`
	MaxUsersPerTeam                     *int     `access:"site_users_and_teams"`
	EnableUserCreation                  *bool    `access:"authentication_signup"`
	EnableOpenServer                    *bool    `access:"authentication_signup"`
	EnableUserDeactivation              *bool    `access:"experimental_features"`
	RestrictCreationToDomains           *string  `access:"authentication_signup"` // telemetry: none
	EnableCustomUserStatuses            *bool    `access:"site_users_and_teams"`
	EnableCustomBrand                   *bool    `access:"site_customization"`
	CustomBrandText                     *string  `access:"site_customization"`
	CustomDescriptionText               *string  `access:"site_customization"`
	RestrictDirectMessage               *string  `access:"site_users_and_teams"`
	UserStatusAwayTimeout               *int64   `access:"experimental_features"`
	MaxChannelsPerTeam                  *int64   `access:"site_users_and_teams"`
	MaxNotificationsPerChannel          *int64   `access:"environment_push_notification_server"`
	EnableConfirmNotificationsToChannel *bool    `access:"site_notifications"`
	TeammateNameDisplay                 *string  `access:"site_users_and_teams"`
	ExperimentalViewArchivedChannels    *bool    `access:"experimental_features,site_users_and_teams"`
	ExperimentalEnableAutomaticReplies  *bool    `access:"experimental_features"`
	LockTeammateNameDisplay             *bool    `access:"site_users_and_teams"`
	ExperimentalPrimaryTeam             *string  `access:"experimental_features"`
	ExperimentalDefaultChannels         []string `access:"experimental_features"`
}

func (s *TeamSettings) SetDefaults() {

	if s.SiteName == nil || *s.SiteName == "" {
		s.SiteName = NewString(TeamSettingsDefaultSiteName)
	}

	if s.MaxUsersPerTeam == nil {
		s.MaxUsersPerTeam = NewInt(TeamSettingsDefaultMaxUsersPerTeam)
	}

	if s.EnableUserCreation == nil {
		s.EnableUserCreation = NewBool(true)
	}

	if s.EnableOpenServer == nil {
		s.EnableOpenServer = NewBool(false)
	}

	if s.RestrictCreationToDomains == nil {
		s.RestrictCreationToDomains = NewString("")
	}

	if s.EnableCustomUserStatuses == nil {
		s.EnableCustomUserStatuses = NewBool(true)
	}

	if s.EnableCustomBrand == nil {
		s.EnableCustomBrand = NewBool(false)
	}

	if s.EnableUserDeactivation == nil {
		s.EnableUserDeactivation = NewBool(false)
	}

	if s.CustomBrandText == nil {
		s.CustomBrandText = NewString(TeamSettingsDefaultCustomBrandText)
	}

	if s.CustomDescriptionText == nil {
		s.CustomDescriptionText = NewString(TeamSettingsDefaultCustomDescriptionText)
	}

	if s.RestrictDirectMessage == nil {
		s.RestrictDirectMessage = NewString(DirectMessageAny)
	}

	if s.UserStatusAwayTimeout == nil {
		s.UserStatusAwayTimeout = NewInt64(TeamSettingsDefaultUserStatusAwayTimeout)
	}

	if s.MaxChannelsPerTeam == nil {
		s.MaxChannelsPerTeam = NewInt64(2000)
	}

	if s.MaxNotificationsPerChannel == nil {
		s.MaxNotificationsPerChannel = NewInt64(1000)
	}

	if s.EnableConfirmNotificationsToChannel == nil {
		s.EnableConfirmNotificationsToChannel = NewBool(true)
	}

	if s.ExperimentalEnableAutomaticReplies == nil {
		s.ExperimentalEnableAutomaticReplies = NewBool(false)
	}

	if s.ExperimentalPrimaryTeam == nil {
		s.ExperimentalPrimaryTeam = NewString("")
	}

	if s.ExperimentalDefaultChannels == nil {
		s.ExperimentalDefaultChannels = []string{}
	}

	if s.EnableUserCreation == nil {
		s.EnableUserCreation = NewBool(true)
	}

	if s.ExperimentalViewArchivedChannels == nil {
		s.ExperimentalViewArchivedChannels = NewBool(true)
	}

	if s.LockTeammateNameDisplay == nil {
		s.LockTeammateNameDisplay = NewBool(false)
	}
}

type ClientRequirements struct {
	AndroidLatestVersion string `access:"write_restrictable,cloud_restrictable"`
	AndroidMinVersion    string `access:"write_restrictable,cloud_restrictable"`
	DesktopLatestVersion string `access:"write_restrictable,cloud_restrictable"`
	DesktopMinVersion    string `access:"write_restrictable,cloud_restrictable"`
	IosLatestVersion     string `access:"write_restrictable,cloud_restrictable"`
	IosMinVersion        string `access:"write_restrictable,cloud_restrictable"`
}

type LdapSettings struct {
	// Basic
	Enable             *bool   `access:"authentication_ldap"`
	EnableSync         *bool   `access:"authentication_ldap"`
	LdapServer         *string `access:"authentication_ldap"` // telemetry: none
	LdapPort           *int    `access:"authentication_ldap"` // telemetry: none
	ConnectionSecurity *string `access:"authentication_ldap"`
	BaseDN             *string `access:"authentication_ldap"` // telemetry: none
	BindUsername       *string `access:"authentication_ldap"` // telemetry: none
	BindPassword       *string `access:"authentication_ldap"` // telemetry: none

	// Filtering
	UserFilter        *string `access:"authentication_ldap"` // telemetry: none
	GroupFilter       *string `access:"authentication_ldap"`
	GuestFilter       *string `access:"authentication_ldap"`
	EnableAdminFilter *bool
	AdminFilter       *string

	// Group Mapping
	GroupDisplayNameAttribute *string `access:"authentication_ldap"`
	GroupIdAttribute          *string `access:"authentication_ldap"`

	// User Mapping
	FirstNameAttribute *string `access:"authentication_ldap"`
	LastNameAttribute  *string `access:"authentication_ldap"`
	EmailAttribute     *string `access:"authentication_ldap"`
	UsernameAttribute  *string `access:"authentication_ldap"`
	NicknameAttribute  *string `access:"authentication_ldap"`
	IdAttribute        *string `access:"authentication_ldap"`
	PositionAttribute  *string `access:"authentication_ldap"`
	LoginIdAttribute   *string `access:"authentication_ldap"`
	PictureAttribute   *string `access:"authentication_ldap"`

	// Synchronization
	SyncIntervalMinutes *int `access:"authentication_ldap"`

	// Advanced
	SkipCertificateVerification *bool   `access:"authentication_ldap"`
	PublicCertificateFile       *string `access:"authentication_ldap"`
	PrivateKeyFile              *string `access:"authentication_ldap"`
	QueryTimeout                *int    `access:"authentication_ldap"`
	MaxPageSize                 *int    `access:"authentication_ldap"`

	// Customization
	LoginFieldName *string `access:"authentication_ldap"`

	LoginButtonColor       *string `access:"experimental_features"`
	LoginButtonBorderColor *string `access:"experimental_features"`
	LoginButtonTextColor   *string `access:"experimental_features"`

	Trace *bool `access:"authentication_ldap"` // telemetry: none
}

func (s *LdapSettings) SetDefaults() {
	if s.Enable == nil {
		s.Enable = NewBool(false)
	}

	// When unset should default to LDAP Enabled
	if s.EnableSync == nil {
		s.EnableSync = NewBool(*s.Enable)
	}

	if s.EnableAdminFilter == nil {
		s.EnableAdminFilter = NewBool(false)
	}

	if s.LdapServer == nil {
		s.LdapServer = NewString("")
	}

	if s.LdapPort == nil {
		s.LdapPort = NewInt(389)
	}

	if s.ConnectionSecurity == nil {
		s.ConnectionSecurity = NewString("")
	}

	if s.PublicCertificateFile == nil {
		s.PublicCertificateFile = NewString("")
	}

	if s.PrivateKeyFile == nil {
		s.PrivateKeyFile = NewString("")
	}

	if s.BaseDN == nil {
		s.BaseDN = NewString("")
	}

	if s.BindUsername == nil {
		s.BindUsername = NewString("")
	}

	if s.BindPassword == nil {
		s.BindPassword = NewString("")
	}

	if s.UserFilter == nil {
		s.UserFilter = NewString("")
	}

	if s.GuestFilter == nil {
		s.GuestFilter = NewString("")
	}

	if s.AdminFilter == nil {
		s.AdminFilter = NewString("")
	}

	if s.GroupFilter == nil {
		s.GroupFilter = NewString("")
	}

	if s.GroupDisplayNameAttribute == nil {
		s.GroupDisplayNameAttribute = NewString(LdapSettingsDefaultGroupDisplayNameAttribute)
	}

	if s.GroupIdAttribute == nil {
		s.GroupIdAttribute = NewString(LdapSettingsDefaultGroupIdAttribute)
	}

	if s.FirstNameAttribute == nil {
		s.FirstNameAttribute = NewString(LdapSettingsDefaultFirstNameAttribute)
	}

	if s.LastNameAttribute == nil {
		s.LastNameAttribute = NewString(LdapSettingsDefaultLastNameAttribute)
	}

	if s.EmailAttribute == nil {
		s.EmailAttribute = NewString(LdapSettingsDefaultEmailAttribute)
	}

	if s.UsernameAttribute == nil {
		s.UsernameAttribute = NewString(LdapSettingsDefaultUsernameAttribute)
	}

	if s.NicknameAttribute == nil {
		s.NicknameAttribute = NewString(LdapSettingsDefaultNicknameAttribute)
	}

	if s.IdAttribute == nil {
		s.IdAttribute = NewString(LdapSettingsDefaultIdAttribute)
	}

	if s.PositionAttribute == nil {
		s.PositionAttribute = NewString(LdapSettingsDefaultPositionAttribute)
	}

	if s.PictureAttribute == nil {
		s.PictureAttribute = NewString(LdapSettingsDefaultPictureAttribute)
	}

	// For those upgrading to the version when LoginIdAttribute was added
	// they need IdAttribute == LoginIdAttribute not to break
	if s.LoginIdAttribute == nil {
		s.LoginIdAttribute = s.IdAttribute
	}

	if s.SyncIntervalMinutes == nil {
		s.SyncIntervalMinutes = NewInt(60)
	}

	if s.SkipCertificateVerification == nil {
		s.SkipCertificateVerification = NewBool(false)
	}

	if s.QueryTimeout == nil {
		s.QueryTimeout = NewInt(60)
	}

	if s.MaxPageSize == nil {
		s.MaxPageSize = NewInt(0)
	}

	if s.LoginFieldName == nil {
		s.LoginFieldName = NewString(LdapSettingsDefaultLoginFieldName)
	}

	if s.LoginButtonColor == nil {
		s.LoginButtonColor = NewString("#0000")
	}

	if s.LoginButtonBorderColor == nil {
		s.LoginButtonBorderColor = NewString("#2389D7")
	}

	if s.LoginButtonTextColor == nil {
		s.LoginButtonTextColor = NewString("#2389D7")
	}

	if s.Trace == nil {
		s.Trace = NewBool(false)
	}
}

type ComplianceSettings struct {
	Enable      *bool   `access:"compliance_compliance_monitoring"`
	Directory   *string `access:"compliance_compliance_monitoring"` // telemetry: none
	EnableDaily *bool   `access:"compliance_compliance_monitoring"`
	BatchSize   *int    `access:"compliance_compliance_monitoring"` // telemetry: none
}

func (s *ComplianceSettings) SetDefaults() {
	if s.Enable == nil {
		s.Enable = NewBool(false)
	}

	if s.Directory == nil {
		s.Directory = NewString("./data/")
	}

	if s.EnableDaily == nil {
		s.EnableDaily = NewBool(false)
	}

	if s.BatchSize == nil {
		s.BatchSize = NewInt(30000)
	}
}

type LocalizationSettings struct {
	DefaultServerLocale *string `access:"site_localization"`
	DefaultClientLocale *string `access:"site_localization"`
	AvailableLocales    *string `access:"site_localization"`
}

func (s *LocalizationSettings) SetDefaults() {
	if s.DefaultServerLocale == nil {
		s.DefaultServerLocale = NewString(DefaultLocale)
	}

	if s.DefaultClientLocale == nil {
		s.DefaultClientLocale = NewString(DefaultLocale)
	}

	if s.AvailableLocales == nil {
		s.AvailableLocales = NewString("")
	}
}

type SamlSettings struct {
	// Basic
	Enable                        *bool `access:"authentication_saml"`
	EnableSyncWithLdap            *bool `access:"authentication_saml"`
	EnableSyncWithLdapIncludeAuth *bool `access:"authentication_saml"`
	IgnoreGuestsLdapSync          *bool `access:"authentication_saml"`

	Verify      *bool `access:"authentication_saml"`
	Encrypt     *bool `access:"authentication_saml"`
	SignRequest *bool `access:"authentication_saml"`

	IdpURL                      *string `access:"authentication_saml"` // telemetry: none
	IdpDescriptorURL            *string `access:"authentication_saml"` // telemetry: none
	IdpMetadataURL              *string `access:"authentication_saml"` // telemetry: none
	ServiceProviderIdentifier   *string `access:"authentication_saml"` // telemetry: none
	AssertionConsumerServiceURL *string `access:"authentication_saml"` // telemetry: none

	SignatureAlgorithm *string `access:"authentication_saml"`
	CanonicalAlgorithm *string `access:"authentication_saml"`

	ScopingIDPProviderId *string `access:"authentication_saml"`
	ScopingIDPName       *string `access:"authentication_saml"`

	IdpCertificateFile    *string `access:"authentication_saml"` // telemetry: none
	PublicCertificateFile *string `access:"authentication_saml"` // telemetry: none
	PrivateKeyFile        *string `access:"authentication_saml"` // telemetry: none

	// User Mapping
	IdAttribute          *string `access:"authentication_saml"`
	GuestAttribute       *string `access:"authentication_saml"`
	EnableAdminAttribute *bool
	AdminAttribute       *string
	FirstNameAttribute   *string `access:"authentication_saml"`
	LastNameAttribute    *string `access:"authentication_saml"`
	EmailAttribute       *string `access:"authentication_saml"`
	UsernameAttribute    *string `access:"authentication_saml"`
	NicknameAttribute    *string `access:"authentication_saml"`
	LocaleAttribute      *string `access:"authentication_saml"`
	PositionAttribute    *string `access:"authentication_saml"`

	LoginButtonText *string `access:"authentication_saml"`

	LoginButtonColor       *string `access:"experimental_features"`
	LoginButtonBorderColor *string `access:"experimental_features"`
	LoginButtonTextColor   *string `access:"experimental_features"`
}

func (s *SamlSettings) SetDefaults() {
	if s.Enable == nil {
		s.Enable = NewBool(false)
	}

	if s.EnableSyncWithLdap == nil {
		s.EnableSyncWithLdap = NewBool(false)
	}

	if s.EnableSyncWithLdapIncludeAuth == nil {
		s.EnableSyncWithLdapIncludeAuth = NewBool(false)
	}

	if s.IgnoreGuestsLdapSync == nil {
		s.IgnoreGuestsLdapSync = NewBool(false)
	}

	if s.EnableAdminAttribute == nil {
		s.EnableAdminAttribute = NewBool(false)
	}

	if s.Verify == nil {
		s.Verify = NewBool(true)
	}

	if s.Encrypt == nil {
		s.Encrypt = NewBool(true)
	}

	if s.SignRequest == nil {
		s.SignRequest = NewBool(false)
	}

	if s.SignatureAlgorithm == nil {
		s.SignatureAlgorithm = NewString(SamlSettingsDefaultSignatureAlgorithm)
	}

	if s.CanonicalAlgorithm == nil {
		s.CanonicalAlgorithm = NewString(SamlSettingsDefaultCanonicalAlgorithm)
	}

	if s.IdpURL == nil {
		s.IdpURL = NewString("")
	}

	if s.IdpDescriptorURL == nil {
		s.IdpDescriptorURL = NewString("")
	}

	if s.ServiceProviderIdentifier == nil {
		if s.IdpDescriptorURL != nil {
			s.ServiceProviderIdentifier = NewString(*s.IdpDescriptorURL)
		} else {
			s.ServiceProviderIdentifier = NewString("")
		}
	}

	if s.IdpMetadataURL == nil {
		s.IdpMetadataURL = NewString("")
	}

	if s.IdpCertificateFile == nil {
		s.IdpCertificateFile = NewString("")
	}

	if s.PublicCertificateFile == nil {
		s.PublicCertificateFile = NewString("")
	}

	if s.PrivateKeyFile == nil {
		s.PrivateKeyFile = NewString("")
	}

	if s.AssertionConsumerServiceURL == nil {
		s.AssertionConsumerServiceURL = NewString("")
	}

	if s.ScopingIDPProviderId == nil {
		s.ScopingIDPProviderId = NewString("")
	}

	if s.ScopingIDPName == nil {
		s.ScopingIDPName = NewString("")
	}

	if s.LoginButtonText == nil || *s.LoginButtonText == "" {
		s.LoginButtonText = NewString(UserAuthServiceSamlText)
	}

	if s.IdAttribute == nil {
		s.IdAttribute = NewString(SamlSettingsDefaultIdAttribute)
	}

	if s.GuestAttribute == nil {
		s.GuestAttribute = NewString(SamlSettingsDefaultGuestAttribute)
	}
	if s.AdminAttribute == nil {
		s.AdminAttribute = NewString(SamlSettingsDefaultAdminAttribute)
	}
	if s.FirstNameAttribute == nil {
		s.FirstNameAttribute = NewString(SamlSettingsDefaultFirstNameAttribute)
	}

	if s.LastNameAttribute == nil {
		s.LastNameAttribute = NewString(SamlSettingsDefaultLastNameAttribute)
	}

	if s.EmailAttribute == nil {
		s.EmailAttribute = NewString(SamlSettingsDefaultEmailAttribute)
	}

	if s.UsernameAttribute == nil {
		s.UsernameAttribute = NewString(SamlSettingsDefaultUsernameAttribute)
	}

	if s.NicknameAttribute == nil {
		s.NicknameAttribute = NewString(SamlSettingsDefaultNicknameAttribute)
	}

	if s.PositionAttribute == nil {
		s.PositionAttribute = NewString(SamlSettingsDefaultPositionAttribute)
	}

	if s.LocaleAttribute == nil {
		s.LocaleAttribute = NewString(SamlSettingsDefaultLocaleAttribute)
	}

	if s.LoginButtonColor == nil {
		s.LoginButtonColor = NewString("#34a28b")
	}

	if s.LoginButtonBorderColor == nil {
		s.LoginButtonBorderColor = NewString("#2389D7")
	}

	if s.LoginButtonTextColor == nil {
		s.LoginButtonTextColor = NewString("#ffffff")
	}
}

type NativeAppSettings struct {
	AppCustomURLSchemes    []string `access:"site_customization,write_restrictable,cloud_restrictable"` // telemetry: none
	AppDownloadLink        *string  `access:"site_customization,write_restrictable,cloud_restrictable"`
	AndroidAppDownloadLink *string  `access:"site_customization,write_restrictable,cloud_restrictable"`
	IosAppDownloadLink     *string  `access:"site_customization,write_restrictable,cloud_restrictable"`
}

func (s *NativeAppSettings) SetDefaults() {
	if s.AppDownloadLink == nil {
		s.AppDownloadLink = NewString(NativeappSettingsDefaultAppDownloadLink)
	}

	if s.AndroidAppDownloadLink == nil {
		s.AndroidAppDownloadLink = NewString(NativeappSettingsDefaultAndroidAppDownloadLink)
	}

	if s.IosAppDownloadLink == nil {
		s.IosAppDownloadLink = NewString(NativeappSettingsDefaultIosAppDownloadLink)
	}

	if s.AppCustomURLSchemes == nil {
		s.AppCustomURLSchemes = GetDefaultAppCustomURLSchemes()
	}
}

type ElasticsearchSettings struct {
	ConnectionURL                 *string `access:"environment_elasticsearch,write_restrictable,cloud_restrictable"`
	Username                      *string `access:"environment_elasticsearch,write_restrictable,cloud_restrictable"`
	Password                      *string `access:"environment_elasticsearch,write_restrictable,cloud_restrictable"`
	EnableIndexing                *bool   `access:"environment_elasticsearch,write_restrictable,cloud_restrictable"`
	EnableSearching               *bool   `access:"environment_elasticsearch,write_restrictable,cloud_restrictable"`
	EnableAutocomplete            *bool   `access:"environment_elasticsearch,write_restrictable,cloud_restrictable"`
	Sniff                         *bool   `access:"environment_elasticsearch,write_restrictable,cloud_restrictable"`
	PostIndexReplicas             *int    `access:"environment_elasticsearch,write_restrictable,cloud_restrictable"`
	PostIndexShards               *int    `access:"environment_elasticsearch,write_restrictable,cloud_restrictable"`
	ChannelIndexReplicas          *int    `access:"environment_elasticsearch,write_restrictable,cloud_restrictable"`
	ChannelIndexShards            *int    `access:"environment_elasticsearch,write_restrictable,cloud_restrictable"`
	UserIndexReplicas             *int    `access:"environment_elasticsearch,write_restrictable,cloud_restrictable"`
	UserIndexShards               *int    `access:"environment_elasticsearch,write_restrictable,cloud_restrictable"`
	AggregatePostsAfterDays       *int    `access:"environment_elasticsearch,write_restrictable,cloud_restrictable"` // telemetry: none
	PostsAggregatorJobStartTime   *string `access:"environment_elasticsearch,write_restrictable,cloud_restrictable"` // telemetry: none
	IndexPrefix                   *string `access:"environment_elasticsearch,write_restrictable,cloud_restrictable"`
	LiveIndexingBatchSize         *int    `access:"environment_elasticsearch,write_restrictable,cloud_restrictable"`
	BulkIndexingTimeWindowSeconds *int    `access:"environment_elasticsearch,write_restrictable,cloud_restrictable"`
	RequestTimeoutSeconds         *int    `access:"environment_elasticsearch,write_restrictable,cloud_restrictable"`
	SkipTLSVerification           *bool   `access:"environment_elasticsearch,write_restrictable,cloud_restrictable"`
	Trace                         *string `access:"environment_elasticsearch,write_restrictable,cloud_restrictable"`
}

func (s *ElasticsearchSettings) SetDefaults() {
	if s.ConnectionURL == nil {
		s.ConnectionURL = NewString(ElasticsearchSettingsDefaultConnectionURL)
	}

	if s.Username == nil {
		s.Username = NewString(ElasticsearchSettingsDefaultUsername)
	}

	if s.Password == nil {
		s.Password = NewString(ElasticsearchSettingsDefaultPassword)
	}

	if s.EnableIndexing == nil {
		s.EnableIndexing = NewBool(false)
	}

	if s.EnableSearching == nil {
		s.EnableSearching = NewBool(false)
	}

	if s.EnableAutocomplete == nil {
		s.EnableAutocomplete = NewBool(false)
	}

	if s.Sniff == nil {
		s.Sniff = NewBool(true)
	}

	if s.PostIndexReplicas == nil {
		s.PostIndexReplicas = NewInt(ElasticsearchSettingsDefaultPostIndexReplicas)
	}

	if s.PostIndexShards == nil {
		s.PostIndexShards = NewInt(ElasticsearchSettingsDefaultPostIndexShards)
	}

	if s.ChannelIndexReplicas == nil {
		s.ChannelIndexReplicas = NewInt(ElasticsearchSettingsDefaultChannelIndexReplicas)
	}

	if s.ChannelIndexShards == nil {
		s.ChannelIndexShards = NewInt(ElasticsearchSettingsDefaultChannelIndexShards)
	}

	if s.UserIndexReplicas == nil {
		s.UserIndexReplicas = NewInt(ElasticsearchSettingsDefaultUserIndexReplicas)
	}

	if s.UserIndexShards == nil {
		s.UserIndexShards = NewInt(ElasticsearchSettingsDefaultUserIndexShards)
	}

	if s.AggregatePostsAfterDays == nil {
		s.AggregatePostsAfterDays = NewInt(ElasticsearchSettingsDefaultAggregatePostsAfterDays)
	}

	if s.PostsAggregatorJobStartTime == nil {
		s.PostsAggregatorJobStartTime = NewString(ElasticsearchSettingsDefaultPostsAggregatorJobStartTime)
	}

	if s.IndexPrefix == nil {
		s.IndexPrefix = NewString(ElasticsearchSettingsDefaultIndexPrefix)
	}

	if s.LiveIndexingBatchSize == nil {
		s.LiveIndexingBatchSize = NewInt(ElasticsearchSettingsDefaultLiveIndexingBatchSize)
	}

	if s.BulkIndexingTimeWindowSeconds == nil {
		s.BulkIndexingTimeWindowSeconds = NewInt(ElasticsearchSettingsDefaultBulkIndexingTimeWindowSeconds)
	}

	if s.RequestTimeoutSeconds == nil {
		s.RequestTimeoutSeconds = NewInt(ElasticsearchSettingsDefaultRequestTimeoutSeconds)
	}

	if s.SkipTLSVerification == nil {
		s.SkipTLSVerification = NewBool(false)
	}

	if s.Trace == nil {
		s.Trace = NewString("")
	}
}

type BleveSettings struct {
	IndexDir                      *string `access:"experimental_bleve"` // telemetry: none
	EnableIndexing                *bool   `access:"experimental_bleve"`
	EnableSearching               *bool   `access:"experimental_bleve"`
	EnableAutocomplete            *bool   `access:"experimental_bleve"`
	BulkIndexingTimeWindowSeconds *int    `access:"experimental_bleve"`
}

func (bs *BleveSettings) SetDefaults() {
	if bs.IndexDir == nil {
		bs.IndexDir = NewString(BleveSettingsDefaultIndexDir)
	}

	if bs.EnableIndexing == nil {
		bs.EnableIndexing = NewBool(false)
	}

	if bs.EnableSearching == nil {
		bs.EnableSearching = NewBool(false)
	}

	if bs.EnableAutocomplete == nil {
		bs.EnableAutocomplete = NewBool(false)
	}

	if bs.BulkIndexingTimeWindowSeconds == nil {
		bs.BulkIndexingTimeWindowSeconds = NewInt(BleveSettingsDefaultBulkIndexingTimeWindowSeconds)
	}
}

type DataRetentionSettings struct {
	EnableMessageDeletion *bool   `access:"compliance_data_retention_policy"`
	EnableFileDeletion    *bool   `access:"compliance_data_retention_policy"`
	MessageRetentionDays  *int    `access:"compliance_data_retention_policy"`
	FileRetentionDays     *int    `access:"compliance_data_retention_policy"`
	DeletionJobStartTime  *string `access:"compliance_data_retention_policy"`
	BatchSize             *int    `access:"compliance_data_retention_policy"`
}

func (s *DataRetentionSettings) SetDefaults() {
	if s.EnableMessageDeletion == nil {
		s.EnableMessageDeletion = NewBool(false)
	}

	if s.EnableFileDeletion == nil {
		s.EnableFileDeletion = NewBool(false)
	}

	if s.MessageRetentionDays == nil {
		s.MessageRetentionDays = NewInt(DataRetentionSettingsDefaultMessageRetentionDays)
	}

	if s.FileRetentionDays == nil {
		s.FileRetentionDays = NewInt(DataRetentionSettingsDefaultFileRetentionDays)
	}

	if s.DeletionJobStartTime == nil {
		s.DeletionJobStartTime = NewString(DataRetentionSettingsDefaultDeletionJobStartTime)
	}

	if s.BatchSize == nil {
		s.BatchSize = NewInt(DataRetentionSettingsDefaultBatchSize)
	}
}

type JobSettings struct {
	RunJobs      *bool `access:"write_restrictable,cloud_restrictable"`
	RunScheduler *bool `access:"write_restrictable,cloud_restrictable"`
}

func (s *JobSettings) SetDefaults() {
	if s.RunJobs == nil {
		s.RunJobs = NewBool(true)
	}

	if s.RunScheduler == nil {
		s.RunScheduler = NewBool(true)
	}
}

type CloudSettings struct {
	CWSURL    *string `access:"write_restrictable"`
	CWSAPIURL *string `access:"write_restrictable"`
}

func (s *CloudSettings) SetDefaults() {
	if s.CWSURL == nil {
		s.CWSURL = NewString(CloudSettingsDefaultCwsURL)
	}
	if s.CWSAPIURL == nil {
		s.CWSAPIURL = NewString(CloudSettingsDefaultCwsAPIURL)
	}
}

type PluginState struct {
	Enable bool
}

type PluginSettings struct {
	Enable                      *bool                             `access:"plugins,write_restrictable"`
	EnableUploads               *bool                             `access:"plugins,write_restrictable,cloud_restrictable"`
	AllowInsecureDownloadURL    *bool                             `access:"plugins,write_restrictable,cloud_restrictable"`
	EnableHealthCheck           *bool                             `access:"plugins,write_restrictable,cloud_restrictable"`
	Directory                   *string                           `access:"plugins,write_restrictable,cloud_restrictable"` // telemetry: none
	ClientDirectory             *string                           `access:"plugins,write_restrictable,cloud_restrictable"` // telemetry: none
	Plugins                     map[string]map[string]interface{} `access:"plugins"`                                       // telemetry: none
	PluginStates                map[string]*PluginState           `access:"plugins"`                                       // telemetry: none
	EnableMarketplace           *bool                             `access:"plugins,write_restrictable,cloud_restrictable"`
	EnableRemoteMarketplace     *bool                             `access:"plugins,write_restrictable,cloud_restrictable"`
	AutomaticPrepackagedPlugins *bool                             `access:"plugins,write_restrictable,cloud_restrictable"`
	RequirePluginSignature      *bool                             `access:"plugins,write_restrictable,cloud_restrictable"`
	MarketplaceURL              *string                           `access:"plugins,write_restrictable,cloud_restrictable"`
	SignaturePublicKeyFiles     []string                          `access:"plugins,write_restrictable,cloud_restrictable"`
	ChimeraOAuthProxyURL        *string                           `access:"plugins,write_restrictable,cloud_restrictable"`
}

func (s *PluginSettings) SetDefaults(ls LogSettings) {
	if s.Enable == nil {
		s.Enable = NewBool(true)
	}

	if s.EnableUploads == nil {
		s.EnableUploads = NewBool(false)
	}

	if s.AllowInsecureDownloadURL == nil {
		s.AllowInsecureDownloadURL = NewBool(false)
	}

	if s.EnableHealthCheck == nil {
		s.EnableHealthCheck = NewBool(true)
	}

	if s.Directory == nil || *s.Directory == "" {
		s.Directory = NewString(PluginSettingsDefaultDirectory)
	}

	if s.ClientDirectory == nil || *s.ClientDirectory == "" {
		s.ClientDirectory = NewString(PluginSettingsDefaultClientDirectory)
	}

	if s.Plugins == nil {
		s.Plugins = make(map[string]map[string]interface{})
	}

	if s.PluginStates == nil {
		s.PluginStates = make(map[string]*PluginState)
	}

	if s.PluginStates["com.mattermost.nps"] == nil {
		// Enable the NPS plugin by default if diagnostics are enabled
		s.PluginStates["com.mattermost.nps"] = &PluginState{Enable: ls.EnableDiagnostics == nil || *ls.EnableDiagnostics}
	}

	if s.PluginStates["com.mattermost.plugin-incident-management"] == nil && BuildEnterpriseReady == "true" {
		// Enable the incident management plugin by default
		s.PluginStates["com.mattermost.plugin-incident-management"] = &PluginState{Enable: true}
	}

	if s.PluginStates["com.mattermost.plugin-channel-export"] == nil && BuildEnterpriseReady == "true" {
		// Enable the channel export plugin by default
		s.PluginStates["com.mattermost.plugin-channel-export"] = &PluginState{Enable: true}
	}

	if s.EnableMarketplace == nil {
		s.EnableMarketplace = NewBool(PluginSettingsDefaultEnableMarketplace)
	}

	if s.EnableRemoteMarketplace == nil {
		s.EnableRemoteMarketplace = NewBool(true)
	}

	if s.AutomaticPrepackagedPlugins == nil {
		s.AutomaticPrepackagedPlugins = NewBool(true)
	}

	if s.MarketplaceURL == nil || *s.MarketplaceURL == "" || *s.MarketplaceURL == PluginSettingsOldMarketplaceURL {
		s.MarketplaceURL = NewString(PluginSettingsDefaultMarketplaceURL)
	}

	if s.RequirePluginSignature == nil {
		s.RequirePluginSignature = NewBool(false)
	}

	if s.SignaturePublicKeyFiles == nil {
		s.SignaturePublicKeyFiles = []string{}
	}

	if s.ChimeraOAuthProxyURL == nil {
		s.ChimeraOAuthProxyURL = NewString("")
	}
}

type GlobalRelayMessageExportSettings struct {
	CustomerType      *string `access:"compliance_compliance_export"` // must be either A9 or A10, dictates SMTP server url
	SMTPUsername      *string `access:"compliance_compliance_export"`
	SMTPPassword      *string `access:"compliance_compliance_export"`
	EmailAddress      *string `access:"compliance_compliance_export"` // the address to send messages to
	SMTPServerTimeout *int    `access:"compliance_compliance_export"`
}

func (s *GlobalRelayMessageExportSettings) SetDefaults() {
	if s.CustomerType == nil {
		s.CustomerType = NewString(GlobalrelayCustomerTypeA9)
	}
	if s.SMTPUsername == nil {
		s.SMTPUsername = NewString("")
	}
	if s.SMTPPassword == nil {
		s.SMTPPassword = NewString("")
	}
	if s.EmailAddress == nil {
		s.EmailAddress = NewString("")
	}
	if s.SMTPServerTimeout == nil || *s.SMTPServerTimeout == 0 {
		s.SMTPServerTimeout = NewInt(1800)
	}
}

type MessageExportSettings struct {
	EnableExport          *bool   `access:"compliance_compliance_export"`
	ExportFormat          *string `access:"compliance_compliance_export"`
	DailyRunTime          *string `access:"compliance_compliance_export"`
	ExportFromTimestamp   *int64  `access:"compliance_compliance_export"`
	BatchSize             *int    `access:"compliance_compliance_export"`
	DownloadExportResults *bool   `access:"compliance_compliance_export"`

	// formatter-specific settings - these are only expected to be non-nil if ExportFormat is set to the associated format
	GlobalRelaySettings *GlobalRelayMessageExportSettings `access:"compliance_compliance_export"`
}

func (s *MessageExportSettings) SetDefaults() {
	if s.EnableExport == nil {
		s.EnableExport = NewBool(false)
	}

	if s.DownloadExportResults == nil {
		s.DownloadExportResults = NewBool(false)
	}

	if s.ExportFormat == nil {
		s.ExportFormat = NewString(ComplianceExportTypeActiance)
	}

	if s.DailyRunTime == nil {
		s.DailyRunTime = NewString("01:00")
	}

	if s.ExportFromTimestamp == nil {
		s.ExportFromTimestamp = NewInt64(0)
	}

	if s.BatchSize == nil {
		s.BatchSize = NewInt(10000)
	}

	if s.GlobalRelaySettings == nil {
		s.GlobalRelaySettings = &GlobalRelayMessageExportSettings{}
	}
	s.GlobalRelaySettings.SetDefaults()
}

type DisplaySettings struct {
	CustomURLSchemes     []string `access:"site_customization"`
	ExperimentalTimezone *bool    `access:"experimental_features"`
}

func (s *DisplaySettings) SetDefaults() {
	if s.CustomURLSchemes == nil {
		customURLSchemes := []string{}
		s.CustomURLSchemes = customURLSchemes
	}

	if s.ExperimentalTimezone == nil {
		s.ExperimentalTimezone = NewBool(true)
	}
}

type GuestAccountsSettings struct {
	Enable                           *bool   `access:"authentication_guest_access"`
	AllowEmailAccounts               *bool   `access:"authentication_guest_access"`
	EnforceMultifactorAuthentication *bool   `access:"authentication_guest_access"`
	RestrictCreationToDomains        *string `access:"authentication_guest_access"`
}

func (s *GuestAccountsSettings) SetDefaults() {
	if s.Enable == nil {
		s.Enable = NewBool(false)
	}

	if s.AllowEmailAccounts == nil {
		s.AllowEmailAccounts = NewBool(true)
	}

	if s.EnforceMultifactorAuthentication == nil {
		s.EnforceMultifactorAuthentication = NewBool(false)
	}

	if s.RestrictCreationToDomains == nil {
		s.RestrictCreationToDomains = NewString("")
	}
}

type ImageProxySettings struct {
	Enable                  *bool   `access:"environment_image_proxy"`
	ImageProxyType          *string `access:"environment_image_proxy"`
	RemoteImageProxyURL     *string `access:"environment_image_proxy"`
	RemoteImageProxyOptions *string `access:"environment_image_proxy"`
}

func (s *ImageProxySettings) SetDefaults() {
	if s.Enable == nil {
		s.Enable = NewBool(false)
	}

	if s.ImageProxyType == nil {
		s.ImageProxyType = NewString(ImageProxyTypeLocal)
	}

	if s.RemoteImageProxyURL == nil {
		s.RemoteImageProxyURL = NewString("")
	}

	if s.RemoteImageProxyOptions == nil {
		s.RemoteImageProxyOptions = NewString("")
	}
}

// ImportSettings defines configuration settings for file imports.
type ImportSettings struct {
	// The directory where to store the imported files.
	Directory *string
	// The number of days to retain the imported files before deleting them.
	RetentionDays *int
}

func (s *ImportSettings) isValid() *AppError {
	if *s.Directory == "" {
		return NewAppError("Config.IsValid", "model.config.is_valid.import.directory.app_error", nil, "", http.StatusBadRequest)
	}

	if *s.RetentionDays <= 0 {
		return NewAppError("Config.IsValid", "model.config.is_valid.import.retention_days_too_low.app_error", nil, "", http.StatusBadRequest)
	}

	return nil
}

// SetDefaults applies the default settings to the struct.
func (s *ImportSettings) SetDefaults() {
	if s.Directory == nil || *s.Directory == "" {
		s.Directory = NewString(ImportSettingsDefaultDirectory)
	}

	if s.RetentionDays == nil {
		s.RetentionDays = NewInt(ImportSettingsDefaultRetentionDays)
	}
}

// ExportSettings defines configuration settings for file exports.
type ExportSettings struct {
	// The directory where to store the exported files.
	Directory *string // telemetry: none
	// The number of days to retain the exported files before deleting them.
	RetentionDays *int
}

func (s *ExportSettings) isValid() *AppError {
	if *s.Directory == "" {
		return NewAppError("Config.IsValid", "model.config.is_valid.export.directory.app_error", nil, "", http.StatusBadRequest)
	}

	if *s.RetentionDays <= 0 {
		return NewAppError("Config.IsValid", "model.config.is_valid.export.retention_days_too_low.app_error", nil, "", http.StatusBadRequest)
	}

	return nil
}

// SetDefaults applies the default settings to the struct.
func (s *ExportSettings) SetDefaults() {
	if s.Directory == nil || *s.Directory == "" {
		s.Directory = NewString(ExportSettingsDefaultDirectory)
	}

	if s.RetentionDays == nil {
		s.RetentionDays = NewInt(ExportSettingsDefaultRetentionDays)
	}
}

type ConfigFunc func() *Config

const ConfigAccessTagType = "access"
const ConfigAccessTagWriteRestrictable = "write_restrictable"
const ConfigAccessTagCloudRestrictable = "cloud_restrictable"

// Allows read access if any PermissionSysconsoleRead* is allowed
const ConfigAccessTagAnySysConsoleRead = "*_read"

// Config fields support the 'access' tag with the following values corresponding to the suffix of the associated
// PermissionSysconsole* permission Id: 'about', 'reporting', 'user_management_users',
// 'user_management_groups', 'user_management_teams', 'user_management_channels',
// 'user_management_permissions', 'environment_web_server', 'environment_database', 'environment_elasticsearch',
// 'environment_file_storage', 'environment_image_proxy', 'environment_smtp', 'environment_push_notification_server',
// 'environment_high_availability', 'environment_rate_limiting', 'environment_logging', 'environment_session_lengths',
// 'environment_performance_monitoring', 'environment_developer', 'site', 'authentication', 'plugins',
// 'integrations', 'compliance', 'plugins', and 'experimental'. They grant read and/or write access to the config field
// to roles without PermissionManageSystem.
//
// The 'access' tag '*_read' checks for any Sysconsole read permission and grants access if any read permission is allowed.
//
// By default config values can be written with PermissionManageSystem, but if ExperimentalSettings.RestrictSystemAdmin is true
// and the access tag contains the value 'write_restrictable', then even PermissionManageSystem, does not grant write access.
//
// PermissionManageSystem always grants read access.
//
// Config values with the access tag 'cloud_restrictable' mean that are marked to be filtered when it's used in a cloud licensed
// environment with ExperimentalSettings.RestrictedSystemAdmin set to true.
//
// Example:
//  type HairSettings struct {
//      // Colour is writeable with either PermissionSysconsoleWriteReporting or PermissionSysconsoleWriteUserManagementGroups.
//      // It is readable by PermissionSysconsoleReadReporting and PermissionSysconsoleReadUserManagementGroups permissions.
//      // PermissionManageSystem grants read and write access.
//      Colour string `access:"reporting,user_management_groups"`
//
//      // Length is only readable and writable via PermissionManageSystem.
//      Length string
//
//      // Product is only writeable by PermissionManageSystem if ExperimentalSettings.RestrictSystemAdmin is false.
//      // PermissionManageSystem can always read the value.
//      Product bool `access:write_restrictable`
//  }
type Config struct {
	ServiceSettings           ServiceSettings
	TeamSettings              TeamSettings
	ClientRequirements        ClientRequirements
	SqlSettings               SqlSettings
	LogSettings               LogSettings
	ExperimentalAuditSettings ExperimentalAuditSettings
	NotificationLogSettings   NotificationLogSettings
	PasswordSettings          PasswordSettings
	FileSettings              FileSettings
	EmailSettings             EmailSettings
	RateLimitSettings         RateLimitSettings
	PrivacySettings           PrivacySettings
	SupportSettings           SupportSettings
	AnnouncementSettings      AnnouncementSettings
	ThemeSettings             ThemeSettings
	GitLabSettings            SSOSettings
	GoogleSettings            SSOSettings
	Office365Settings         Office365Settings
	OpenIdSettings            SSOSettings
	LdapSettings              LdapSettings
	ComplianceSettings        ComplianceSettings
	LocalizationSettings      LocalizationSettings
	SamlSettings              SamlSettings
	NativeAppSettings         NativeAppSettings
	ClusterSettings           ClusterSettings
	MetricsSettings           MetricsSettings
	ExperimentalSettings      ExperimentalSettings
	AnalyticsSettings         AnalyticsSettings
	ElasticsearchSettings     ElasticsearchSettings
	BleveSettings             BleveSettings
	DataRetentionSettings     DataRetentionSettings
	MessageExportSettings     MessageExportSettings
	JobSettings               JobSettings // telemetry: none
	PluginSettings            PluginSettings
	DisplaySettings           DisplaySettings
	GuestAccountsSettings     GuestAccountsSettings
	ImageProxySettings        ImageProxySettings
	CloudSettings             CloudSettings  // telemetry: none
	FeatureFlags              *FeatureFlags  `access:"*_read" json:",omitempty"`
	ImportSettings            ImportSettings // telemetry: none
	ExportSettings            ExportSettings
}

func (o *Config) Clone() *Config {
	buf, err := json.Marshal(o)
	if err != nil {
		panic(err)
	}
	var ret Config
	err = json.Unmarshal(buf, &ret)
	if err != nil {
		panic(err)
	}
	return &ret
}

func (o *Config) ToJsonFiltered(tagType, tagValue string) string {
	filteredConfigMap := structToMapFilteredByTag(*o, tagType, tagValue)
	for key, value := range filteredConfigMap {
		v, ok := value.(map[string]interface{})
		if ok && len(v) == 0 {
			delete(filteredConfigMap, key)
		}
	}
	b, _ := json.Marshal(filteredConfigMap)
	return string(b)
}

func (o *Config) GetSSOService(service string) *SSOSettings {
	switch service {
	case ServiceGitlab:
		return &o.GitLabSettings
	case ServiceGoogle:
		return &o.GoogleSettings
	case ServiceOffice365:
		return o.Office365Settings.SSOSettings()
	case ServiceOpenid:
		return &o.OpenIdSettings
	}

	return nil
}

func ConfigFromJson(data io.Reader) *Config {
	var o *Config
	json.NewDecoder(data).Decode(&o)
	return o
}

// isUpdate detects a pre-existing config based on whether SiteURL has been changed
func (o *Config) isUpdate() bool {
	return o.ServiceSettings.SiteURL != nil
}

func (o *Config) SetDefaults() {
	isUpdate := o.isUpdate()

	o.LdapSettings.SetDefaults()
	o.SamlSettings.SetDefaults()

	if o.TeamSettings.TeammateNameDisplay == nil {
		o.TeamSettings.TeammateNameDisplay = NewString(ShowUsername)

		if *o.SamlSettings.Enable || *o.LdapSettings.Enable {
			*o.TeamSettings.TeammateNameDisplay = ShowFullName
		}
	}

	o.SqlSettings.SetDefaults(isUpdate)
	o.FileSettings.SetDefaults(isUpdate)
	o.EmailSettings.SetDefaults(isUpdate)
	o.PrivacySettings.setDefaults()
	o.Office365Settings.setDefaults()
	o.Office365Settings.setDefaults()
	o.GitLabSettings.setDefaults("", "", "", "", "")
	o.GoogleSettings.setDefaults(GoogleSettingsDefaultScope, GoogleSettingsDefaultAuthEndpoint, GoogleSettingsDefaultTokenEndpoint, GoogleSettingsDefaultUserAPIEndpoint, "")
	o.OpenIdSettings.setDefaults(OpenidSettingsDefaultScope, "", "", "", "#145DBF")
	o.ServiceSettings.SetDefaults(isUpdate)
	o.PasswordSettings.SetDefaults()
	o.TeamSettings.SetDefaults()
	o.MetricsSettings.SetDefaults()
	o.ExperimentalSettings.SetDefaults()
	o.SupportSettings.SetDefaults()
	o.AnnouncementSettings.SetDefaults()
	o.ThemeSettings.SetDefaults()
	o.ClusterSettings.SetDefaults()
	o.PluginSettings.SetDefaults(o.LogSettings)
	o.AnalyticsSettings.SetDefaults()
	o.ComplianceSettings.SetDefaults()
	o.LocalizationSettings.SetDefaults()
	o.ElasticsearchSettings.SetDefaults()
	o.BleveSettings.SetDefaults()
	o.NativeAppSettings.SetDefaults()
	o.DataRetentionSettings.SetDefaults()
	o.RateLimitSettings.SetDefaults()
	o.LogSettings.SetDefaults()
	o.ExperimentalAuditSettings.SetDefaults()
	o.NotificationLogSettings.SetDefaults()
	o.JobSettings.SetDefaults()
	o.MessageExportSettings.SetDefaults()
	o.DisplaySettings.SetDefaults()
	o.GuestAccountsSettings.SetDefaults()
	o.ImageProxySettings.SetDefaults()
	o.CloudSettings.SetDefaults()
	if o.FeatureFlags == nil {
		o.FeatureFlags = &FeatureFlags{}
		o.FeatureFlags.SetDefaults()
	}
	o.ImportSettings.SetDefaults()
	o.ExportSettings.SetDefaults()
}

func (o *Config) IsValid() *AppError {
	if *o.ServiceSettings.SiteURL == "" && *o.EmailSettings.EnableEmailBatching {
		return NewAppError("Config.IsValid", "model.config.is_valid.site_url_email_batching.app_error", nil, "", http.StatusBadRequest)
	}

	if *o.ClusterSettings.Enable && *o.EmailSettings.EnableEmailBatching {
		return NewAppError("Config.IsValid", "model.config.is_valid.cluster_email_batching.app_error", nil, "", http.StatusBadRequest)
	}

	if *o.ServiceSettings.SiteURL == "" && *o.ServiceSettings.AllowCookiesForSubdomains {
		return NewAppError("Config.IsValid", "model.config.is_valid.allow_cookies_for_subdomains.app_error", nil, "", http.StatusBadRequest)
	}

	if err := o.TeamSettings.isValid(); err != nil {
		return err
	}

	if err := o.SqlSettings.isValid(); err != nil {
		return err
	}

	if err := o.FileSettings.isValid(); err != nil {
		return err
	}

	if err := o.EmailSettings.isValid(); err != nil {
		return err
	}

	if err := o.LdapSettings.isValid(); err != nil {
		return err
	}

	if err := o.SamlSettings.isValid(); err != nil {
		return err
	}

	if *o.PasswordSettings.MinimumLength < PasswordMinimumLength || *o.PasswordSettings.MinimumLength > PasswordMaximumLength {
		return NewAppError("Config.IsValid", "model.config.is_valid.password_length.app_error", map[string]interface{}{"MinLength": PasswordMinimumLength, "MaxLength": PasswordMaximumLength}, "", http.StatusBadRequest)
	}

	if err := o.RateLimitSettings.isValid(); err != nil {
		return err
	}

	if err := o.ServiceSettings.isValid(); err != nil {
		return err
	}

	if err := o.ElasticsearchSettings.isValid(); err != nil {
		return err
	}

	if err := o.BleveSettings.isValid(); err != nil {
		return err
	}

	if err := o.DataRetentionSettings.isValid(); err != nil {
		return err
	}

	if err := o.LocalizationSettings.isValid(); err != nil {
		return err
	}

	if err := o.MessageExportSettings.isValid(); err != nil {
		return err
	}

	if err := o.DisplaySettings.isValid(); err != nil {
		return err
	}

	if err := o.ImageProxySettings.isValid(); err != nil {
		return err
	}

	if err := o.ImportSettings.isValid(); err != nil {
		return err
	}
	return nil
}

func (s *TeamSettings) isValid() *AppError {
	if *s.MaxUsersPerTeam <= 0 {
		return NewAppError("Config.IsValid", "model.config.is_valid.max_users.app_error", nil, "", http.StatusBadRequest)
	}

	if *s.MaxChannelsPerTeam <= 0 {
		return NewAppError("Config.IsValid", "model.config.is_valid.max_channels.app_error", nil, "", http.StatusBadRequest)
	}

	if *s.MaxNotificationsPerChannel <= 0 {
		return NewAppError("Config.IsValid", "model.config.is_valid.max_notify_per_channel.app_error", nil, "", http.StatusBadRequest)
	}

	if !(*s.RestrictDirectMessage == DirectMessageAny || *s.RestrictDirectMessage == DirectMessageTeam) {
		return NewAppError("Config.IsValid", "model.config.is_valid.restrict_direct_message.app_error", nil, "", http.StatusBadRequest)
	}

	if !(*s.TeammateNameDisplay == ShowFullName || *s.TeammateNameDisplay == ShowNicknameFullName || *s.TeammateNameDisplay == ShowUsername) {
		return NewAppError("Config.IsValid", "model.config.is_valid.teammate_name_display.app_error", nil, "", http.StatusBadRequest)
	}

	if len(*s.SiteName) > SitenameMaxLength {
		return NewAppError("Config.IsValid", "model.config.is_valid.sitename_length.app_error", map[string]interface{}{"MaxLength": SitenameMaxLength}, "", http.StatusBadRequest)
	}

	return nil
}

func (s *SqlSettings) isValid() *AppError {
	if *s.AtRestEncryptKey != "" && len(*s.AtRestEncryptKey) < 32 {
		return NewAppError("Config.IsValid", "model.config.is_valid.encrypt_sql.app_error", nil, "", http.StatusBadRequest)
	}

	if !(*s.DriverName == DatabaseDriverMysql || *s.DriverName == DatabaseDriverPostgres) {
		return NewAppError("Config.IsValid", "model.config.is_valid.sql_driver.app_error", nil, "", http.StatusBadRequest)
	}

	if *s.MaxIdleConns <= 0 {
		return NewAppError("Config.IsValid", "model.config.is_valid.sql_idle.app_error", nil, "", http.StatusBadRequest)
	}

	if *s.ConnMaxLifetimeMilliseconds < 0 {
		return NewAppError("Config.IsValid", "model.config.is_valid.sql_conn_max_lifetime_milliseconds.app_error", nil, "", http.StatusBadRequest)
	}

	if *s.ConnMaxIdleTimeMilliseconds < 0 {
		return NewAppError("Config.IsValid", "model.config.is_valid.sql_conn_max_idle_time_milliseconds.app_error", nil, "", http.StatusBadRequest)
	}

	if *s.QueryTimeout <= 0 {
		return NewAppError("Config.IsValid", "model.config.is_valid.sql_query_timeout.app_error", nil, "", http.StatusBadRequest)
	}

	if *s.DataSource == "" {
		return NewAppError("Config.IsValid", "model.config.is_valid.sql_data_src.app_error", nil, "", http.StatusBadRequest)
	}

	if *s.MaxOpenConns <= 0 {
		return NewAppError("Config.IsValid", "model.config.is_valid.sql_max_conn.app_error", nil, "", http.StatusBadRequest)
	}

	return nil
}

func (s *FileSettings) isValid() *AppError {
	if *s.MaxFileSize <= 0 {
		return NewAppError("Config.IsValid", "model.config.is_valid.max_file_size.app_error", nil, "", http.StatusBadRequest)
	}

	if !(*s.DriverName == ImageDriverLocal || *s.DriverName == ImageDriverS3) {
		return NewAppError("Config.IsValid", "model.config.is_valid.file_driver.app_error", nil, "", http.StatusBadRequest)
	}

	if *s.PublicLinkSalt != "" && len(*s.PublicLinkSalt) < 32 {
		return NewAppError("Config.IsValid", "model.config.is_valid.file_salt.app_error", nil, "", http.StatusBadRequest)
	}

	if *s.Directory == "" {
		return NewAppError("Config.IsValid", "model.config.is_valid.directory.app_error", nil, "", http.StatusBadRequest)
	}

	return nil
}

func (s *EmailSettings) isValid() *AppError {
	if !(*s.ConnectionSecurity == ConnSecurityNone || *s.ConnectionSecurity == ConnSecurityTLS || *s.ConnectionSecurity == ConnSecurityStarttls || *s.ConnectionSecurity == ConnSecurityPlain) {
		return NewAppError("Config.IsValid", "model.config.is_valid.email_security.app_error", nil, "", http.StatusBadRequest)
	}

	if *s.EmailBatchingBufferSize <= 0 {
		return NewAppError("Config.IsValid", "model.config.is_valid.email_batching_buffer_size.app_error", nil, "", http.StatusBadRequest)
	}

	if *s.EmailBatchingInterval < 30 {
		return NewAppError("Config.IsValid", "model.config.is_valid.email_batching_interval.app_error", nil, "", http.StatusBadRequest)
	}

	if !(*s.EmailNotificationContentsType == EmailNotificationContentsFull || *s.EmailNotificationContentsType == EmailNotificationContentsGeneric) {
		return NewAppError("Config.IsValid", "model.config.is_valid.email_notification_contents_type.app_error", nil, "", http.StatusBadRequest)
	}

	return nil
}

func (s *RateLimitSettings) isValid() *AppError {
	if *s.MemoryStoreSize <= 0 {
		return NewAppError("Config.IsValid", "model.config.is_valid.rate_mem.app_error", nil, "", http.StatusBadRequest)
	}

	if *s.PerSec <= 0 {
		return NewAppError("Config.IsValid", "model.config.is_valid.rate_sec.app_error", nil, "", http.StatusBadRequest)
	}

	if *s.MaxBurst <= 0 {
		return NewAppError("Config.IsValid", "model.config.is_valid.max_burst.app_error", nil, "", http.StatusBadRequest)
	}

	return nil
}

func (s *LdapSettings) isValid() *AppError {
	if !(*s.ConnectionSecurity == ConnSecurityNone || *s.ConnectionSecurity == ConnSecurityTLS || *s.ConnectionSecurity == ConnSecurityStarttls) {
		return NewAppError("Config.IsValid", "model.config.is_valid.ldap_security.app_error", nil, "", http.StatusBadRequest)
	}

	if *s.SyncIntervalMinutes <= 0 {
		return NewAppError("Config.IsValid", "model.config.is_valid.ldap_sync_interval.app_error", nil, "", http.StatusBadRequest)
	}

	if *s.MaxPageSize < 0 {
		return NewAppError("Config.IsValid", "model.config.is_valid.ldap_max_page_size.app_error", nil, "", http.StatusBadRequest)
	}

	if *s.Enable {
		if *s.LdapServer == "" {
			return NewAppError("Config.IsValid", "model.config.is_valid.ldap_server", nil, "", http.StatusBadRequest)
		}

		if *s.BaseDN == "" {
			return NewAppError("Config.IsValid", "model.config.is_valid.ldap_basedn", nil, "", http.StatusBadRequest)
		}

		if *s.EmailAttribute == "" {
			return NewAppError("Config.IsValid", "model.config.is_valid.ldap_email", nil, "", http.StatusBadRequest)
		}

		if *s.UsernameAttribute == "" {
			return NewAppError("Config.IsValid", "model.config.is_valid.ldap_username", nil, "", http.StatusBadRequest)
		}

		if *s.IdAttribute == "" {
			return NewAppError("Config.IsValid", "model.config.is_valid.ldap_id", nil, "", http.StatusBadRequest)
		}

		if *s.LoginIdAttribute == "" {
			return NewAppError("Config.IsValid", "model.config.is_valid.ldap_login_id", nil, "", http.StatusBadRequest)
		}

		if *s.UserFilter != "" {
			if _, err := ldap.CompileFilter(*s.UserFilter); err != nil {
				return NewAppError("ValidateFilter", "ent.ldap.validate_filter.app_error", nil, err.Error(), http.StatusBadRequest)
			}
		}

		if *s.GuestFilter != "" {
			if _, err := ldap.CompileFilter(*s.GuestFilter); err != nil {
				return NewAppError("LdapSettings.isValid", "ent.ldap.validate_guest_filter.app_error", nil, err.Error(), http.StatusBadRequest)
			}
		}

		if *s.AdminFilter != "" {
			if _, err := ldap.CompileFilter(*s.AdminFilter); err != nil {
				return NewAppError("LdapSettings.isValid", "ent.ldap.validate_admin_filter.app_error", nil, err.Error(), http.StatusBadRequest)
			}
		}
	}

	return nil
}

func (s *SamlSettings) isValid() *AppError {
	if *s.Enable {
		if *s.IdpURL == "" || !IsValidHTTPURL(*s.IdpURL) {
			return NewAppError("Config.IsValid", "model.config.is_valid.saml_idp_url.app_error", nil, "", http.StatusBadRequest)
		}

		if *s.IdpDescriptorURL == "" || !IsValidHTTPURL(*s.IdpDescriptorURL) {
			return NewAppError("Config.IsValid", "model.config.is_valid.saml_idp_descriptor_url.app_error", nil, "", http.StatusBadRequest)
		}

		if *s.IdpCertificateFile == "" {
			return NewAppError("Config.IsValid", "model.config.is_valid.saml_idp_cert.app_error", nil, "", http.StatusBadRequest)
		}

		if *s.EmailAttribute == "" {
			return NewAppError("Config.IsValid", "model.config.is_valid.saml_email_attribute.app_error", nil, "", http.StatusBadRequest)
		}

		if *s.UsernameAttribute == "" {
			return NewAppError("Config.IsValid", "model.config.is_valid.saml_username_attribute.app_error", nil, "", http.StatusBadRequest)
		}

		if *s.ServiceProviderIdentifier == "" {
			return NewAppError("Config.IsValid", "model.config.is_valid.saml_spidentifier_attribute.app_error", nil, "", http.StatusBadRequest)
		}

		if *s.Verify {
			if *s.AssertionConsumerServiceURL == "" || !IsValidHTTPURL(*s.AssertionConsumerServiceURL) {
				return NewAppError("Config.IsValid", "model.config.is_valid.saml_assertion_consumer_service_url.app_error", nil, "", http.StatusBadRequest)
			}
		}

		if *s.Encrypt {
			if *s.PrivateKeyFile == "" {
				return NewAppError("Config.IsValid", "model.config.is_valid.saml_private_key.app_error", nil, "", http.StatusBadRequest)
			}

			if *s.PublicCertificateFile == "" {
				return NewAppError("Config.IsValid", "model.config.is_valid.saml_public_cert.app_error", nil, "", http.StatusBadRequest)
			}
		}

		if *s.EmailAttribute == "" {
			return NewAppError("Config.IsValid", "model.config.is_valid.saml_email_attribute.app_error", nil, "", http.StatusBadRequest)
		}

		if !(*s.SignatureAlgorithm == SamlSettingsSignatureAlgorithmSha1 || *s.SignatureAlgorithm == SamlSettingsSignatureAlgorithmSha256 || *s.SignatureAlgorithm == SamlSettingsSignatureAlgorithmSha512) {
			return NewAppError("Config.IsValid", "model.config.is_valid.saml_signature_algorithm.app_error", nil, "", http.StatusBadRequest)
		}
		if !(*s.CanonicalAlgorithm == SamlSettingsCanonicalAlgorithmC14n || *s.CanonicalAlgorithm == SamlSettingsCanonicalAlgorithmC14n11) {
			return NewAppError("Config.IsValid", "model.config.is_valid.saml_canonical_algorithm.app_error", nil, "", http.StatusBadRequest)
		}

		if *s.GuestAttribute != "" {
			if !(strings.Contains(*s.GuestAttribute, "=")) {
				return NewAppError("Config.IsValid", "model.config.is_valid.saml_guest_attribute.app_error", nil, "", http.StatusBadRequest)
			}
			if len(strings.Split(*s.GuestAttribute, "=")) != 2 {
				return NewAppError("Config.IsValid", "model.config.is_valid.saml_guest_attribute.app_error", nil, "", http.StatusBadRequest)
			}
		}

		if *s.AdminAttribute != "" {
			if !(strings.Contains(*s.AdminAttribute, "=")) {
				return NewAppError("Config.IsValid", "model.config.is_valid.saml_admin_attribute.app_error", nil, "", http.StatusBadRequest)
			}
			if len(strings.Split(*s.AdminAttribute, "=")) != 2 {
				return NewAppError("Config.IsValid", "model.config.is_valid.saml_admin_attribute.app_error", nil, "", http.StatusBadRequest)
			}
		}
	}

	return nil
}

func (s *ServiceSettings) isValid() *AppError {
	if !(*s.ConnectionSecurity == ConnSecurityNone || *s.ConnectionSecurity == ConnSecurityTLS) {
		return NewAppError("Config.IsValid", "model.config.is_valid.webserver_security.app_error", nil, "", http.StatusBadRequest)
	}

	if *s.ConnectionSecurity == ConnSecurityTLS && !*s.UseLetsEncrypt {
		appErr := NewAppError("Config.IsValid", "model.config.is_valid.tls_cert_file_missing.app_error", nil, "", http.StatusBadRequest)

		if *s.TLSCertFile == "" {
			return appErr
		} else if _, err := os.Stat(*s.TLSCertFile); os.IsNotExist(err) {
			return appErr
		}

		appErr = NewAppError("Config.IsValid", "model.config.is_valid.tls_key_file_missing.app_error", nil, "", http.StatusBadRequest)

		if *s.TLSKeyFile == "" {
			return appErr
		} else if _, err := os.Stat(*s.TLSKeyFile); os.IsNotExist(err) {
			return appErr
		}
	}

	if len(s.TLSOverwriteCiphers) > 0 {
		for _, cipher := range s.TLSOverwriteCiphers {
			if _, ok := ServerTLSSupportedCiphers[cipher]; !ok {
				return NewAppError("Config.IsValid", "model.config.is_valid.tls_overwrite_cipher.app_error", map[string]interface{}{"name": cipher}, "", http.StatusBadRequest)
			}
		}
	}

	if *s.ReadTimeout <= 0 {
		return NewAppError("Config.IsValid", "model.config.is_valid.read_timeout.app_error", nil, "", http.StatusBadRequest)
	}

	if *s.WriteTimeout <= 0 {
		return NewAppError("Config.IsValid", "model.config.is_valid.write_timeout.app_error", nil, "", http.StatusBadRequest)
	}

	if *s.TimeBetweenUserTypingUpdatesMilliseconds < 1000 {
		return NewAppError("Config.IsValid", "model.config.is_valid.time_between_user_typing.app_error", nil, "", http.StatusBadRequest)
	}

	if *s.MaximumLoginAttempts <= 0 {
		return NewAppError("Config.IsValid", "model.config.is_valid.login_attempts.app_error", nil, "", http.StatusBadRequest)
	}

	if *s.SiteURL != "" {
		if _, err := url.ParseRequestURI(*s.SiteURL); err != nil {
			return NewAppError("Config.IsValid", "model.config.is_valid.site_url.app_error", nil, "", http.StatusBadRequest)
		}
	}

	if *s.WebsocketURL != "" {
		if _, err := url.ParseRequestURI(*s.WebsocketURL); err != nil {
			return NewAppError("Config.IsValid", "model.config.is_valid.websocket_url.app_error", nil, "", http.StatusBadRequest)
		}
	}

	host, port, _ := net.SplitHostPort(*s.ListenAddress)
	var isValidHost bool
	if host == "" {
		isValidHost = true
	} else {
		isValidHost = (net.ParseIP(host) != nil) || isDomainName(host)
	}
	portInt, err := strconv.Atoi(port)
	if err != nil || !isValidHost || portInt < 0 || portInt > math.MaxUint16 {
		return NewAppError("Config.IsValid", "model.config.is_valid.listen_address.app_error", nil, "", http.StatusBadRequest)
	}

	if *s.ExperimentalGroupUnreadChannels != GroupUnreadChannelsDisabled &&
		*s.ExperimentalGroupUnreadChannels != GroupUnreadChannelsDefaultOn &&
		*s.ExperimentalGroupUnreadChannels != GroupUnreadChannelsDefaultOff {
		return NewAppError("Config.IsValid", "model.config.is_valid.group_unread_channels.app_error", nil, "", http.StatusBadRequest)
	}

	if *s.CollapsedThreads != CollapsedThreadsDisabled &&
		*s.CollapsedThreads != CollapsedThreadsDefaultOn &&
		*s.CollapsedThreads != CollapsedThreadsDefaultOff {
		return NewAppError("Config.IsValid", "model.config.is_valid.collapsed_threads.app_error", nil, "", http.StatusBadRequest)
	}

	return nil
}

func (s *ElasticsearchSettings) isValid() *AppError {
	if *s.EnableIndexing {
		if *s.ConnectionURL == "" {
			return NewAppError("Config.IsValid", "model.config.is_valid.elastic_search.connection_url.app_error", nil, "", http.StatusBadRequest)
		}
	}

	if *s.EnableSearching && !*s.EnableIndexing {
		return NewAppError("Config.IsValid", "model.config.is_valid.elastic_search.enable_searching.app_error", nil, "", http.StatusBadRequest)
	}

	if *s.EnableAutocomplete && !*s.EnableIndexing {
		return NewAppError("Config.IsValid", "model.config.is_valid.elastic_search.enable_autocomplete.app_error", nil, "", http.StatusBadRequest)
	}

	if *s.AggregatePostsAfterDays < 1 {
		return NewAppError("Config.IsValid", "model.config.is_valid.elastic_search.aggregate_posts_after_days.app_error", nil, "", http.StatusBadRequest)
	}

	if _, err := time.Parse("15:04", *s.PostsAggregatorJobStartTime); err != nil {
		return NewAppError("Config.IsValid", "model.config.is_valid.elastic_search.posts_aggregator_job_start_time.app_error", nil, err.Error(), http.StatusBadRequest)
	}

	if *s.LiveIndexingBatchSize < 1 {
		return NewAppError("Config.IsValid", "model.config.is_valid.elastic_search.live_indexing_batch_size.app_error", nil, "", http.StatusBadRequest)
	}

	if *s.BulkIndexingTimeWindowSeconds < 1 {
		return NewAppError("Config.IsValid", "model.config.is_valid.elastic_search.bulk_indexing_time_window_seconds.app_error", nil, "", http.StatusBadRequest)
	}

	if *s.RequestTimeoutSeconds < 1 {
		return NewAppError("Config.IsValid", "model.config.is_valid.elastic_search.request_timeout_seconds.app_error", nil, "", http.StatusBadRequest)
	}

	return nil
}

func (bs *BleveSettings) isValid() *AppError {
	if *bs.EnableIndexing {
		if *bs.IndexDir == "" {
			return NewAppError("Config.IsValid", "model.config.is_valid.bleve_search.filename.app_error", nil, "", http.StatusBadRequest)
		}
	} else {
		if *bs.EnableSearching {
			return NewAppError("Config.IsValid", "model.config.is_valid.bleve_search.enable_searching.app_error", nil, "", http.StatusBadRequest)
		}
		if *bs.EnableAutocomplete {
			return NewAppError("Config.IsValid", "model.config.is_valid.bleve_search.enable_autocomplete.app_error", nil, "", http.StatusBadRequest)
		}
	}
	if *bs.BulkIndexingTimeWindowSeconds < 1 {
		return NewAppError("Config.IsValid", "model.config.is_valid.bleve_search.bulk_indexing_time_window_seconds.app_error", nil, "", http.StatusBadRequest)
	}

	return nil
}

func (s *DataRetentionSettings) isValid() *AppError {
	if *s.MessageRetentionDays <= 0 {
		return NewAppError("Config.IsValid", "model.config.is_valid.data_retention.message_retention_days_too_low.app_error", nil, "", http.StatusBadRequest)
	}

	if *s.FileRetentionDays <= 0 {
		return NewAppError("Config.IsValid", "model.config.is_valid.data_retention.file_retention_days_too_low.app_error", nil, "", http.StatusBadRequest)
	}

	if _, err := time.Parse("15:04", *s.DeletionJobStartTime); err != nil {
		return NewAppError("Config.IsValid", "model.config.is_valid.data_retention.deletion_job_start_time.app_error", nil, err.Error(), http.StatusBadRequest)
	}

	return nil
}

func (s *LocalizationSettings) isValid() *AppError {
	if *s.AvailableLocales != "" {
		if !strings.Contains(*s.AvailableLocales, *s.DefaultClientLocale) {
			return NewAppError("Config.IsValid", "model.config.is_valid.localization.available_locales.app_error", nil, "", http.StatusBadRequest)
		}
	}

	return nil
}

func (s *MessageExportSettings) isValid() *AppError {
	if s.EnableExport == nil {
		return NewAppError("Config.IsValid", "model.config.is_valid.message_export.enable.app_error", nil, "", http.StatusBadRequest)
	}
	if *s.EnableExport {
		if s.ExportFromTimestamp == nil || *s.ExportFromTimestamp < 0 || *s.ExportFromTimestamp > GetMillis() {
			return NewAppError("Config.IsValid", "model.config.is_valid.message_export.export_from.app_error", nil, "", http.StatusBadRequest)
		} else if s.DailyRunTime == nil {
			return NewAppError("Config.IsValid", "model.config.is_valid.message_export.daily_runtime.app_error", nil, "", http.StatusBadRequest)
		} else if _, err := time.Parse("15:04", *s.DailyRunTime); err != nil {
			return NewAppError("Config.IsValid", "model.config.is_valid.message_export.daily_runtime.app_error", nil, err.Error(), http.StatusBadRequest)
		} else if s.BatchSize == nil || *s.BatchSize < 0 {
			return NewAppError("Config.IsValid", "model.config.is_valid.message_export.batch_size.app_error", nil, "", http.StatusBadRequest)
		} else if s.ExportFormat == nil || (*s.ExportFormat != ComplianceExportTypeActiance && *s.ExportFormat != ComplianceExportTypeGlobalrelay && *s.ExportFormat != ComplianceExportTypeCsv) {
			return NewAppError("Config.IsValid", "model.config.is_valid.message_export.export_type.app_error", nil, "", http.StatusBadRequest)
		}

		if *s.ExportFormat == ComplianceExportTypeGlobalrelay {
			if s.GlobalRelaySettings == nil {
				return NewAppError("Config.IsValid", "model.config.is_valid.message_export.global_relay.config_missing.app_error", nil, "", http.StatusBadRequest)
			} else if s.GlobalRelaySettings.CustomerType == nil || (*s.GlobalRelaySettings.CustomerType != GlobalrelayCustomerTypeA9 && *s.GlobalRelaySettings.CustomerType != GlobalrelayCustomerTypeA10) {
				return NewAppError("Config.IsValid", "model.config.is_valid.message_export.global_relay.customer_type.app_error", nil, "", http.StatusBadRequest)
			} else if s.GlobalRelaySettings.EmailAddress == nil || !strings.Contains(*s.GlobalRelaySettings.EmailAddress, "@") {
				// validating email addresses is hard - just make sure it contains an '@' sign
				// see https://stackoverflow.com/questions/201323/using-a-regular-expression-to-validate-an-email-address
				return NewAppError("Config.IsValid", "model.config.is_valid.message_export.global_relay.email_address.app_error", nil, "", http.StatusBadRequest)
			} else if s.GlobalRelaySettings.SMTPUsername == nil || *s.GlobalRelaySettings.SMTPUsername == "" {
				return NewAppError("Config.IsValid", "model.config.is_valid.message_export.global_relay.smtp_username.app_error", nil, "", http.StatusBadRequest)
			} else if s.GlobalRelaySettings.SMTPPassword == nil || *s.GlobalRelaySettings.SMTPPassword == "" {
				return NewAppError("Config.IsValid", "model.config.is_valid.message_export.global_relay.smtp_password.app_error", nil, "", http.StatusBadRequest)
			}
		}
	}
	return nil
}

func (s *DisplaySettings) isValid() *AppError {
	if len(s.CustomURLSchemes) != 0 {
		validProtocolPattern := regexp.MustCompile(`(?i)^\s*[A-Za-z][A-Za-z0-9.+-]*\s*$`)

		for _, scheme := range s.CustomURLSchemes {
			if !validProtocolPattern.MatchString(scheme) {
				return NewAppError(
					"Config.IsValid",
					"model.config.is_valid.display.custom_url_schemes.app_error",
					map[string]interface{}{"Scheme": scheme},
					"",
					http.StatusBadRequest,
				)
			}
		}
	}

	return nil
}

func (s *ImageProxySettings) isValid() *AppError {
	if *s.Enable {
		switch *s.ImageProxyType {
		case ImageProxyTypeLocal:
			// No other settings to validate
		case ImageProxyTypeAtmosCamo:
			if *s.RemoteImageProxyURL == "" {
				return NewAppError("Config.IsValid", "model.config.is_valid.atmos_camo_image_proxy_url.app_error", nil, "", http.StatusBadRequest)
			}

			if *s.RemoteImageProxyOptions == "" {
				return NewAppError("Config.IsValid", "model.config.is_valid.atmos_camo_image_proxy_options.app_error", nil, "", http.StatusBadRequest)
			}
		default:
			return NewAppError("Config.IsValid", "model.config.is_valid.image_proxy_type.app_error", nil, "", http.StatusBadRequest)
		}
	}

	return nil
}

func (o *Config) GetSanitizeOptions() map[string]bool {
	options := map[string]bool{}
	options["fullname"] = *o.PrivacySettings.ShowFullName
	options["email"] = *o.PrivacySettings.ShowEmailAddress

	return options
}

func (o *Config) Sanitize() {
	if o.LdapSettings.BindPassword != nil && *o.LdapSettings.BindPassword != "" {
		*o.LdapSettings.BindPassword = FakeSetting
	}

	*o.FileSettings.PublicLinkSalt = FakeSetting

	if *o.FileSettings.AmazonS3SecretAccessKey != "" {
		*o.FileSettings.AmazonS3SecretAccessKey = FakeSetting
	}

	if o.EmailSettings.SMTPPassword != nil && *o.EmailSettings.SMTPPassword != "" {
		*o.EmailSettings.SMTPPassword = FakeSetting
	}

	if *o.GitLabSettings.Secret != "" {
		*o.GitLabSettings.Secret = FakeSetting
	}

	if o.GoogleSettings.Secret != nil && *o.GoogleSettings.Secret != "" {
		*o.GoogleSettings.Secret = FakeSetting
	}

	if o.Office365Settings.Secret != nil && *o.Office365Settings.Secret != "" {
		*o.Office365Settings.Secret = FakeSetting
	}

	if o.OpenIdSettings.Secret != nil && *o.OpenIdSettings.Secret != "" {
		*o.OpenIdSettings.Secret = FakeSetting
	}

	*o.SqlSettings.DataSource = FakeSetting
	*o.SqlSettings.AtRestEncryptKey = FakeSetting

	*o.ElasticsearchSettings.Password = FakeSetting

	for i := range o.SqlSettings.DataSourceReplicas {
		o.SqlSettings.DataSourceReplicas[i] = FakeSetting
	}

	for i := range o.SqlSettings.DataSourceSearchReplicas {
		o.SqlSettings.DataSourceSearchReplicas[i] = FakeSetting
	}

	if o.MessageExportSettings.GlobalRelaySettings.SMTPPassword != nil && *o.MessageExportSettings.GlobalRelaySettings.SMTPPassword != "" {
		*o.MessageExportSettings.GlobalRelaySettings.SMTPPassword = FakeSetting
	}

	if o.ServiceSettings.GfycatAPISecret != nil && *o.ServiceSettings.GfycatAPISecret != "" {
		*o.ServiceSettings.GfycatAPISecret = FakeSetting
	}

	*o.ServiceSettings.SplitKey = FakeSetting
}

// structToMapFilteredByTag converts a struct into a map removing those fields that has the tag passed
// as argument
func structToMapFilteredByTag(t interface{}, typeOfTag, filterTag string) map[string]interface{} {
	defer func() {
		if r := recover(); r != nil {
			mlog.Warn("Panicked in structToMapFilteredByTag. This should never happen.", mlog.Any("recover", r))
		}
	}()

	val := reflect.ValueOf(t)
	elemField := reflect.TypeOf(t)

	if val.Kind() != reflect.Struct {
		return nil
	}

	out := map[string]interface{}{}

	for i := 0; i < val.NumField(); i++ {
		field := val.Field(i)

		structField := elemField.Field(i)
		tagPermissions := strings.Split(structField.Tag.Get(typeOfTag), ",")
		if isTagPresent(filterTag, tagPermissions) {
			continue
		}

		var value interface{}

		switch field.Kind() {
		case reflect.Struct:
			value = structToMapFilteredByTag(field.Interface(), typeOfTag, filterTag)
		case reflect.Ptr:
			indirectType := field.Elem()
			if indirectType.Kind() == reflect.Struct {
				value = structToMapFilteredByTag(indirectType.Interface(), typeOfTag, filterTag)
			} else if indirectType.Kind() != reflect.Invalid {
				value = indirectType.Interface()
			}
		default:
			value = field.Interface()
		}

		out[val.Type().Field(i).Name] = value
	}

	return out
}

func isTagPresent(tag string, tags []string) bool {
	for _, val := range tags {
		tagValue := strings.TrimSpace(val)
		if tagValue != "" && tagValue == tag {
			return true
		}
	}

	return false
}

// Copied from https://golang.org/src/net/dnsclient.go#L119
func isDomainName(s string) bool {
	// See RFC 1035, RFC 3696.
	// Presentation format has dots before every label except the first, and the
	// terminal empty label is optional here because we assume fully-qualified
	// (absolute) input. We must therefore reserve space for the first and last
	// labels' length octets in wire format, where they are necessary and the
	// maximum total length is 255.
	// So our _effective_ maximum is 253, but 254 is not rejected if the last
	// character is a dot.
	l := len(s)
	if l == 0 || l > 254 || l == 254 && s[l-1] != '.' {
		return false
	}

	last := byte('.')
	ok := false // Ok once we've seen a letter.
	partlen := 0
	for i := 0; i < len(s); i++ {
		c := s[i]
		switch {
		default:
			return false
		case 'a' <= c && c <= 'z' || 'A' <= c && c <= 'Z' || c == '_':
			ok = true
			partlen++
		case '0' <= c && c <= '9':
			// fine
			partlen++
		case c == '-':
			// Byte before dash cannot be dot.
			if last == '.' {
				return false
			}
			partlen++
		case c == '.':
			// Byte before dot cannot be dot, dash.
			if last == '.' || last == '-' {
				return false
			}
			if partlen > 63 || partlen == 0 {
				return false
			}
			partlen = 0
		}
		last = c
	}
	if last == '-' || partlen > 63 {
		return false
	}

	return ok
}

func isSafeLink(link *string) bool {
	if link != nil {
		if IsValidHTTPURL(*link) {
			return true
		} else if strings.HasPrefix(*link, "/") {
			return true
		} else {
			return false
		}
	}

	return true
}<|MERGE_RESOLUTION|>--- conflicted
+++ resolved
@@ -778,23 +778,6 @@
 }
 
 type ClusterSettings struct {
-<<<<<<< HEAD
-	Enable                             *bool   `access:"environment_high_availability,write_restrictable"`
-	ClusterName                        *string `access:"environment_high_availability,write_restrictable,cloud_restrictable"` // telemetry: none
-	OverrideHostname                   *string `access:"environment_high_availability,write_restrictable,cloud_restrictable"` // telemetry: none
-	NetworkInterface                   *string `access:"environment_high_availability,write_restrictable,cloud_restrictable"`
-	BindAddress                        *string `access:"environment_high_availability,write_restrictable,cloud_restrictable"`
-	AdvertiseAddress                   *string `access:"environment_high_availability,write_restrictable,cloud_restrictable"`
-	UseIpAddress                       *bool   `access:"environment_high_availability,write_restrictable,cloud_restrictable"`
-	EnableGossipCompression            *bool   `access:"environment_high_availability,write_restrictable,cloud_restrictable"`
-	EnableExperimentalGossipEncryption *bool   `access:"environment_high_availability,write_restrictable,cloud_restrictable"`
-	ReadOnlyConfig                     *bool   `access:"environment_high_availability,write_restrictable,cloud_restrictable"`
-	GossipPort                         *int    `access:"environment_high_availability,write_restrictable,cloud_restrictable"` // telemetry: none
-	StreamingPort                      *int    `access:"environment_high_availability,write_restrictable,cloud_restrictable"` // telemetry: none
-	MaxIdleConns                       *int    `access:"environment_high_availability,write_restrictable,cloud_restrictable"` // telemetry: none
-	MaxIdleConnsPerHost                *int    `access:"environment_high_availability,write_restrictable,cloud_restrictable"` // telemetry: none
-	IdleConnTimeoutMilliseconds        *int    `access:"environment_high_availability,write_restrictable,cloud_restrictable"` // telemetry: none
-=======
 	Enable                                      *bool   `access:"environment_high_availability,write_restrictable"`
 	ClusterName                                 *string `access:"environment_high_availability,write_restrictable,cloud_restrictable"` // telemetry: none
 	OverrideHostname                            *string `access:"environment_high_availability,write_restrictable,cloud_restrictable"` // telemetry: none
@@ -811,7 +794,6 @@
 	MaxIdleConns                                *int    `access:"environment_high_availability,write_restrictable,cloud_restrictable"` // telemetry: none
 	MaxIdleConnsPerHost                         *int    `access:"environment_high_availability,write_restrictable,cloud_restrictable"` // telemetry: none
 	IdleConnTimeoutMilliseconds                 *int    `access:"environment_high_availability,write_restrictable,cloud_restrictable"` // telemetry: none
->>>>>>> 80fa8a4d
 }
 
 func (s *ClusterSettings) SetDefaults() {
