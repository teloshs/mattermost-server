--- conflicted
+++ resolved
@@ -23,11 +23,8 @@
 	JOB_TYPE_PRODUCT_NOTICES                = "product_notices"
 	JOB_TYPE_ACTIVE_USERS                   = "active_users"
 	JOB_TYPE_IMPORT_PROCESS                 = "import_process"
-<<<<<<< HEAD
+	JOB_TYPE_IMPORT_DELETE                  = "import_delete"
 	JOB_TYPE_EXPORT_PROCESS                 = "export_process"
-=======
-	JOB_TYPE_IMPORT_DELETE                  = "import_delete"
->>>>>>> 94c24eea
 	JOB_TYPE_CLOUD                          = "cloud"
 
 	JOB_STATUS_PENDING          = "pending"
@@ -73,11 +70,8 @@
 	case JOB_TYPE_EXPIRY_NOTIFY:
 	case JOB_TYPE_ACTIVE_USERS:
 	case JOB_TYPE_IMPORT_PROCESS:
-<<<<<<< HEAD
+	case JOB_TYPE_IMPORT_DELETE:
 	case JOB_TYPE_EXPORT_PROCESS:
-=======
-	case JOB_TYPE_IMPORT_DELETE:
->>>>>>> 94c24eea
 	case JOB_TYPE_CLOUD:
 	default:
 		return NewAppError("Job.IsValid", "model.job.is_valid.type.app_error", nil, "id="+j.Id, http.StatusBadRequest)
