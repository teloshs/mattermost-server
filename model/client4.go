// Copyright (c) 2015-present Mattermost, Inc. All Rights Reserved.
// See LICENSE.txt for license information.

package model

import (
	"bytes"
	"encoding/json"
	"fmt"
	"io"
	"io/ioutil"
	"mime/multipart"
	"net"
	"net/http"
	"net/url"
	"strconv"
	"strings"
)

const (
	HeaderRequestId          = "X-Request-ID"
	HeaderVersionId          = "X-Version-ID"
	HeaderClusterId          = "X-Cluster-ID"
	HeaderEtagServer         = "ETag"
	HeaderEtagClient         = "If-None-Match"
	HeaderForwarded          = "X-Forwarded-For"
	HeaderRealIP             = "X-Real-IP"
	HeaderForwardedProto     = "X-Forwarded-Proto"
	HeaderToken              = "token"
	HeaderCsrfToken          = "X-CSRF-Token"
	HeaderBearer             = "BEARER"
	HeaderAuth               = "Authorization"
	HeaderCloudToken         = "X-Cloud-Token"
	HeaderRemoteclusterToken = "X-RemoteCluster-Token"
	HeaderRemoteclusterId    = "X-RemoteCluster-Id"
	HeaderRequestedWith      = "X-Requested-With"
	HeaderRequestedWithXML   = "XMLHttpRequest"
	HeaderRange              = "Range"
	STATUS                   = "status"
	StatusOk                 = "OK"
	StatusFail               = "FAIL"
	StatusUnhealthy          = "UNHEALTHY"
	StatusRemove             = "REMOVE"

	ClientDir = "client"

	APIURLSuffixV1 = "/api/v1"
	APIURLSuffixV4 = "/api/v4"
	APIURLSuffix   = APIURLSuffixV4
)

type Response struct {
	StatusCode    int
	RequestId     string
	Etag          string
	ServerVersion string
	Header        http.Header
}

type Client4 struct {
	URL        string       // The location of the server, for example  "http://localhost:8065"
	APIURL     string       // The api location of the server, for example "http://localhost:8065/api/v4"
	HTTPClient *http.Client // The http client
	AuthToken  string
	AuthType   string
	HTTPHeader map[string]string // Headers to be copied over for each request

	// TrueString is the string value sent to the server for true boolean query parameters.
	trueString string

	// FalseString is the string value sent to the server for false boolean query parameters.
	falseString string
}

// SetBoolString is a helper method for overriding how true and false query string parameters are
// sent to the server.
//
// This method is only exposed for testing. It is never necessary to configure these values
// in production.
func (c *Client4) SetBoolString(value bool, valueStr string) {
	if value {
		c.trueString = valueStr
	} else {
		c.falseString = valueStr
	}
}

// boolString builds the query string parameter for boolean values.
func (c *Client4) boolString(value bool) string {
	if value && c.trueString != "" {
		return c.trueString
	} else if !value && c.falseString != "" {
		return c.falseString
	}

	if value {
		return "true"
	}
	return "false"
}

func closeBody(r *http.Response) {
	if r.Body != nil {
		_, _ = io.Copy(ioutil.Discard, r.Body)
		_ = r.Body.Close()
	}
}

func NewAPIv4Client(url string) *Client4 {
	url = strings.TrimRight(url, "/")
	return &Client4{url, url + APIURLSuffix, &http.Client{}, "", "", map[string]string{}, "", ""}
}

func NewAPIv4SocketClient(socketPath string) *Client4 {
	tr := &http.Transport{
		Dial: func(network, addr string) (net.Conn, error) {
			return net.Dial("unix", socketPath)
		},
	}

	client := NewAPIv4Client("http://_")
	client.HTTPClient = &http.Client{Transport: tr}

	return client
}

func BuildResponse(r *http.Response) *Response {
	if r == nil {
		return nil
	}

	return &Response{
		StatusCode:    r.StatusCode,
		RequestId:     r.Header.Get(HeaderRequestId),
		Etag:          r.Header.Get(HeaderEtagServer),
		ServerVersion: r.Header.Get(HeaderVersionId),
		Header:        r.Header,
	}
}

func (c *Client4) SetToken(token string) {
	c.AuthToken = token
	c.AuthType = HeaderBearer
}

// MockSession is deprecated in favour of SetToken
func (c *Client4) MockSession(token string) {
	c.SetToken(token)
}

func (c *Client4) SetOAuthToken(token string) {
	c.AuthToken = token
	c.AuthType = HeaderToken
}

func (c *Client4) ClearOAuthToken() {
	c.AuthToken = ""
	c.AuthType = HeaderBearer
}

func (c *Client4) usersRoute() string {
	return "/users"
}

func (c *Client4) userRoute(userId string) string {
	return fmt.Sprintf(c.usersRoute()+"/%v", userId)
}

func (c *Client4) userThreadsRoute(userID, teamID string) string {
	return c.userRoute(userID) + c.teamRoute(teamID) + "/threads"
}

func (c *Client4) userThreadRoute(userId, teamId, threadId string) string {
	return c.userThreadsRoute(userId, teamId) + "/" + threadId
}

func (c *Client4) userCategoryRoute(userID, teamID string) string {
	return c.userRoute(userID) + c.teamRoute(teamID) + "/channels/categories"
}

func (c *Client4) userAccessTokensRoute() string {
	return fmt.Sprintf(c.usersRoute() + "/tokens")
}

func (c *Client4) userAccessTokenRoute(tokenId string) string {
	return fmt.Sprintf(c.usersRoute()+"/tokens/%v", tokenId)
}

func (c *Client4) userByUsernameRoute(userName string) string {
	return fmt.Sprintf(c.usersRoute()+"/username/%v", userName)
}

func (c *Client4) userByEmailRoute(email string) string {
	return fmt.Sprintf(c.usersRoute()+"/email/%v", email)
}

func (c *Client4) botsRoute() string {
	return "/bots"
}

func (c *Client4) botRoute(botUserId string) string {
	return fmt.Sprintf("%s/%s", c.botsRoute(), botUserId)
}

func (c *Client4) teamsRoute() string {
	return "/teams"
}

func (c *Client4) teamRoute(teamId string) string {
	return fmt.Sprintf(c.teamsRoute()+"/%v", teamId)
}

func (c *Client4) teamAutoCompleteCommandsRoute(teamId string) string {
	return fmt.Sprintf(c.teamsRoute()+"/%v/commands/autocomplete", teamId)
}

func (c *Client4) teamByNameRoute(teamName string) string {
	return fmt.Sprintf(c.teamsRoute()+"/name/%v", teamName)
}

func (c *Client4) teamMemberRoute(teamId, userId string) string {
	return fmt.Sprintf(c.teamRoute(teamId)+"/members/%v", userId)
}

func (c *Client4) teamMembersRoute(teamId string) string {
	return fmt.Sprintf(c.teamRoute(teamId) + "/members")
}

func (c *Client4) teamStatsRoute(teamId string) string {
	return fmt.Sprintf(c.teamRoute(teamId) + "/stats")
}

func (c *Client4) teamImportRoute(teamId string) string {
	return fmt.Sprintf(c.teamRoute(teamId) + "/import")
}

func (c *Client4) channelsRoute() string {
	return "/channels"
}

func (c *Client4) channelsForTeamRoute(teamId string) string {
	return fmt.Sprintf(c.teamRoute(teamId) + "/channels")
}

func (c *Client4) channelRoute(channelId string) string {
	return fmt.Sprintf(c.channelsRoute()+"/%v", channelId)
}

func (c *Client4) channelByNameRoute(channelName, teamId string) string {
	return fmt.Sprintf(c.teamRoute(teamId)+"/channels/name/%v", channelName)
}

func (c *Client4) channelsForTeamForUserRoute(teamId, userId string, includeDeleted bool) string {
	route := fmt.Sprintf(c.userRoute(userId) + c.teamRoute(teamId) + "/channels")
	if includeDeleted {
		query := fmt.Sprintf("?include_deleted=%v", includeDeleted)
		return route + query
	}
	return route
}

func (c *Client4) channelByNameForTeamNameRoute(channelName, teamName string) string {
	return fmt.Sprintf(c.teamByNameRoute(teamName)+"/channels/name/%v", channelName)
}

func (c *Client4) channelMembersRoute(channelId string) string {
	return fmt.Sprintf(c.channelRoute(channelId) + "/members")
}

func (c *Client4) channelMemberRoute(channelId, userId string) string {
	return fmt.Sprintf(c.channelMembersRoute(channelId)+"/%v", userId)
}

func (c *Client4) postsRoute() string {
	return "/posts"
}

func (c *Client4) postsEphemeralRoute() string {
	return "/posts/ephemeral"
}

func (c *Client4) configRoute() string {
	return "/config"
}

func (c *Client4) licenseRoute() string {
	return "/license"
}

func (c *Client4) postRoute(postId string) string {
	return fmt.Sprintf(c.postsRoute()+"/%v", postId)
}

func (c *Client4) filesRoute() string {
	return "/files"
}

func (c *Client4) fileRoute(fileId string) string {
	return fmt.Sprintf(c.filesRoute()+"/%v", fileId)
}

func (c *Client4) uploadsRoute() string {
	return "/uploads"
}

func (c *Client4) uploadRoute(uploadId string) string {
	return fmt.Sprintf("%s/%s", c.uploadsRoute(), uploadId)
}

func (c *Client4) pluginsRoute() string {
	return "/plugins"
}

func (c *Client4) pluginRoute(pluginId string) string {
	return fmt.Sprintf(c.pluginsRoute()+"/%v", pluginId)
}

func (c *Client4) systemRoute() string {
	return "/system"
}

func (c *Client4) cloudRoute() string {
	return "/cloud"
}

func (c *Client4) testEmailRoute() string {
	return "/email/test"
}

func (c *Client4) testSiteURLRoute() string {
	return "/site_url/test"
}

func (c *Client4) testS3Route() string {
	return "/file/s3_test"
}

func (c *Client4) databaseRoute() string {
	return "/database"
}

func (c *Client4) cacheRoute() string {
	return "/caches"
}

func (c *Client4) clusterRoute() string {
	return "/cluster"
}

func (c *Client4) incomingWebhooksRoute() string {
	return "/hooks/incoming"
}

func (c *Client4) incomingWebhookRoute(hookID string) string {
	return fmt.Sprintf(c.incomingWebhooksRoute()+"/%v", hookID)
}

func (c *Client4) complianceReportsRoute() string {
	return "/compliance/reports"
}

func (c *Client4) complianceReportRoute(reportId string) string {
	return fmt.Sprintf("%s/%s", c.complianceReportsRoute(), reportId)
}

func (c *Client4) complianceReportDownloadRoute(reportId string) string {
	return fmt.Sprintf("%s/%s/download", c.complianceReportsRoute(), reportId)
}

func (c *Client4) outgoingWebhooksRoute() string {
	return "/hooks/outgoing"
}

func (c *Client4) outgoingWebhookRoute(hookID string) string {
	return fmt.Sprintf(c.outgoingWebhooksRoute()+"/%v", hookID)
}

func (c *Client4) preferencesRoute(userId string) string {
	return fmt.Sprintf(c.userRoute(userId) + "/preferences")
}

func (c *Client4) userStatusRoute(userId string) string {
	return fmt.Sprintf(c.userRoute(userId) + "/status")
}

func (c *Client4) userStatusesRoute() string {
	return fmt.Sprintf(c.usersRoute() + "/status")
}

func (c *Client4) samlRoute() string {
	return "/saml"
}

func (c *Client4) ldapRoute() string {
	return "/ldap"
}

func (c *Client4) brandRoute() string {
	return "/brand"
}

func (c *Client4) dataRetentionRoute() string {
	return "/data_retention"
}

func (c *Client4) dataRetentionPolicyRoute(policyID string) string {
	return fmt.Sprintf(c.dataRetentionRoute()+"/policies/%v", policyID)
}

func (c *Client4) elasticsearchRoute() string {
	return "/elasticsearch"
}

func (c *Client4) bleveRoute() string {
	return "/bleve"
}

func (c *Client4) commandsRoute() string {
	return "/commands"
}

func (c *Client4) commandRoute(commandId string) string {
	return fmt.Sprintf(c.commandsRoute()+"/%v", commandId)
}

func (c *Client4) commandMoveRoute(commandId string) string {
	return fmt.Sprintf(c.commandsRoute()+"/%v/move", commandId)
}

func (c *Client4) emojisRoute() string {
	return "/emoji"
}

func (c *Client4) emojiRoute(emojiId string) string {
	return fmt.Sprintf(c.emojisRoute()+"/%v", emojiId)
}

func (c *Client4) emojiByNameRoute(name string) string {
	return fmt.Sprintf(c.emojisRoute()+"/name/%v", name)
}

func (c *Client4) reactionsRoute() string {
	return "/reactions"
}

func (c *Client4) oAuthAppsRoute() string {
	return "/oauth/apps"
}

func (c *Client4) oAuthAppRoute(appId string) string {
	return fmt.Sprintf("/oauth/apps/%v", appId)
}

func (c *Client4) openGraphRoute() string {
	return "/opengraph"
}

func (c *Client4) jobsRoute() string {
	return "/jobs"
}

func (c *Client4) rolesRoute() string {
	return "/roles"
}

func (c *Client4) schemesRoute() string {
	return "/schemes"
}

func (c *Client4) schemeRoute(id string) string {
	return c.schemesRoute() + fmt.Sprintf("/%v", id)
}

func (c *Client4) analyticsRoute() string {
	return "/analytics"
}

func (c *Client4) timezonesRoute() string {
	return fmt.Sprintf(c.systemRoute() + "/timezones")
}

func (c *Client4) channelSchemeRoute(channelId string) string {
	return fmt.Sprintf(c.channelsRoute()+"/%v/scheme", channelId)
}

func (c *Client4) teamSchemeRoute(teamId string) string {
	return fmt.Sprintf(c.teamsRoute()+"/%v/scheme", teamId)
}

func (c *Client4) totalUsersStatsRoute() string {
	return fmt.Sprintf(c.usersRoute() + "/stats")
}

func (c *Client4) redirectLocationRoute() string {
	return "/redirect_location"
}

func (c *Client4) serverBusyRoute() string {
	return "/server_busy"
}

func (c *Client4) userTermsOfServiceRoute(userId string) string {
	return c.userRoute(userId) + "/terms_of_service"
}

func (c *Client4) termsOfServiceRoute() string {
	return "/terms_of_service"
}

func (c *Client4) groupsRoute() string {
	return "/groups"
}

func (c *Client4) publishUserTypingRoute(userId string) string {
	return c.userRoute(userId) + "/typing"
}

func (c *Client4) groupRoute(groupID string) string {
	return fmt.Sprintf("%s/%s", c.groupsRoute(), groupID)
}

func (c *Client4) groupSyncableRoute(groupID, syncableID string, syncableType GroupSyncableType) string {
	return fmt.Sprintf("%s/%ss/%s", c.groupRoute(groupID), strings.ToLower(syncableType.String()), syncableID)
}

func (c *Client4) groupSyncablesRoute(groupID string, syncableType GroupSyncableType) string {
	return fmt.Sprintf("%s/%ss", c.groupRoute(groupID), strings.ToLower(syncableType.String()))
}

func (c *Client4) importsRoute() string {
	return "/imports"
}

func (c *Client4) exportsRoute() string {
	return "/exports"
}

func (c *Client4) exportRoute(name string) string {
	return fmt.Sprintf(c.exportsRoute()+"/%v", name)
}

func (c *Client4) sharedChannelsRoute() string {
	return "/sharedchannels"
}

func (c *Client4) permissionsRoute() string {
	return "/permissions"
}

func (c *Client4) DoAPIGet(url string, etag string) (*http.Response, error) {
	return c.DoAPIRequest(http.MethodGet, c.APIURL+url, "", etag)
}

func (c *Client4) DoAPIPost(url string, data string) (*http.Response, error) {
	return c.DoAPIRequest(http.MethodPost, c.APIURL+url, data, "")
}

func (c *Client4) DoAPIDeleteBytes(url string, data []byte) (*http.Response, error) {
	return c.DoAPIRequestBytes(http.MethodDelete, c.APIURL+url, data, "")
}

func (c *Client4) DoAPIPatchBytes(url string, data []byte) (*http.Response, error) {
	return c.DoAPIRequestBytes(http.MethodPatch, c.APIURL+url, data, "")
}

func (c *Client4) DoAPIPostBytes(url string, data []byte) (*http.Response, error) {
	return c.DoAPIRequestBytes(http.MethodPost, c.APIURL+url, data, "")
}

func (c *Client4) DoAPIPut(url string, data string) (*http.Response, error) {
	return c.DoAPIRequest(http.MethodPut, c.APIURL+url, data, "")
}

func (c *Client4) DoAPIPutBytes(url string, data []byte) (*http.Response, error) {
	return c.DoAPIRequestBytes(http.MethodPut, c.APIURL+url, data, "")
}

func (c *Client4) DoAPIDelete(url string) (*http.Response, error) {
	return c.DoAPIRequest(http.MethodDelete, c.APIURL+url, "", "")
}

func (c *Client4) DoAPIRequest(method, url, data, etag string) (*http.Response, error) {
	return c.DoAPIRequestReader(method, url, strings.NewReader(data), map[string]string{HeaderEtagClient: etag})
}

func (c *Client4) DoAPIRequestWithHeaders(method, url, data string, headers map[string]string) (*http.Response, error) {
	return c.DoAPIRequestReader(method, url, strings.NewReader(data), headers)
}

func (c *Client4) DoAPIRequestBytes(method, url string, data []byte, etag string) (*http.Response, error) {
	return c.DoAPIRequestReader(method, url, bytes.NewReader(data), map[string]string{HeaderEtagClient: etag})
}

func (c *Client4) DoAPIRequestReader(method, url string, data io.Reader, headers map[string]string) (*http.Response, error) {
	rq, err := http.NewRequest(method, url, data)
	if err != nil {
		return nil, err
	}

	for k, v := range headers {
		rq.Header.Set(k, v)
	}

	if c.AuthToken != "" {
		rq.Header.Set(HeaderAuth, c.AuthType+" "+c.AuthToken)
	}

	if c.HTTPHeader != nil && len(c.HTTPHeader) > 0 {
		for k, v := range c.HTTPHeader {
			rq.Header.Set(k, v)
		}
	}

	rp, err := c.HTTPClient.Do(rq)
	if err != nil {
		return rp, err
	}

	if rp.StatusCode == 304 {
		return rp, nil
	}

	if rp.StatusCode >= 300 {
		defer closeBody(rp)
		return rp, AppErrorFromJSON(rp.Body)
	}

	return rp, nil
}

func (c *Client4) DoUploadFile(url string, data []byte, contentType string) (*FileUploadResponse, *Response, error) {
	return c.doUploadFile(url, bytes.NewReader(data), contentType, 0)
}

func (c *Client4) doUploadFile(url string, body io.Reader, contentType string, contentLength int64) (*FileUploadResponse, *Response, error) {
	rq, err := http.NewRequest("POST", c.APIURL+url, body)
	if err != nil {
		return nil, nil, err
	}
	if contentLength != 0 {
		rq.ContentLength = contentLength
	}
	rq.Header.Set("Content-Type", contentType)

	if c.AuthToken != "" {
		rq.Header.Set(HeaderAuth, c.AuthType+" "+c.AuthToken)
	}

	rp, err := c.HTTPClient.Do(rq)
	if err != nil {
		return nil, BuildResponse(rp), err
	}
	defer closeBody(rp)

	if rp.StatusCode >= 300 {
		return nil, BuildResponse(rp), AppErrorFromJSON(rp.Body)
	}

	var res FileUploadResponse
	if jsonErr := json.NewDecoder(rp.Body).Decode(&res); jsonErr != nil {
		return nil, nil, NewAppError("doUploadFile", "api.unmarshal_error", nil, jsonErr.Error(), http.StatusInternalServerError)
	}
	return &res, BuildResponse(rp), nil
}

func (c *Client4) DoEmojiUploadFile(url string, data []byte, contentType string) (*Emoji, *Response, error) {
	rq, err := http.NewRequest("POST", c.APIURL+url, bytes.NewReader(data))
	if err != nil {
		return nil, nil, err
	}
	rq.Header.Set("Content-Type", contentType)

	if c.AuthToken != "" {
		rq.Header.Set(HeaderAuth, c.AuthType+" "+c.AuthToken)
	}

	rp, err := c.HTTPClient.Do(rq)
	if err != nil {
		return nil, BuildResponse(rp), err
	}
	defer closeBody(rp)

	if rp.StatusCode >= 300 {
		return nil, BuildResponse(rp), AppErrorFromJSON(rp.Body)
	}

	var e Emoji
	if jsonErr := json.NewDecoder(rp.Body).Decode(&e); jsonErr != nil {
		return nil, nil, NewAppError("DoEmojiUploadFile", "api.unmarshal_error", nil, jsonErr.Error(), http.StatusInternalServerError)
	}
	return &e, BuildResponse(rp), nil
}

func (c *Client4) DoUploadImportTeam(url string, data []byte, contentType string) (map[string]string, *Response, error) {
	rq, err := http.NewRequest("POST", c.APIURL+url, bytes.NewReader(data))
	if err != nil {
		return nil, nil, err
	}
	rq.Header.Set("Content-Type", contentType)

	if c.AuthToken != "" {
		rq.Header.Set(HeaderAuth, c.AuthType+" "+c.AuthToken)
	}

	rp, err := c.HTTPClient.Do(rq)
	if err != nil {
		return nil, BuildResponse(rp), err
	}
	defer closeBody(rp)

	if rp.StatusCode >= 300 {
		return nil, BuildResponse(rp), AppErrorFromJSON(rp.Body)
	}

	return MapFromJSON(rp.Body), BuildResponse(rp), nil
}

// Authentication Section

// LoginById authenticates a user by user id and password.
func (c *Client4) LoginById(id string, password string) (*User, *Response, error) {
	m := make(map[string]string)
	m["id"] = id
	m["password"] = password
	return c.login(m)
}

// Login authenticates a user by login id, which can be username, email or some sort
// of SSO identifier based on server configuration, and a password.
func (c *Client4) Login(loginId string, password string) (*User, *Response, error) {
	m := make(map[string]string)
	m["login_id"] = loginId
	m["password"] = password
	return c.login(m)
}

// LoginByLdap authenticates a user by LDAP id and password.
func (c *Client4) LoginByLdap(loginId string, password string) (*User, *Response, error) {
	m := make(map[string]string)
	m["login_id"] = loginId
	m["password"] = password
	m["ldap_only"] = c.boolString(true)
	return c.login(m)
}

// LoginWithDevice authenticates a user by login id (username, email or some sort
// of SSO identifier based on configuration), password and attaches a device id to
// the session.
func (c *Client4) LoginWithDevice(loginId string, password string, deviceId string) (*User, *Response, error) {
	m := make(map[string]string)
	m["login_id"] = loginId
	m["password"] = password
	m["device_id"] = deviceId
	return c.login(m)
}

// LoginWithMFA logs a user in with a MFA token
func (c *Client4) LoginWithMFA(loginId, password, mfaToken string) (*User, *Response, error) {
	m := make(map[string]string)
	m["login_id"] = loginId
	m["password"] = password
	m["token"] = mfaToken
	return c.login(m)
}

func (c *Client4) login(m map[string]string) (*User, *Response, error) {
	r, err := c.DoAPIPost("/users/login", MapToJSON(m))
	if err != nil {
		return nil, BuildResponse(r), err
	}
	defer closeBody(r)
	c.AuthToken = r.Header.Get(HeaderToken)
	c.AuthType = HeaderBearer

	var user User
	if jsonErr := json.NewDecoder(r.Body).Decode(&user); jsonErr != nil {
		return nil, nil, NewAppError("login", "api.unmarshal_error", nil, jsonErr.Error(), http.StatusInternalServerError)
	}
	return &user, BuildResponse(r), nil
}

// Logout terminates the current user's session.
func (c *Client4) Logout() (*Response, error) {
	r, err := c.DoAPIPost("/users/logout", "")
	if err != nil {
		return BuildResponse(r), err
	}
	defer closeBody(r)
	c.AuthToken = ""
	c.AuthType = HeaderBearer
	return BuildResponse(r), nil
}

// SwitchAccountType changes a user's login type from one type to another.
func (c *Client4) SwitchAccountType(switchRequest *SwitchRequest) (string, *Response, error) {
	buf, err := json.Marshal(switchRequest)
	if err != nil {
		return "", BuildResponse(nil), NewAppError("SwitchAccountType", "api.marshal_error", nil, err.Error(), http.StatusInternalServerError)
	}
	r, err := c.DoAPIPostBytes(c.usersRoute()+"/login/switch", buf)
	if err != nil {
		return "", BuildResponse(r), err
	}
	defer closeBody(r)
	return MapFromJSON(r.Body)["follow_link"], BuildResponse(r), nil
}

// User Section

// CreateUser creates a user in the system based on the provided user struct.
func (c *Client4) CreateUser(user *User) (*User, *Response, error) {
	userJSON, jsonErr := json.Marshal(user)
	if jsonErr != nil {
		return nil, nil, NewAppError("CreateUser", "api.marshal_error", nil, jsonErr.Error(), http.StatusInternalServerError)
	}

	r, err := c.DoAPIPost(c.usersRoute(), string(userJSON))
	if err != nil {
		return nil, BuildResponse(r), err
	}
	defer closeBody(r)
	var u User
	if jsonErr := json.NewDecoder(r.Body).Decode(&u); jsonErr != nil {
		return nil, nil, NewAppError("CreateUser", "api.unmarshal_error", nil, jsonErr.Error(), http.StatusInternalServerError)
	}
	return &u, BuildResponse(r), nil
}

// CreateUserWithToken creates a user in the system based on the provided tokenId.
func (c *Client4) CreateUserWithToken(user *User, tokenId string) (*User, *Response, error) {
	if tokenId == "" {
		return nil, nil, NewAppError("MissingHashOrData", "api.user.create_user.missing_token.app_error", nil, "", http.StatusBadRequest)
	}

	query := fmt.Sprintf("?t=%v", tokenId)
	buf, err := json.Marshal(user)
	if err != nil {
		return nil, nil, NewAppError("CreateUserWithToken", "api.marshal_error", nil, err.Error(), http.StatusInternalServerError)
	}
	r, err := c.DoAPIPostBytes(c.usersRoute()+query, buf)
	if err != nil {
		return nil, BuildResponse(r), err
	}
	defer closeBody(r)

	var u User
	if jsonErr := json.NewDecoder(r.Body).Decode(&u); jsonErr != nil {
		return nil, nil, NewAppError("CreateUserWithToken", "api.unmarshal_error", nil, jsonErr.Error(), http.StatusInternalServerError)
	}
	return &u, BuildResponse(r), nil
}

// CreateUserWithInviteId creates a user in the system based on the provided invited id.
func (c *Client4) CreateUserWithInviteId(user *User, inviteId string) (*User, *Response, error) {
	if inviteId == "" {
		return nil, nil, NewAppError("MissingInviteId", "api.user.create_user.missing_invite_id.app_error", nil, "", http.StatusBadRequest)
	}

	query := fmt.Sprintf("?iid=%v", url.QueryEscape(inviteId))
	buf, err := json.Marshal(user)
	if err != nil {
		return nil, nil, NewAppError("CreateUserWithInviteId", "api.marshal_error", nil, err.Error(), http.StatusInternalServerError)
	}
	r, err := c.DoAPIPostBytes(c.usersRoute()+query, buf)
	if err != nil {
		return nil, BuildResponse(r), err
	}
	defer closeBody(r)

	var u User
	if jsonErr := json.NewDecoder(r.Body).Decode(&u); jsonErr != nil {
		return nil, nil, NewAppError("CreateUserWithInviteId", "api.unmarshal_error", nil, jsonErr.Error(), http.StatusInternalServerError)
	}
	return &u, BuildResponse(r), nil
}

// GetMe returns the logged in user.
func (c *Client4) GetMe(etag string) (*User, *Response, error) {
	r, err := c.DoAPIGet(c.userRoute(Me), etag)
	if err != nil {
		return nil, BuildResponse(r), err
	}
	defer closeBody(r)
	var u User
	if r.StatusCode == http.StatusNotModified {
		return &u, BuildResponse(r), nil
	}
	if jsonErr := json.NewDecoder(r.Body).Decode(&u); jsonErr != nil {
		return nil, nil, NewAppError("GetMe", "api.unmarshal_error", nil, jsonErr.Error(), http.StatusInternalServerError)
	}
	return &u, BuildResponse(r), nil
}

// GetUser returns a user based on the provided user id string.
func (c *Client4) GetUser(userId, etag string) (*User, *Response, error) {
	r, err := c.DoAPIGet(c.userRoute(userId), etag)
	if err != nil {
		return nil, BuildResponse(r), err
	}
	defer closeBody(r)
	var u User
	if r.StatusCode == http.StatusNotModified {
		return &u, BuildResponse(r), nil
	}
	if jsonErr := json.NewDecoder(r.Body).Decode(&u); jsonErr != nil {
		return nil, nil, NewAppError("GetUser", "api.unmarshal_error", nil, jsonErr.Error(), http.StatusInternalServerError)
	}
	return &u, BuildResponse(r), nil
}

// GetUserByUsername returns a user based on the provided user name string.
func (c *Client4) GetUserByUsername(userName, etag string) (*User, *Response, error) {
	r, err := c.DoAPIGet(c.userByUsernameRoute(userName), etag)
	if err != nil {
		return nil, BuildResponse(r), err
	}
	defer closeBody(r)
	var u User
	if r.StatusCode == http.StatusNotModified {
		return &u, BuildResponse(r), nil
	}
	if jsonErr := json.NewDecoder(r.Body).Decode(&u); jsonErr != nil {
		return nil, nil, NewAppError("GetUserByUsername", "api.unmarshal_error", nil, jsonErr.Error(), http.StatusInternalServerError)
	}
	return &u, BuildResponse(r), nil
}

// GetUserByEmail returns a user based on the provided user email string.
func (c *Client4) GetUserByEmail(email, etag string) (*User, *Response, error) {
	r, err := c.DoAPIGet(c.userByEmailRoute(email), etag)
	if err != nil {
		return nil, BuildResponse(r), err
	}
	defer closeBody(r)
	var u User
	if r.StatusCode == http.StatusNotModified {
		return &u, BuildResponse(r), nil
	}
	if jsonErr := json.NewDecoder(r.Body).Decode(&u); jsonErr != nil {
		return nil, nil, NewAppError("GetUserByEmail", "api.unmarshal_error", nil, jsonErr.Error(), http.StatusInternalServerError)
	}
	return &u, BuildResponse(r), nil
}

// AutocompleteUsersInTeam returns the users on a team based on search term.
func (c *Client4) AutocompleteUsersInTeam(teamId string, username string, limit int, etag string) (*UserAutocomplete, *Response, error) {
	query := fmt.Sprintf("?in_team=%v&name=%v&limit=%d", teamId, username, limit)
	r, err := c.DoAPIGet(c.usersRoute()+"/autocomplete"+query, etag)
	if err != nil {
		return nil, BuildResponse(r), err
	}
	defer closeBody(r)
	var u UserAutocomplete
	if r.StatusCode == http.StatusNotModified {
		return &u, BuildResponse(r), nil
	}
	if jsonErr := json.NewDecoder(r.Body).Decode(&u); jsonErr != nil {
		return nil, nil, NewAppError("AutocompleteUsersInTeam", "api.unmarshal_error", nil, jsonErr.Error(), http.StatusInternalServerError)
	}
	return &u, BuildResponse(r), nil
}

// AutocompleteUsersInChannel returns the users in a channel based on search term.
func (c *Client4) AutocompleteUsersInChannel(teamId string, channelId string, username string, limit int, etag string) (*UserAutocomplete, *Response, error) {
	query := fmt.Sprintf("?in_team=%v&in_channel=%v&name=%v&limit=%d", teamId, channelId, username, limit)
	r, err := c.DoAPIGet(c.usersRoute()+"/autocomplete"+query, etag)
	if err != nil {
		return nil, BuildResponse(r), err
	}
	defer closeBody(r)
	var u UserAutocomplete
	if r.StatusCode == http.StatusNotModified {
		return &u, BuildResponse(r), nil
	}
	if jsonErr := json.NewDecoder(r.Body).Decode(&u); jsonErr != nil {
		return nil, nil, NewAppError("AutocompleteUsersInChannel", "api.unmarshal_error", nil, jsonErr.Error(), http.StatusInternalServerError)
	}
	return &u, BuildResponse(r), nil
}

// AutocompleteUsers returns the users in the system based on search term.
func (c *Client4) AutocompleteUsers(username string, limit int, etag string) (*UserAutocomplete, *Response, error) {
	query := fmt.Sprintf("?name=%v&limit=%d", username, limit)
	r, err := c.DoAPIGet(c.usersRoute()+"/autocomplete"+query, etag)
	if err != nil {
		return nil, BuildResponse(r), err
	}
	defer closeBody(r)
	var u UserAutocomplete
	if r.StatusCode == http.StatusNotModified {
		return &u, BuildResponse(r), nil
	}
	if jsonErr := json.NewDecoder(r.Body).Decode(&u); jsonErr != nil {
		return nil, nil, NewAppError("AutocompleteUsers", "api.unmarshal_error", nil, jsonErr.Error(), http.StatusInternalServerError)
	}
	return &u, BuildResponse(r), nil
}

// GetDefaultProfileImage gets the default user's profile image. Must be logged in.
func (c *Client4) GetDefaultProfileImage(userId string) ([]byte, *Response, error) {
	r, err := c.DoAPIGet(c.userRoute(userId)+"/image/default", "")
	if err != nil {
		return nil, BuildResponse(r), err
	}
	defer closeBody(r)

	data, err := ioutil.ReadAll(r.Body)
	if err != nil {
		return nil, BuildResponse(r), NewAppError("GetDefaultProfileImage", "model.client.read_file.app_error", nil, err.Error(), r.StatusCode)
	}

	return data, BuildResponse(r), nil
}

// GetProfileImage gets user's profile image. Must be logged in.
func (c *Client4) GetProfileImage(userId, etag string) ([]byte, *Response, error) {
	r, err := c.DoAPIGet(c.userRoute(userId)+"/image", etag)
	if err != nil {
		return nil, BuildResponse(r), err
	}
	defer closeBody(r)

	data, err := ioutil.ReadAll(r.Body)
	if err != nil {
		return nil, BuildResponse(r), NewAppError("GetProfileImage", "model.client.read_file.app_error", nil, err.Error(), r.StatusCode)
	}
	return data, BuildResponse(r), nil
}

// GetUsers returns a page of users on the system. Page counting starts at 0.
func (c *Client4) GetUsers(page int, perPage int, etag string) ([]*User, *Response, error) {
	query := fmt.Sprintf("?page=%v&per_page=%v", page, perPage)
	r, err := c.DoAPIGet(c.usersRoute()+query, etag)
	if err != nil {
		return nil, BuildResponse(r), err
	}
	defer closeBody(r)
	var list []*User
	if r.StatusCode == http.StatusNotModified {
		return list, BuildResponse(r), nil
	}
	if jsonErr := json.NewDecoder(r.Body).Decode(&list); jsonErr != nil {
		return nil, nil, NewAppError("GetUsers", "api.unmarshal_error", nil, jsonErr.Error(), http.StatusInternalServerError)
	}
	return list, BuildResponse(r), nil
}

// GetUsersInTeam returns a page of users on a team. Page counting starts at 0.
func (c *Client4) GetUsersInTeam(teamId string, page int, perPage int, etag string) ([]*User, *Response, error) {
	query := fmt.Sprintf("?in_team=%v&page=%v&per_page=%v", teamId, page, perPage)
	r, err := c.DoAPIGet(c.usersRoute()+query, etag)
	if err != nil {
		return nil, BuildResponse(r), err
	}
	defer closeBody(r)
	var list []*User
	if r.StatusCode == http.StatusNotModified {
		return list, BuildResponse(r), nil
	}
	if jsonErr := json.NewDecoder(r.Body).Decode(&list); jsonErr != nil {
		return nil, nil, NewAppError("GetUsersInTeam", "api.unmarshal_error", nil, jsonErr.Error(), http.StatusInternalServerError)
	}
	return list, BuildResponse(r), nil
}

// GetNewUsersInTeam returns a page of users on a team. Page counting starts at 0.
func (c *Client4) GetNewUsersInTeam(teamId string, page int, perPage int, etag string) ([]*User, *Response, error) {
	query := fmt.Sprintf("?sort=create_at&in_team=%v&page=%v&per_page=%v", teamId, page, perPage)
	r, err := c.DoAPIGet(c.usersRoute()+query, etag)
	if err != nil {
		return nil, BuildResponse(r), err
	}
	defer closeBody(r)
	var list []*User
	if r.StatusCode == http.StatusNotModified {
		return list, BuildResponse(r), nil
	}
	if jsonErr := json.NewDecoder(r.Body).Decode(&list); jsonErr != nil {
		return nil, nil, NewAppError("GetNewUsersInTeam", "api.unmarshal_error", nil, jsonErr.Error(), http.StatusInternalServerError)
	}
	return list, BuildResponse(r), nil
}

// GetRecentlyActiveUsersInTeam returns a page of users on a team. Page counting starts at 0.
func (c *Client4) GetRecentlyActiveUsersInTeam(teamId string, page int, perPage int, etag string) ([]*User, *Response, error) {
	query := fmt.Sprintf("?sort=last_activity_at&in_team=%v&page=%v&per_page=%v", teamId, page, perPage)
	r, err := c.DoAPIGet(c.usersRoute()+query, etag)
	if err != nil {
		return nil, BuildResponse(r), err
	}
	defer closeBody(r)
	var list []*User
	if r.StatusCode == http.StatusNotModified {
		return list, BuildResponse(r), nil
	}
	if jsonErr := json.NewDecoder(r.Body).Decode(&list); jsonErr != nil {
		return nil, nil, NewAppError("GetRecentlyActiveUsersInTeam", "api.unmarshal_error", nil, jsonErr.Error(), http.StatusInternalServerError)
	}
	return list, BuildResponse(r), nil
}

// GetActiveUsersInTeam returns a page of users on a team. Page counting starts at 0.
func (c *Client4) GetActiveUsersInTeam(teamId string, page int, perPage int, etag string) ([]*User, *Response, error) {
	query := fmt.Sprintf("?active=true&in_team=%v&page=%v&per_page=%v", teamId, page, perPage)
	r, err := c.DoAPIGet(c.usersRoute()+query, etag)
	if err != nil {
		return nil, BuildResponse(r), err
	}
	defer closeBody(r)
	var list []*User
	if r.StatusCode == http.StatusNotModified {
		return list, BuildResponse(r), nil
	}
	if jsonErr := json.NewDecoder(r.Body).Decode(&list); jsonErr != nil {
		return nil, nil, NewAppError("GetActiveUsersInTeam", "api.unmarshal_error", nil, jsonErr.Error(), http.StatusInternalServerError)
	}
	return list, BuildResponse(r), nil
}

// GetUsersNotInTeam returns a page of users who are not in a team. Page counting starts at 0.
func (c *Client4) GetUsersNotInTeam(teamId string, page int, perPage int, etag string) ([]*User, *Response, error) {
	query := fmt.Sprintf("?not_in_team=%v&page=%v&per_page=%v", teamId, page, perPage)
	r, err := c.DoAPIGet(c.usersRoute()+query, etag)
	if err != nil {
		return nil, BuildResponse(r), err
	}
	defer closeBody(r)
	var list []*User
	if r.StatusCode == http.StatusNotModified {
		return list, BuildResponse(r), nil
	}
	if jsonErr := json.NewDecoder(r.Body).Decode(&list); jsonErr != nil {
		return nil, nil, NewAppError("GetUsersNotInTeam", "api.unmarshal_error", nil, jsonErr.Error(), http.StatusInternalServerError)
	}
	return list, BuildResponse(r), nil
}

// GetUsersInChannel returns a page of users in a channel. Page counting starts at 0.
func (c *Client4) GetUsersInChannel(channelId string, page int, perPage int, etag string) ([]*User, *Response, error) {
	query := fmt.Sprintf("?in_channel=%v&page=%v&per_page=%v", channelId, page, perPage)
	r, err := c.DoAPIGet(c.usersRoute()+query, etag)
	if err != nil {
		return nil, BuildResponse(r), err
	}
	defer closeBody(r)
	var list []*User
	if r.StatusCode == http.StatusNotModified {
		return list, BuildResponse(r), nil
	}
	if jsonErr := json.NewDecoder(r.Body).Decode(&list); jsonErr != nil {
		return nil, nil, NewAppError("GetUsersInChannel", "api.unmarshal_error", nil, jsonErr.Error(), http.StatusInternalServerError)
	}
	return list, BuildResponse(r), nil
}

// GetUsersInChannelByStatus returns a page of users in a channel. Page counting starts at 0. Sorted by Status
func (c *Client4) GetUsersInChannelByStatus(channelId string, page int, perPage int, etag string) ([]*User, *Response, error) {
	query := fmt.Sprintf("?in_channel=%v&page=%v&per_page=%v&sort=status", channelId, page, perPage)
	r, err := c.DoAPIGet(c.usersRoute()+query, etag)
	if err != nil {
		return nil, BuildResponse(r), err
	}
	defer closeBody(r)
	var list []*User
	if r.StatusCode == http.StatusNotModified {
		return list, BuildResponse(r), nil
	}
	if jsonErr := json.NewDecoder(r.Body).Decode(&list); jsonErr != nil {
		return nil, nil, NewAppError("GetUsersInChannelByStatus", "api.unmarshal_error", nil, jsonErr.Error(), http.StatusInternalServerError)
	}
	return list, BuildResponse(r), nil
}

// GetUsersNotInChannel returns a page of users not in a channel. Page counting starts at 0.
func (c *Client4) GetUsersNotInChannel(teamId, channelId string, page int, perPage int, etag string) ([]*User, *Response, error) {
	query := fmt.Sprintf("?in_team=%v&not_in_channel=%v&page=%v&per_page=%v", teamId, channelId, page, perPage)
	r, err := c.DoAPIGet(c.usersRoute()+query, etag)
	if err != nil {
		return nil, BuildResponse(r), err
	}
	defer closeBody(r)
	var list []*User
	if r.StatusCode == http.StatusNotModified {
		return list, BuildResponse(r), nil
	}
	if jsonErr := json.NewDecoder(r.Body).Decode(&list); jsonErr != nil {
		return nil, nil, NewAppError("GetUsersNotInChannel", "api.unmarshal_error", nil, jsonErr.Error(), http.StatusInternalServerError)
	}
	return list, BuildResponse(r), nil
}

// GetUsersWithoutTeam returns a page of users on the system that aren't on any teams. Page counting starts at 0.
func (c *Client4) GetUsersWithoutTeam(page int, perPage int, etag string) ([]*User, *Response, error) {
	query := fmt.Sprintf("?without_team=1&page=%v&per_page=%v", page, perPage)
	r, err := c.DoAPIGet(c.usersRoute()+query, etag)
	if err != nil {
		return nil, BuildResponse(r), err
	}
	defer closeBody(r)
	var list []*User
	if r.StatusCode == http.StatusNotModified {
		return list, BuildResponse(r), nil
	}
	if jsonErr := json.NewDecoder(r.Body).Decode(&list); jsonErr != nil {
		return nil, nil, NewAppError("GetUsersWithoutTeam", "api.unmarshal_error", nil, jsonErr.Error(), http.StatusInternalServerError)
	}
	return list, BuildResponse(r), nil
}

// GetUsersInGroup returns a page of users in a group. Page counting starts at 0.
func (c *Client4) GetUsersInGroup(groupID string, page int, perPage int, etag string) ([]*User, *Response, error) {
	query := fmt.Sprintf("?in_group=%v&page=%v&per_page=%v", groupID, page, perPage)
	r, err := c.DoAPIGet(c.usersRoute()+query, etag)
	if err != nil {
		return nil, BuildResponse(r), err
	}
	defer closeBody(r)
	var list []*User
	if r.StatusCode == http.StatusNotModified {
		return list, BuildResponse(r), nil
	}
	if jsonErr := json.NewDecoder(r.Body).Decode(&list); jsonErr != nil {
		return nil, nil, NewAppError("GetUsersInGroup", "api.unmarshal_error", nil, jsonErr.Error(), http.StatusInternalServerError)
	}
	return list, BuildResponse(r), nil
}

// GetUsersByIds returns a list of users based on the provided user ids.
func (c *Client4) GetUsersByIds(userIds []string) ([]*User, *Response, error) {
	r, err := c.DoAPIPost(c.usersRoute()+"/ids", ArrayToJSON(userIds))
	if err != nil {
		return nil, BuildResponse(r), err
	}
	defer closeBody(r)
	var list []*User
	if jsonErr := json.NewDecoder(r.Body).Decode(&list); jsonErr != nil {
		return nil, nil, NewAppError("GetUsersByIds", "api.unmarshal_error", nil, jsonErr.Error(), http.StatusInternalServerError)
	}
	return list, BuildResponse(r), nil
}

// GetUsersByIds returns a list of users based on the provided user ids.
func (c *Client4) GetUsersByIdsWithOptions(userIds []string, options *UserGetByIdsOptions) ([]*User, *Response, error) {
	v := url.Values{}
	if options.Since != 0 {
		v.Set("since", fmt.Sprintf("%d", options.Since))
	}

	url := c.usersRoute() + "/ids"
	if len(v) > 0 {
		url += "?" + v.Encode()
	}

	r, err := c.DoAPIPost(url, ArrayToJSON(userIds))
	if err != nil {
		return nil, BuildResponse(r), err
	}
	defer closeBody(r)
	var list []*User
	if jsonErr := json.NewDecoder(r.Body).Decode(&list); jsonErr != nil {
		return nil, nil, NewAppError("GetUsersByIdsWithOptions", "api.unmarshal_error", nil, jsonErr.Error(), http.StatusInternalServerError)
	}
	return list, BuildResponse(r), nil
}

// GetUsersByUsernames returns a list of users based on the provided usernames.
func (c *Client4) GetUsersByUsernames(usernames []string) ([]*User, *Response, error) {
	r, err := c.DoAPIPost(c.usersRoute()+"/usernames", ArrayToJSON(usernames))
	if err != nil {
		return nil, BuildResponse(r), err
	}
	defer closeBody(r)
	var list []*User
	if jsonErr := json.NewDecoder(r.Body).Decode(&list); jsonErr != nil {
		return nil, nil, NewAppError("GetUsersByUsernames", "api.unmarshal_error", nil, jsonErr.Error(), http.StatusInternalServerError)
	}
	return list, BuildResponse(r), nil
}

// GetUsersByGroupChannelIds returns a map with channel ids as keys
// and a list of users as values based on the provided user ids.
func (c *Client4) GetUsersByGroupChannelIds(groupChannelIds []string) (map[string][]*User, *Response, error) {
	r, err := c.DoAPIPost(c.usersRoute()+"/group_channels", ArrayToJSON(groupChannelIds))
	if err != nil {
		return nil, BuildResponse(r), err
	}
	defer closeBody(r)

	usersByChannelId := map[string][]*User{}
	json.NewDecoder(r.Body).Decode(&usersByChannelId)
	return usersByChannelId, BuildResponse(r), nil
}

// SearchUsers returns a list of users based on some search criteria.
func (c *Client4) SearchUsers(search *UserSearch) ([]*User, *Response, error) {
	buf, err := json.Marshal(search)
	if err != nil {
		return nil, nil, NewAppError("SearchUsers", "api.marshal_error", nil, err.Error(), http.StatusInternalServerError)
	}
	r, err := c.DoAPIPostBytes(c.usersRoute()+"/search", buf)
	if err != nil {
		return nil, BuildResponse(r), err
	}
	defer closeBody(r)
	var list []*User
	if jsonErr := json.NewDecoder(r.Body).Decode(&list); jsonErr != nil {
		return nil, nil, NewAppError("SearchUsers", "api.unmarshal_error", nil, jsonErr.Error(), http.StatusInternalServerError)
	}
	return list, BuildResponse(r), nil
}

// UpdateUser updates a user in the system based on the provided user struct.
func (c *Client4) UpdateUser(user *User) (*User, *Response, error) {
	buf, err := json.Marshal(user)
	if err != nil {
		return nil, nil, NewAppError("UpdateUser", "api.marshal_error", nil, err.Error(), http.StatusInternalServerError)
	}
	r, err := c.DoAPIPutBytes(c.userRoute(user.Id), buf)
	if err != nil {
		return nil, BuildResponse(r), err
	}
	defer closeBody(r)
	var u User
	if jsonErr := json.NewDecoder(r.Body).Decode(&u); jsonErr != nil {
		return nil, nil, NewAppError("UpdateUser", "api.unmarshal_error", nil, jsonErr.Error(), http.StatusInternalServerError)
	}
	return &u, BuildResponse(r), nil
}

// PatchUser partially updates a user in the system. Any missing fields are not updated.
func (c *Client4) PatchUser(userId string, patch *UserPatch) (*User, *Response, error) {
	buf, err := json.Marshal(patch)
	if err != nil {
		return nil, nil, NewAppError("PatchUser", "api.marshal_error", nil, err.Error(), http.StatusInternalServerError)
	}
	r, err := c.DoAPIPutBytes(c.userRoute(userId)+"/patch", buf)
	if err != nil {
		return nil, BuildResponse(r), err
	}
	defer closeBody(r)
	var u User
	if jsonErr := json.NewDecoder(r.Body).Decode(&u); jsonErr != nil {
		return nil, nil, NewAppError("PatchUser", "api.unmarshal_error", nil, jsonErr.Error(), http.StatusInternalServerError)
	}
	return &u, BuildResponse(r), nil
}

// UpdateUserAuth updates a user AuthData (uthData, authService and password) in the system.
func (c *Client4) UpdateUserAuth(userId string, userAuth *UserAuth) (*UserAuth, *Response, error) {
	buf, err := json.Marshal(userAuth)
	if err != nil {
		return nil, nil, NewAppError("UpdateUserAuth", "api.marshal_error", nil, err.Error(), http.StatusInternalServerError)
	}
	r, err := c.DoAPIPutBytes(c.userRoute(userId)+"/auth", buf)
	if err != nil {
		return nil, BuildResponse(r), err
	}
	defer closeBody(r)
	var ua UserAuth
	if jsonErr := json.NewDecoder(r.Body).Decode(&ua); jsonErr != nil {
		return nil, nil, NewAppError("UpdateUserAuth", "api.unmarshal_error", nil, jsonErr.Error(), http.StatusInternalServerError)
	}
	return &ua, BuildResponse(r), nil
}

// UpdateUserMfa activates multi-factor authentication for a user if activate
// is true and a valid code is provided. If activate is false, then code is not
// required and multi-factor authentication is disabled for the user.
func (c *Client4) UpdateUserMfa(userId, code string, activate bool) (*Response, error) {
	requestBody := make(map[string]interface{})
	requestBody["activate"] = activate
	requestBody["code"] = code

	r, err := c.DoAPIPut(c.userRoute(userId)+"/mfa", StringInterfaceToJSON(requestBody))
	if err != nil {
		return BuildResponse(r), err
	}
	defer closeBody(r)
	return BuildResponse(r), nil
}

// GenerateMfaSecret will generate a new MFA secret for a user and return it as a string and
// as a base64 encoded image QR code.
func (c *Client4) GenerateMfaSecret(userId string) (*MfaSecret, *Response, error) {
	r, err := c.DoAPIPost(c.userRoute(userId)+"/mfa/generate", "")
	if err != nil {
		return nil, BuildResponse(r), err
	}
	defer closeBody(r)
	var secret MfaSecret
	if jsonErr := json.NewDecoder(r.Body).Decode(&secret); jsonErr != nil {
		return nil, nil, NewAppError("GenerateMfaSecret", "api.unmarshal_error", nil, jsonErr.Error(), http.StatusInternalServerError)
	}
	return &secret, BuildResponse(r), nil
}

// UpdateUserPassword updates a user's password. Must be logged in as the user or be a system administrator.
func (c *Client4) UpdateUserPassword(userId, currentPassword, newPassword string) (*Response, error) {
	requestBody := map[string]string{"current_password": currentPassword, "new_password": newPassword}
	r, err := c.DoAPIPut(c.userRoute(userId)+"/password", MapToJSON(requestBody))
	if err != nil {
		return BuildResponse(r), err
	}
	defer closeBody(r)
	return BuildResponse(r), nil
}

// UpdateUserHashedPassword updates a user's password with an already-hashed password. Must be a system administrator.
func (c *Client4) UpdateUserHashedPassword(userId, newHashedPassword string) (*Response, error) {
	requestBody := map[string]string{"already_hashed": "true", "new_password": newHashedPassword}
	r, err := c.DoAPIPut(c.userRoute(userId)+"/password", MapToJSON(requestBody))
	if err != nil {
		return BuildResponse(r), err
	}
	defer closeBody(r)
	return BuildResponse(r), nil
}

// PromoteGuestToUser convert a guest into a regular user
func (c *Client4) PromoteGuestToUser(guestId string) (*Response, error) {
	r, err := c.DoAPIPost(c.userRoute(guestId)+"/promote", "")
	if err != nil {
		return BuildResponse(r), err
	}
	defer closeBody(r)
	return BuildResponse(r), nil
}

// DemoteUserToGuest convert a regular user into a guest
func (c *Client4) DemoteUserToGuest(guestId string) (*Response, error) {
	r, err := c.DoAPIPost(c.userRoute(guestId)+"/demote", "")
	if err != nil {
		return BuildResponse(r), err
	}
	defer closeBody(r)
	return BuildResponse(r), nil
}

// UpdateUserRoles updates a user's roles in the system. A user can have "system_user" and "system_admin" roles.
func (c *Client4) UpdateUserRoles(userId, roles string) (*Response, error) {
	requestBody := map[string]string{"roles": roles}
	r, err := c.DoAPIPut(c.userRoute(userId)+"/roles", MapToJSON(requestBody))
	if err != nil {
		return BuildResponse(r), err
	}
	defer closeBody(r)
	return BuildResponse(r), nil
}

// UpdateUserActive updates status of a user whether active or not.
func (c *Client4) UpdateUserActive(userId string, active bool) (*Response, error) {
	requestBody := make(map[string]interface{})
	requestBody["active"] = active
	r, err := c.DoAPIPut(c.userRoute(userId)+"/active", StringInterfaceToJSON(requestBody))
	if err != nil {
		return BuildResponse(r), err
	}
	defer closeBody(r)

	return BuildResponse(r), nil
}

// DeleteUser deactivates a user in the system based on the provided user id string.
func (c *Client4) DeleteUser(userId string) (*Response, error) {
	r, err := c.DoAPIDelete(c.userRoute(userId))
	if err != nil {
		return BuildResponse(r), err
	}
	defer closeBody(r)
	return BuildResponse(r), nil
}

// PermanentDeleteUser deletes a user in the system based on the provided user id string.
func (c *Client4) PermanentDeleteUser(userId string) (*Response, error) {
	r, err := c.DoAPIDelete(c.userRoute(userId) + "?permanent=" + c.boolString(true))
	if err != nil {
		return BuildResponse(r), err
	}
	defer closeBody(r)
	return BuildResponse(r), nil
}

// ConvertUserToBot converts a user to a bot user.
func (c *Client4) ConvertUserToBot(userId string) (*Bot, *Response, error) {
	r, err := c.DoAPIPost(c.userRoute(userId)+"/convert_to_bot", "")
	if err != nil {
		return nil, BuildResponse(r), err
	}
	defer closeBody(r)
	var bot *Bot
	err = json.NewDecoder(r.Body).Decode(&bot)
	if err != nil {
		return nil, BuildResponse(r), NewAppError("ConvertUserToBot", "api.marshal_error", nil, err.Error(), http.StatusInternalServerError)
	}
	return bot, BuildResponse(r), nil
}

// ConvertBotToUser converts a bot user to a user.
func (c *Client4) ConvertBotToUser(userId string, userPatch *UserPatch, setSystemAdmin bool) (*User, *Response, error) {
	var query string
	if setSystemAdmin {
		query = "?set_system_admin=true"
	}
	buf, err := json.Marshal(userPatch)
	if err != nil {
		return nil, nil, NewAppError("ConvertBotToUser", "api.marshal_error", nil, err.Error(), http.StatusInternalServerError)
	}
	r, err := c.DoAPIPostBytes(c.botRoute(userId)+"/convert_to_user"+query, buf)
	if err != nil {
		return nil, BuildResponse(r), err
	}
	defer closeBody(r)
	var u User
	if jsonErr := json.NewDecoder(r.Body).Decode(&u); jsonErr != nil {
		return nil, nil, NewAppError("ConvertBotToUser", "api.unmarshal_error", nil, jsonErr.Error(), http.StatusInternalServerError)
	}
	return &u, BuildResponse(r), nil
}

// PermanentDeleteAll permanently deletes all users in the system. This is a local only endpoint
func (c *Client4) PermanentDeleteAllUsers() (*Response, error) {
	r, err := c.DoAPIDelete(c.usersRoute())
	if err != nil {
		return BuildResponse(r), err
	}
	defer closeBody(r)
	return BuildResponse(r), nil
}

// SendPasswordResetEmail will send a link for password resetting to a user with the
// provided email.
func (c *Client4) SendPasswordResetEmail(email string) (*Response, error) {
	requestBody := map[string]string{"email": email}
	r, err := c.DoAPIPost(c.usersRoute()+"/password/reset/send", MapToJSON(requestBody))
	if err != nil {
		return BuildResponse(r), err
	}
	defer closeBody(r)
	return BuildResponse(r), nil
}

// ResetPassword uses a recovery code to update reset a user's password.
func (c *Client4) ResetPassword(token, newPassword string) (*Response, error) {
	requestBody := map[string]string{"token": token, "new_password": newPassword}
	r, err := c.DoAPIPost(c.usersRoute()+"/password/reset", MapToJSON(requestBody))
	if err != nil {
		return BuildResponse(r), err
	}
	defer closeBody(r)
	return BuildResponse(r), nil
}

// GetSessions returns a list of sessions based on the provided user id string.
func (c *Client4) GetSessions(userId, etag string) ([]*Session, *Response, error) {
	r, err := c.DoAPIGet(c.userRoute(userId)+"/sessions", etag)
	if err != nil {
		return nil, BuildResponse(r), err
	}
	defer closeBody(r)
	var list []*Session
	if jsonErr := json.NewDecoder(r.Body).Decode(&list); jsonErr != nil {
		return nil, nil, NewAppError("GetSessions", "api.unmarshal_error", nil, jsonErr.Error(), http.StatusInternalServerError)
	}
	return list, BuildResponse(r), nil
}

// RevokeSession revokes a user session based on the provided user id and session id strings.
func (c *Client4) RevokeSession(userId, sessionId string) (*Response, error) {
	requestBody := map[string]string{"session_id": sessionId}
	r, err := c.DoAPIPost(c.userRoute(userId)+"/sessions/revoke", MapToJSON(requestBody))
	if err != nil {
		return BuildResponse(r), err
	}
	defer closeBody(r)
	return BuildResponse(r), nil
}

// RevokeAllSessions revokes all sessions for the provided user id string.
func (c *Client4) RevokeAllSessions(userId string) (*Response, error) {
	r, err := c.DoAPIPost(c.userRoute(userId)+"/sessions/revoke/all", "")
	if err != nil {
		return BuildResponse(r), err
	}
	defer closeBody(r)
	return BuildResponse(r), nil
}

// RevokeAllSessions revokes all sessions for all the users.
func (c *Client4) RevokeSessionsFromAllUsers() (*Response, error) {
	r, err := c.DoAPIPost(c.usersRoute()+"/sessions/revoke/all", "")
	if err != nil {
		return BuildResponse(r), err
	}
	defer closeBody(r)
	return BuildResponse(r), nil
}

// AttachDeviceId attaches a mobile device ID to the current session.
func (c *Client4) AttachDeviceId(deviceId string) (*Response, error) {
	requestBody := map[string]string{"device_id": deviceId}
	r, err := c.DoAPIPut(c.usersRoute()+"/sessions/device", MapToJSON(requestBody))
	if err != nil {
		return BuildResponse(r), err
	}
	defer closeBody(r)
	return BuildResponse(r), nil
}

// GetTeamsUnreadForUser will return an array with TeamUnread objects that contain the amount
// of unread messages and mentions the current user has for the teams it belongs to.
// An optional team ID can be set to exclude that team from the results.
// An optional boolean can be set to include collapsed thread unreads. Must be authenticated.
func (c *Client4) GetTeamsUnreadForUser(userId, teamIdToExclude string, includeCollapsedThreads bool) ([]*TeamUnread, *Response, error) {
	query := url.Values{}

	if teamIdToExclude != "" {
		query.Set("exclude_team", teamIdToExclude)
	}

	if includeCollapsedThreads {
		query.Set("include_collapsed_threads", "true")
	}

	r, err := c.DoAPIGet(c.userRoute(userId)+"/teams/unread?"+query.Encode(), "")
	if err != nil {
		return nil, BuildResponse(r), err
	}
	defer closeBody(r)

	var list []*TeamUnread
	if jsonErr := json.NewDecoder(r.Body).Decode(&list); jsonErr != nil {
		return nil, nil, NewAppError("GetTeamsUnreadForUser", "api.unmarshal_error", nil, jsonErr.Error(), http.StatusInternalServerError)
	}
	return list, BuildResponse(r), nil
}

// GetUserAudits returns a list of audit based on the provided user id string.
func (c *Client4) GetUserAudits(userId string, page int, perPage int, etag string) (Audits, *Response, error) {
	query := fmt.Sprintf("?page=%v&per_page=%v", page, perPage)
	r, err := c.DoAPIGet(c.userRoute(userId)+"/audits"+query, etag)
	if err != nil {
		return nil, BuildResponse(r), err
	}
	defer closeBody(r)

	var audits Audits
	err = json.NewDecoder(r.Body).Decode(&audits)
	if err != nil {
		return nil, BuildResponse(r), NewAppError("GetUserAudits", "api.marshal_error", nil, err.Error(), http.StatusInternalServerError)
	}
	return audits, BuildResponse(r), nil
}

// VerifyUserEmail will verify a user's email using the supplied token.
func (c *Client4) VerifyUserEmail(token string) (*Response, error) {
	requestBody := map[string]string{"token": token}
	r, err := c.DoAPIPost(c.usersRoute()+"/email/verify", MapToJSON(requestBody))
	if err != nil {
		return BuildResponse(r), err
	}
	defer closeBody(r)
	return BuildResponse(r), nil
}

// VerifyUserEmailWithoutToken will verify a user's email by its Id. (Requires manage system role)
func (c *Client4) VerifyUserEmailWithoutToken(userId string) (*User, *Response, error) {
	r, err := c.DoAPIPost(c.userRoute(userId)+"/email/verify/member", "")
	if err != nil {
		return nil, BuildResponse(r), err
	}
	defer closeBody(r)
	var u User
	if jsonErr := json.NewDecoder(r.Body).Decode(&u); jsonErr != nil {
		return nil, nil, NewAppError("VerifyUserEmailWithoutToken", "api.unmarshal_error", nil, jsonErr.Error(), http.StatusInternalServerError)
	}
	return &u, BuildResponse(r), nil
}

// SendVerificationEmail will send an email to the user with the provided email address, if
// that user exists. The email will contain a link that can be used to verify the user's
// email address.
func (c *Client4) SendVerificationEmail(email string) (*Response, error) {
	requestBody := map[string]string{"email": email}
	r, err := c.DoAPIPost(c.usersRoute()+"/email/verify/send", MapToJSON(requestBody))
	if err != nil {
		return BuildResponse(r), err
	}
	defer closeBody(r)
	return BuildResponse(r), nil
}

// SetDefaultProfileImage resets the profile image to a default generated one.
func (c *Client4) SetDefaultProfileImage(userId string) (*Response, error) {
	r, err := c.DoAPIDelete(c.userRoute(userId) + "/image")
	if err != nil {
		return BuildResponse(r), err
	}
	return BuildResponse(r), nil
}

// SetProfileImage sets profile image of the user.
func (c *Client4) SetProfileImage(userId string, data []byte) (*Response, error) {
	body := &bytes.Buffer{}
	writer := multipart.NewWriter(body)

	part, err := writer.CreateFormFile("image", "profile.png")
	if err != nil {
		return nil, NewAppError("SetProfileImage", "model.client.set_profile_user.no_file.app_error", nil, err.Error(), http.StatusBadRequest)
	}

	if _, err = io.Copy(part, bytes.NewBuffer(data)); err != nil {
		return nil, NewAppError("SetProfileImage", "model.client.set_profile_user.no_file.app_error", nil, err.Error(), http.StatusBadRequest)
	}

	if err = writer.Close(); err != nil {
		return nil, NewAppError("SetProfileImage", "model.client.set_profile_user.writer.app_error", nil, err.Error(), http.StatusBadRequest)
	}

	rq, err := http.NewRequest("POST", c.APIURL+c.userRoute(userId)+"/image", bytes.NewReader(body.Bytes()))
	if err != nil {
		return nil, err
	}
	rq.Header.Set("Content-Type", writer.FormDataContentType())

	if c.AuthToken != "" {
		rq.Header.Set(HeaderAuth, c.AuthType+" "+c.AuthToken)
	}

	rp, err := c.HTTPClient.Do(rq)
	if err != nil {
		return BuildResponse(rp), err
	}
	defer closeBody(rp)

	if rp.StatusCode >= 300 {
		return BuildResponse(rp), AppErrorFromJSON(rp.Body)
	}

	return BuildResponse(rp), nil
}

// CreateUserAccessToken will generate a user access token that can be used in place
// of a session token to access the REST API. Must have the 'create_user_access_token'
// permission and if generating for another user, must have the 'edit_other_users'
// permission. A non-blank description is required.
func (c *Client4) CreateUserAccessToken(userId, description string) (*UserAccessToken, *Response, error) {
	requestBody := map[string]string{"description": description}
	r, err := c.DoAPIPost(c.userRoute(userId)+"/tokens", MapToJSON(requestBody))
	if err != nil {
		return nil, BuildResponse(r), err
	}
	defer closeBody(r)
	var uat UserAccessToken
	if jsonErr := json.NewDecoder(r.Body).Decode(&uat); jsonErr != nil {
		return nil, nil, NewAppError("CreateUserAccessToken", "api.unmarshal_error", nil, jsonErr.Error(), http.StatusInternalServerError)
	}
	return &uat, BuildResponse(r), nil
}

// GetUserAccessTokens will get a page of access tokens' id, description, is_active
// and the user_id in the system. The actual token will not be returned. Must have
// the 'manage_system' permission.
func (c *Client4) GetUserAccessTokens(page int, perPage int) ([]*UserAccessToken, *Response, error) {
	query := fmt.Sprintf("?page=%v&per_page=%v", page, perPage)
	r, err := c.DoAPIGet(c.userAccessTokensRoute()+query, "")
	if err != nil {
		return nil, BuildResponse(r), err
	}
	defer closeBody(r)
	var list []*UserAccessToken
	if jsonErr := json.NewDecoder(r.Body).Decode(&list); jsonErr != nil {
		return nil, nil, NewAppError("GetUserAccessTokens", "api.unmarshal_error", nil, jsonErr.Error(), http.StatusInternalServerError)
	}
	return list, BuildResponse(r), nil
}

// GetUserAccessToken will get a user access tokens' id, description, is_active
// and the user_id of the user it is for. The actual token will not be returned.
// Must have the 'read_user_access_token' permission and if getting for another
// user, must have the 'edit_other_users' permission.
func (c *Client4) GetUserAccessToken(tokenId string) (*UserAccessToken, *Response, error) {
	r, err := c.DoAPIGet(c.userAccessTokenRoute(tokenId), "")
	if err != nil {
		return nil, BuildResponse(r), err
	}
	defer closeBody(r)
	var uat UserAccessToken
	if jsonErr := json.NewDecoder(r.Body).Decode(&uat); jsonErr != nil {
		return nil, nil, NewAppError("GetUserAccessToken", "api.unmarshal_error", nil, jsonErr.Error(), http.StatusInternalServerError)
	}
	return &uat, BuildResponse(r), nil
}

// GetUserAccessTokensForUser will get a paged list of user access tokens showing id,
// description and user_id for each. The actual tokens will not be returned. Must have
// the 'read_user_access_token' permission and if getting for another user, must have the
// 'edit_other_users' permission.
func (c *Client4) GetUserAccessTokensForUser(userId string, page, perPage int) ([]*UserAccessToken, *Response, error) {
	query := fmt.Sprintf("?page=%v&per_page=%v", page, perPage)
	r, err := c.DoAPIGet(c.userRoute(userId)+"/tokens"+query, "")
	if err != nil {
		return nil, BuildResponse(r), err
	}
	defer closeBody(r)
	var list []*UserAccessToken
	if jsonErr := json.NewDecoder(r.Body).Decode(&list); jsonErr != nil {
		return nil, nil, NewAppError("GetUserAccessTokensForUser", "api.unmarshal_error", nil, jsonErr.Error(), http.StatusInternalServerError)
	}
	return list, BuildResponse(r), nil
}

// RevokeUserAccessToken will revoke a user access token by id. Must have the
// 'revoke_user_access_token' permission and if revoking for another user, must have the
// 'edit_other_users' permission.
func (c *Client4) RevokeUserAccessToken(tokenId string) (*Response, error) {
	requestBody := map[string]string{"token_id": tokenId}
	r, err := c.DoAPIPost(c.usersRoute()+"/tokens/revoke", MapToJSON(requestBody))
	if err != nil {
		return BuildResponse(r), err
	}
	defer closeBody(r)
	return BuildResponse(r), nil
}

// SearchUserAccessTokens returns user access tokens matching the provided search term.
func (c *Client4) SearchUserAccessTokens(search *UserAccessTokenSearch) ([]*UserAccessToken, *Response, error) {
	buf, err := json.Marshal(search)
	if err != nil {
		return nil, nil, NewAppError("SearchUserAccessTokens", "api.marshal_error", nil, err.Error(), http.StatusInternalServerError)
	}
	r, err := c.DoAPIPostBytes(c.usersRoute()+"/tokens/search", buf)
	if err != nil {
		return nil, BuildResponse(r), err
	}
	defer closeBody(r)
	var list []*UserAccessToken
	if jsonErr := json.NewDecoder(r.Body).Decode(&list); jsonErr != nil {
		return nil, nil, NewAppError("SearchUserAccessTokens", "api.unmarshal_error", nil, jsonErr.Error(), http.StatusInternalServerError)
	}
	return list, BuildResponse(r), nil
}

// DisableUserAccessToken will disable a user access token by id. Must have the
// 'revoke_user_access_token' permission and if disabling for another user, must have the
// 'edit_other_users' permission.
func (c *Client4) DisableUserAccessToken(tokenId string) (*Response, error) {
	requestBody := map[string]string{"token_id": tokenId}
	r, err := c.DoAPIPost(c.usersRoute()+"/tokens/disable", MapToJSON(requestBody))
	if err != nil {
		return BuildResponse(r), err
	}
	defer closeBody(r)
	return BuildResponse(r), nil
}

// EnableUserAccessToken will enable a user access token by id. Must have the
// 'create_user_access_token' permission and if enabling for another user, must have the
// 'edit_other_users' permission.
func (c *Client4) EnableUserAccessToken(tokenId string) (*Response, error) {
	requestBody := map[string]string{"token_id": tokenId}
	r, err := c.DoAPIPost(c.usersRoute()+"/tokens/enable", MapToJSON(requestBody))
	if err != nil {
		return BuildResponse(r), err
	}
	defer closeBody(r)
	return BuildResponse(r), nil
}

// Bots section

// CreateBot creates a bot in the system based on the provided bot struct.
func (c *Client4) CreateBot(bot *Bot) (*Bot, *Response, error) {
	buf, err := json.Marshal(bot)
	if err != nil {
		return nil, nil, NewAppError("CreateBot", "api.marshal_error", nil, err.Error(), http.StatusInternalServerError)
	}
	r, err := c.DoAPIPostBytes(c.botsRoute(), buf)
	if err != nil {
		return nil, BuildResponse(r), err
	}
	defer closeBody(r)

	var resp *Bot
	err = json.NewDecoder(r.Body).Decode(&resp)
	if err != nil {
		return nil, BuildResponse(r), NewAppError("CreateBot", "api.marshal_error", nil, err.Error(), http.StatusInternalServerError)
	}

	return resp, BuildResponse(r), nil
}

// PatchBot partially updates a bot. Any missing fields are not updated.
func (c *Client4) PatchBot(userId string, patch *BotPatch) (*Bot, *Response, error) {
	buf, err := json.Marshal(patch)
	if err != nil {
		return nil, nil, NewAppError("PatchBot", "api.marshal_error", nil, err.Error(), http.StatusInternalServerError)
	}
	r, err := c.DoAPIPutBytes(c.botRoute(userId), buf)
	if err != nil {
		return nil, BuildResponse(r), err
	}
	defer closeBody(r)

	var bot *Bot
	err = json.NewDecoder(r.Body).Decode(&bot)
	if err != nil {
		return nil, BuildResponse(r), NewAppError("PatchBot", "api.marshal_error", nil, err.Error(), http.StatusInternalServerError)
	}

	return bot, BuildResponse(r), nil
}

// GetBot fetches the given, undeleted bot.
func (c *Client4) GetBot(userId string, etag string) (*Bot, *Response, error) {
	r, err := c.DoAPIGet(c.botRoute(userId), etag)
	if err != nil {
		return nil, BuildResponse(r), err
	}
	defer closeBody(r)

	var bot *Bot
	err = json.NewDecoder(r.Body).Decode(&bot)
	if err != nil {
		return nil, BuildResponse(r), NewAppError("GetBot", "api.marshal_error", nil, err.Error(), http.StatusInternalServerError)
	}

	return bot, BuildResponse(r), nil
}

// GetBotIncludeDeleted fetches the given bot, even if it is deleted.
func (c *Client4) GetBotIncludeDeleted(userId string, etag string) (*Bot, *Response, error) {
	r, err := c.DoAPIGet(c.botRoute(userId)+"?include_deleted="+c.boolString(true), etag)
	if err != nil {
		return nil, BuildResponse(r), err
	}
	defer closeBody(r)

	var bot *Bot
	err = json.NewDecoder(r.Body).Decode(&bot)
	if err != nil {
		return nil, BuildResponse(r), NewAppError("GetBotIncludeDeleted", "api.marshal_error", nil, err.Error(), http.StatusInternalServerError)
	}

	return bot, BuildResponse(r), nil
}

// GetBots fetches the given page of bots, excluding deleted.
func (c *Client4) GetBots(page, perPage int, etag string) ([]*Bot, *Response, error) {
	query := fmt.Sprintf("?page=%v&per_page=%v", page, perPage)
	r, err := c.DoAPIGet(c.botsRoute()+query, etag)
	if err != nil {
		return nil, BuildResponse(r), err
	}
	defer closeBody(r)

	var bots BotList
	err = json.NewDecoder(r.Body).Decode(&bots)
	if err != nil {
		return nil, BuildResponse(r), NewAppError("GetBots", "api.marshal_error", nil, err.Error(), http.StatusInternalServerError)
	}
	return bots, BuildResponse(r), nil
}

// GetBotsIncludeDeleted fetches the given page of bots, including deleted.
func (c *Client4) GetBotsIncludeDeleted(page, perPage int, etag string) ([]*Bot, *Response, error) {
	query := fmt.Sprintf("?page=%v&per_page=%v&include_deleted="+c.boolString(true), page, perPage)
	r, err := c.DoAPIGet(c.botsRoute()+query, etag)
	if err != nil {
		return nil, BuildResponse(r), err
	}
	defer closeBody(r)

	var bots BotList
	err = json.NewDecoder(r.Body).Decode(&bots)
	if err != nil {
		return nil, BuildResponse(r), NewAppError("GetBotsIncludeDeleted", "api.marshal_error", nil, err.Error(), http.StatusInternalServerError)
	}
	return bots, BuildResponse(r), nil
}

// GetBotsOrphaned fetches the given page of bots, only including orphanded bots.
func (c *Client4) GetBotsOrphaned(page, perPage int, etag string) ([]*Bot, *Response, error) {
	query := fmt.Sprintf("?page=%v&per_page=%v&only_orphaned="+c.boolString(true), page, perPage)
	r, err := c.DoAPIGet(c.botsRoute()+query, etag)
	if err != nil {
		return nil, BuildResponse(r), err
	}
	defer closeBody(r)

	var bots BotList
	err = json.NewDecoder(r.Body).Decode(&bots)
	if err != nil {
		return nil, BuildResponse(r), NewAppError("GetBotsOrphaned", "api.marshal_error", nil, err.Error(), http.StatusInternalServerError)
	}
	return bots, BuildResponse(r), nil
}

// DisableBot disables the given bot in the system.
func (c *Client4) DisableBot(botUserId string) (*Bot, *Response, error) {
	r, err := c.DoAPIPostBytes(c.botRoute(botUserId)+"/disable", nil)
	if err != nil {
		return nil, BuildResponse(r), err
	}
	defer closeBody(r)

	var bot *Bot
	err = json.NewDecoder(r.Body).Decode(&bot)
	if err != nil {
		return nil, BuildResponse(r), NewAppError("DisableBot", "api.marshal_error", nil, err.Error(), http.StatusInternalServerError)
	}

	return bot, BuildResponse(r), nil
}

// EnableBot disables the given bot in the system.
func (c *Client4) EnableBot(botUserId string) (*Bot, *Response, error) {
	r, err := c.DoAPIPostBytes(c.botRoute(botUserId)+"/enable", nil)
	if err != nil {
		return nil, BuildResponse(r), err
	}
	defer closeBody(r)

	var bot *Bot
	err = json.NewDecoder(r.Body).Decode(&bot)
	if err != nil {
		return nil, BuildResponse(r), NewAppError("EnableBot", "api.marshal_error", nil, err.Error(), http.StatusInternalServerError)
	}

	return bot, BuildResponse(r), nil
}

// AssignBot assigns the given bot to the given user
func (c *Client4) AssignBot(botUserId, newOwnerId string) (*Bot, *Response, error) {
	r, err := c.DoAPIPostBytes(c.botRoute(botUserId)+"/assign/"+newOwnerId, nil)
	if err != nil {
		return nil, BuildResponse(r), err
	}
	defer closeBody(r)

	var bot *Bot
	err = json.NewDecoder(r.Body).Decode(&bot)
	if err != nil {
		return nil, BuildResponse(r), NewAppError("AssignBot", "api.marshal_error", nil, err.Error(), http.StatusInternalServerError)
	}

	return bot, BuildResponse(r), nil
}

// Team Section

// CreateTeam creates a team in the system based on the provided team struct.
func (c *Client4) CreateTeam(team *Team) (*Team, *Response, error) {
	buf, err := json.Marshal(team)
	if err != nil {
		return nil, nil, NewAppError("CreateTeam", "api.marshal_error", nil, err.Error(), http.StatusInternalServerError)
	}
	r, err := c.DoAPIPostBytes(c.teamsRoute(), buf)
	if err != nil {
		return nil, BuildResponse(r), err
	}
	defer closeBody(r)
	var t Team
	if jsonErr := json.NewDecoder(r.Body).Decode(&t); jsonErr != nil {
		return nil, nil, NewAppError("CreateTeam", "api.unmarshal_error", nil, jsonErr.Error(), http.StatusInternalServerError)
	}
	return &t, BuildResponse(r), nil
}

// GetTeam returns a team based on the provided team id string.
func (c *Client4) GetTeam(teamId, etag string) (*Team, *Response, error) {
	r, err := c.DoAPIGet(c.teamRoute(teamId), etag)
	if err != nil {
		return nil, BuildResponse(r), err
	}
	defer closeBody(r)
	var t Team
	if jsonErr := json.NewDecoder(r.Body).Decode(&t); jsonErr != nil {
		return nil, nil, NewAppError("GetTeam", "api.unmarshal_error", nil, jsonErr.Error(), http.StatusInternalServerError)
	}
	return &t, BuildResponse(r), nil
}

// GetAllTeams returns all teams based on permissions.
func (c *Client4) GetAllTeams(etag string, page int, perPage int) ([]*Team, *Response, error) {
	query := fmt.Sprintf("?page=%v&per_page=%v", page, perPage)
	r, err := c.DoAPIGet(c.teamsRoute()+query, etag)
	if err != nil {
		return nil, BuildResponse(r), err
	}
	defer closeBody(r)
	var list []*Team
	if jsonErr := json.NewDecoder(r.Body).Decode(&list); jsonErr != nil {
		return nil, nil, NewAppError("GetAllTeams", "api.unmarshal_error", nil, jsonErr.Error(), http.StatusInternalServerError)
	}
	return list, BuildResponse(r), nil
}

// GetAllTeamsWithTotalCount returns all teams based on permissions.
func (c *Client4) GetAllTeamsWithTotalCount(etag string, page int, perPage int) ([]*Team, int64, *Response, error) {
	query := fmt.Sprintf("?page=%v&per_page=%v&include_total_count="+c.boolString(true), page, perPage)
	r, err := c.DoAPIGet(c.teamsRoute()+query, etag)
	if err != nil {
		return nil, 0, BuildResponse(r), err
	}
	defer closeBody(r)
	var listWithCount TeamsWithCount
	if jsonErr := json.NewDecoder(r.Body).Decode(&listWithCount); jsonErr != nil {
		return nil, 0, nil, NewAppError("GetAllTeamsWithTotalCount", "api.unmarshal_error", nil, jsonErr.Error(), http.StatusInternalServerError)
	}
	return listWithCount.Teams, listWithCount.TotalCount, BuildResponse(r), nil
}

// GetAllTeamsExcludePolicyConstrained returns all teams which are not part of a data retention policy.
// Must be a system administrator.
func (c *Client4) GetAllTeamsExcludePolicyConstrained(etag string, page int, perPage int) ([]*Team, *Response, error) {
	query := fmt.Sprintf("?page=%v&per_page=%v&exclude_policy_constrained=%v", page, perPage, true)
	r, err := c.DoAPIGet(c.teamsRoute()+query, etag)
	if err != nil {
		return nil, BuildResponse(r), err
	}
	defer closeBody(r)
	var list []*Team
	if jsonErr := json.NewDecoder(r.Body).Decode(&list); jsonErr != nil {
		return nil, nil, NewAppError("GetAllTeamsExcludePolicyConstrained", "api.unmarshal_error", nil, jsonErr.Error(), http.StatusInternalServerError)
	}
	return list, BuildResponse(r), nil
}

// GetTeamByName returns a team based on the provided team name string.
func (c *Client4) GetTeamByName(name, etag string) (*Team, *Response, error) {
	r, err := c.DoAPIGet(c.teamByNameRoute(name), etag)
	if err != nil {
		return nil, BuildResponse(r), err
	}
	defer closeBody(r)
	var t Team
	if jsonErr := json.NewDecoder(r.Body).Decode(&t); jsonErr != nil {
		return nil, nil, NewAppError("GetTeamByName", "api.unmarshal_error", nil, jsonErr.Error(), http.StatusInternalServerError)
	}
	return &t, BuildResponse(r), nil
}

// SearchTeams returns teams matching the provided search term.
func (c *Client4) SearchTeams(search *TeamSearch) ([]*Team, *Response, error) {
	buf, err := json.Marshal(search)
	if err != nil {
		return nil, nil, NewAppError("SearchTeams", "api.marshal_error", nil, err.Error(), http.StatusInternalServerError)
	}
	r, err := c.DoAPIPostBytes(c.teamsRoute()+"/search", buf)
	if err != nil {
		return nil, BuildResponse(r), err
	}
	defer closeBody(r)
	var list []*Team
	if jsonErr := json.NewDecoder(r.Body).Decode(&list); jsonErr != nil {
		return nil, nil, NewAppError("SearchTeams", "api.unmarshal_error", nil, jsonErr.Error(), http.StatusInternalServerError)
	}
	return list, BuildResponse(r), nil
}

// SearchTeamsPaged returns a page of teams and the total count matching the provided search term.
func (c *Client4) SearchTeamsPaged(search *TeamSearch) ([]*Team, int64, *Response, error) {
	if search.Page == nil {
		search.Page = NewInt(0)
	}
	if search.PerPage == nil {
		search.PerPage = NewInt(100)
	}
	buf, err := json.Marshal(search)
	if err != nil {
		return nil, 0, BuildResponse(nil), NewAppError("SearchTeamsPaged", "api.marshal_error", nil, err.Error(), http.StatusInternalServerError)
	}
	r, err := c.DoAPIPostBytes(c.teamsRoute()+"/search", buf)
	if err != nil {
		return nil, 0, BuildResponse(r), err
	}
	defer closeBody(r)
	var listWithCount TeamsWithCount
	if jsonErr := json.NewDecoder(r.Body).Decode(&listWithCount); jsonErr != nil {
		return nil, 0, nil, NewAppError("GetAllTeamsWithTotalCount", "api.unmarshal_error", nil, jsonErr.Error(), http.StatusInternalServerError)
	}
	return listWithCount.Teams, listWithCount.TotalCount, BuildResponse(r), nil
}

// TeamExists returns true or false if the team exist or not.
func (c *Client4) TeamExists(name, etag string) (bool, *Response, error) {
	r, err := c.DoAPIGet(c.teamByNameRoute(name)+"/exists", etag)
	if err != nil {
		return false, BuildResponse(r), err
	}
	defer closeBody(r)
	return MapBoolFromJSON(r.Body)["exists"], BuildResponse(r), nil
}

// GetTeamsForUser returns a list of teams a user is on. Must be logged in as the user
// or be a system administrator.
func (c *Client4) GetTeamsForUser(userId, etag string) ([]*Team, *Response, error) {
	r, err := c.DoAPIGet(c.userRoute(userId)+"/teams", etag)
	if err != nil {
		return nil, BuildResponse(r), err
	}
	defer closeBody(r)
	var list []*Team
	if jsonErr := json.NewDecoder(r.Body).Decode(&list); jsonErr != nil {
		return nil, nil, NewAppError("GetTeamsForUser", "api.unmarshal_error", nil, jsonErr.Error(), http.StatusInternalServerError)
	}
	return list, BuildResponse(r), nil
}

// GetTeamMember returns a team member based on the provided team and user id strings.
func (c *Client4) GetTeamMember(teamId, userId, etag string) (*TeamMember, *Response, error) {
	r, err := c.DoAPIGet(c.teamMemberRoute(teamId, userId), etag)
	if err != nil {
		return nil, BuildResponse(r), err
	}
	defer closeBody(r)
	var tm TeamMember
	if r.StatusCode == http.StatusNotModified {
		return &tm, BuildResponse(r), nil
	}
	if jsonErr := json.NewDecoder(r.Body).Decode(&tm); jsonErr != nil {
		return nil, nil, NewAppError("GetTeamMember", "api.unmarshal_error", nil, jsonErr.Error(), http.StatusInternalServerError)
	}
	return &tm, BuildResponse(r), nil
}

// UpdateTeamMemberRoles will update the roles on a team for a user.
func (c *Client4) UpdateTeamMemberRoles(teamId, userId, newRoles string) (*Response, error) {
	requestBody := map[string]string{"roles": newRoles}
	r, err := c.DoAPIPut(c.teamMemberRoute(teamId, userId)+"/roles", MapToJSON(requestBody))
	if err != nil {
		return BuildResponse(r), err
	}
	defer closeBody(r)
	return BuildResponse(r), nil
}

// UpdateTeamMemberSchemeRoles will update the scheme-derived roles on a team for a user.
func (c *Client4) UpdateTeamMemberSchemeRoles(teamId string, userId string, schemeRoles *SchemeRoles) (*Response, error) {
	buf, err := json.Marshal(schemeRoles)
	if err != nil {
		return nil, NewAppError("UpdateTeamMemberSchemeRoles", "api.marshal_error", nil, err.Error(), http.StatusInternalServerError)
	}
	r, err := c.DoAPIPutBytes(c.teamMemberRoute(teamId, userId)+"/schemeRoles", buf)
	if err != nil {
		return BuildResponse(r), err
	}
	defer closeBody(r)
	return BuildResponse(r), nil
}

// UpdateTeam will update a team.
func (c *Client4) UpdateTeam(team *Team) (*Team, *Response, error) {
	buf, err := json.Marshal(team)
	if err != nil {
		return nil, nil, NewAppError("UpdateTeam", "api.marshal_error", nil, err.Error(), http.StatusInternalServerError)
	}
	r, err := c.DoAPIPutBytes(c.teamRoute(team.Id), buf)
	if err != nil {
		return nil, BuildResponse(r), err
	}
	defer closeBody(r)
	var t Team
	if jsonErr := json.NewDecoder(r.Body).Decode(&t); jsonErr != nil {
		return nil, nil, NewAppError("UpdateTeam", "api.unmarshal_error", nil, jsonErr.Error(), http.StatusInternalServerError)
	}
	return &t, BuildResponse(r), nil
}

// PatchTeam partially updates a team. Any missing fields are not updated.
func (c *Client4) PatchTeam(teamId string, patch *TeamPatch) (*Team, *Response, error) {
	buf, err := json.Marshal(patch)
	if err != nil {
		return nil, nil, NewAppError("PatchTeam", "api.marshal_error", nil, err.Error(), http.StatusInternalServerError)
	}
	r, err := c.DoAPIPutBytes(c.teamRoute(teamId)+"/patch", buf)
	if err != nil {
		return nil, BuildResponse(r), err
	}
	defer closeBody(r)
	var t Team
	if jsonErr := json.NewDecoder(r.Body).Decode(&t); jsonErr != nil {
		return nil, nil, NewAppError("PatchTeam", "api.unmarshal_error", nil, jsonErr.Error(), http.StatusInternalServerError)
	}
	return &t, BuildResponse(r), nil
}

// RestoreTeam restores a previously deleted team.
func (c *Client4) RestoreTeam(teamId string) (*Team, *Response, error) {
	r, err := c.DoAPIPost(c.teamRoute(teamId)+"/restore", "")
	if err != nil {
		return nil, BuildResponse(r), err
	}
	defer closeBody(r)
	var t Team
	if jsonErr := json.NewDecoder(r.Body).Decode(&t); jsonErr != nil {
		return nil, nil, NewAppError("RestoreTeam", "api.unmarshal_error", nil, jsonErr.Error(), http.StatusInternalServerError)
	}
	return &t, BuildResponse(r), nil
}

// RegenerateTeamInviteId requests a new invite ID to be generated.
func (c *Client4) RegenerateTeamInviteId(teamId string) (*Team, *Response, error) {
	r, err := c.DoAPIPost(c.teamRoute(teamId)+"/regenerate_invite_id", "")
	if err != nil {
		return nil, BuildResponse(r), err
	}
	defer closeBody(r)
	var t Team
	if jsonErr := json.NewDecoder(r.Body).Decode(&t); jsonErr != nil {
		return nil, nil, NewAppError("RegenerateTeamInviteId", "api.unmarshal_error", nil, jsonErr.Error(), http.StatusInternalServerError)
	}
	return &t, BuildResponse(r), nil
}

// SoftDeleteTeam deletes the team softly (archive only, not permanent delete).
func (c *Client4) SoftDeleteTeam(teamId string) (*Response, error) {
	r, err := c.DoAPIDelete(c.teamRoute(teamId))
	if err != nil {
		return BuildResponse(r), err
	}
	defer closeBody(r)
	return BuildResponse(r), nil
}

// PermanentDeleteTeam deletes the team, should only be used when needed for
// compliance and the like.
func (c *Client4) PermanentDeleteTeam(teamId string) (*Response, error) {
	r, err := c.DoAPIDelete(c.teamRoute(teamId) + "?permanent=" + c.boolString(true))
	if err != nil {
		return BuildResponse(r), err
	}
	defer closeBody(r)
	return BuildResponse(r), nil
}

// UpdateTeamPrivacy modifies the team type (model.TeamOpen <--> model.TeamInvite) and sets
// the corresponding AllowOpenInvite appropriately.
func (c *Client4) UpdateTeamPrivacy(teamId string, privacy string) (*Team, *Response, error) {
	requestBody := map[string]string{"privacy": privacy}
	r, err := c.DoAPIPut(c.teamRoute(teamId)+"/privacy", MapToJSON(requestBody))
	if err != nil {
		return nil, BuildResponse(r), err
	}
	defer closeBody(r)
	var t Team
	if jsonErr := json.NewDecoder(r.Body).Decode(&t); jsonErr != nil {
		return nil, nil, NewAppError("UpdateTeamPrivacy", "api.unmarshal_error", nil, jsonErr.Error(), http.StatusInternalServerError)
	}
	return &t, BuildResponse(r), nil
}

// GetTeamMembers returns team members based on the provided team id string.
func (c *Client4) GetTeamMembers(teamId string, page int, perPage int, etag string) ([]*TeamMember, *Response, error) {
	query := fmt.Sprintf("?page=%v&per_page=%v", page, perPage)
	r, err := c.DoAPIGet(c.teamMembersRoute(teamId)+query, etag)
	if err != nil {
		return nil, BuildResponse(r), err
	}
	defer closeBody(r)
	var tms []*TeamMember
	if r.StatusCode == http.StatusNotModified {
		return tms, BuildResponse(r), nil
	}
	if jsonErr := json.NewDecoder(r.Body).Decode(&tms); jsonErr != nil {
		return nil, nil, NewAppError("GetTeamMembers", "api.unmarshal_error", nil, jsonErr.Error(), http.StatusInternalServerError)
	}
	return tms, BuildResponse(r), nil
}

// GetTeamMembersWithoutDeletedUsers returns team members based on the provided team id string. Additional parameters of sort and exclude_deleted_users accepted as well
// Could not add it to above function due to it be a breaking change.
func (c *Client4) GetTeamMembersSortAndWithoutDeletedUsers(teamId string, page int, perPage int, sort string, excludeDeletedUsers bool, etag string) ([]*TeamMember, *Response, error) {
	query := fmt.Sprintf("?page=%v&per_page=%v&sort=%v&exclude_deleted_users=%v", page, perPage, sort, excludeDeletedUsers)
	r, err := c.DoAPIGet(c.teamMembersRoute(teamId)+query, etag)
	if err != nil {
		return nil, BuildResponse(r), err
	}
	defer closeBody(r)
	var tms []*TeamMember
	if r.StatusCode == http.StatusNotModified {
		return tms, BuildResponse(r), nil
	}
	if jsonErr := json.NewDecoder(r.Body).Decode(&tms); jsonErr != nil {
		return nil, nil, NewAppError("GetTeamMembersSortAndWithoutDeletedUsers", "api.unmarshal_error", nil, jsonErr.Error(), http.StatusInternalServerError)
	}
	return tms, BuildResponse(r), nil
}

// GetTeamMembersForUser returns the team members for a user.
func (c *Client4) GetTeamMembersForUser(userId string, etag string) ([]*TeamMember, *Response, error) {
	r, err := c.DoAPIGet(c.userRoute(userId)+"/teams/members", etag)
	if err != nil {
		return nil, BuildResponse(r), err
	}
	defer closeBody(r)
	var tms []*TeamMember
	if r.StatusCode == http.StatusNotModified {
		return tms, BuildResponse(r), nil
	}
	if jsonErr := json.NewDecoder(r.Body).Decode(&tms); jsonErr != nil {
		return nil, nil, NewAppError("GetTeamMembersForUser", "api.unmarshal_error", nil, jsonErr.Error(), http.StatusInternalServerError)
	}
	return tms, BuildResponse(r), nil
}

// GetTeamMembersByIds will return an array of team members based on the
// team id and a list of user ids provided. Must be authenticated.
func (c *Client4) GetTeamMembersByIds(teamId string, userIds []string) ([]*TeamMember, *Response, error) {
	r, err := c.DoAPIPost(fmt.Sprintf("/teams/%v/members/ids", teamId), ArrayToJSON(userIds))
	if err != nil {
		return nil, BuildResponse(r), err
	}
	defer closeBody(r)
	var tms []*TeamMember
	if jsonErr := json.NewDecoder(r.Body).Decode(&tms); jsonErr != nil {
		return nil, nil, NewAppError("GetTeamMembersByIds", "api.unmarshal_error", nil, jsonErr.Error(), http.StatusInternalServerError)
	}
	return tms, BuildResponse(r), nil
}

// AddTeamMember adds user to a team and return a team member.
func (c *Client4) AddTeamMember(teamId, userId string) (*TeamMember, *Response, error) {
	member := &TeamMember{TeamId: teamId, UserId: userId}
	buf, err := json.Marshal(member)
	if err != nil {
		return nil, nil, NewAppError("AddTeamMember", "api.marshal_error", nil, err.Error(), http.StatusInternalServerError)
	}
	r, err := c.DoAPIPostBytes(c.teamMembersRoute(teamId), buf)
	if err != nil {
		return nil, BuildResponse(r), err
	}
	defer closeBody(r)
	var tm TeamMember
	if jsonErr := json.NewDecoder(r.Body).Decode(&tm); jsonErr != nil {
		return nil, nil, NewAppError("AddTeamMember", "api.unmarshal_error", nil, jsonErr.Error(), http.StatusInternalServerError)
	}
	return &tm, BuildResponse(r), nil
}

// AddTeamMemberFromInvite adds a user to a team and return a team member using an invite id
// or an invite token/data pair.
func (c *Client4) AddTeamMemberFromInvite(token, inviteId string) (*TeamMember, *Response, error) {
	var query string

	if inviteId != "" {
		query += fmt.Sprintf("?invite_id=%v", inviteId)
	}

	if token != "" {
		query += fmt.Sprintf("?token=%v", token)
	}

	r, err := c.DoAPIPost(c.teamsRoute()+"/members/invite"+query, "")
	if err != nil {
		return nil, BuildResponse(r), err
	}
	defer closeBody(r)
	var tm TeamMember
	if jsonErr := json.NewDecoder(r.Body).Decode(&tm); jsonErr != nil {
		return nil, nil, NewAppError("AddTeamMemberFromInvite", "api.unmarshal_error", nil, jsonErr.Error(), http.StatusInternalServerError)
	}
	return &tm, BuildResponse(r), nil
}

// AddTeamMembers adds a number of users to a team and returns the team members.
func (c *Client4) AddTeamMembers(teamId string, userIds []string) ([]*TeamMember, *Response, error) {
	var members []*TeamMember
	for _, userId := range userIds {
		member := &TeamMember{TeamId: teamId, UserId: userId}
		members = append(members, member)
	}
	js, jsonErr := json.Marshal(members)
	if jsonErr != nil {
		return nil, nil, NewAppError("AddTeamMembers", "api.marshal_error", nil, jsonErr.Error(), http.StatusInternalServerError)
	}
	r, err := c.DoAPIPost(c.teamMembersRoute(teamId)+"/batch", string(js))
	if err != nil {
		return nil, BuildResponse(r), err
	}
	defer closeBody(r)
	var tms []*TeamMember
	if jsonErr := json.NewDecoder(r.Body).Decode(&tms); jsonErr != nil {
		return nil, nil, NewAppError("AddTeamMembers", "api.unmarshal_error", nil, jsonErr.Error(), http.StatusInternalServerError)
	}
	return tms, BuildResponse(r), nil
}

// AddTeamMembers adds a number of users to a team and returns the team members.
func (c *Client4) AddTeamMembersGracefully(teamId string, userIds []string) ([]*TeamMemberWithError, *Response, error) {
	var members []*TeamMember
	for _, userId := range userIds {
		member := &TeamMember{TeamId: teamId, UserId: userId}
		members = append(members, member)
	}
	js, jsonErr := json.Marshal(members)
	if jsonErr != nil {
		return nil, nil, NewAppError("AddTeamMembersGracefully", "api.marshal_error", nil, jsonErr.Error(), http.StatusInternalServerError)
	}

	r, err := c.DoAPIPost(c.teamMembersRoute(teamId)+"/batch?graceful="+c.boolString(true), string(js))
	if err != nil {
		return nil, BuildResponse(r), err
	}
	defer closeBody(r)
	var tms []*TeamMemberWithError
	if jsonErr := json.NewDecoder(r.Body).Decode(&tms); jsonErr != nil {
		return nil, nil, NewAppError("AddTeamMembersGracefully", "api.unmarshal_error", nil, jsonErr.Error(), http.StatusInternalServerError)
	}
	return tms, BuildResponse(r), nil
}

// RemoveTeamMember will remove a user from a team.
func (c *Client4) RemoveTeamMember(teamId, userId string) (*Response, error) {
	r, err := c.DoAPIDelete(c.teamMemberRoute(teamId, userId))
	if err != nil {
		return BuildResponse(r), err
	}
	defer closeBody(r)
	return BuildResponse(r), nil
}

// GetTeamStats returns a team stats based on the team id string.
// Must be authenticated.
func (c *Client4) GetTeamStats(teamId, etag string) (*TeamStats, *Response, error) {
	r, err := c.DoAPIGet(c.teamStatsRoute(teamId), etag)
	if err != nil {
		return nil, BuildResponse(r), err
	}
	defer closeBody(r)
	var ts TeamStats
	if jsonErr := json.NewDecoder(r.Body).Decode(&ts); jsonErr != nil {
		return nil, nil, NewAppError("GetTeamStats", "api.unmarshal_error", nil, jsonErr.Error(), http.StatusInternalServerError)
	}
	return &ts, BuildResponse(r), nil
}

// GetTotalUsersStats returns a total system user stats.
// Must be authenticated.
func (c *Client4) GetTotalUsersStats(etag string) (*UsersStats, *Response, error) {
	r, err := c.DoAPIGet(c.totalUsersStatsRoute(), etag)
	if err != nil {
		return nil, BuildResponse(r), err
	}
	defer closeBody(r)
	var stats UsersStats
	if jsonErr := json.NewDecoder(r.Body).Decode(&stats); jsonErr != nil {
		return nil, nil, NewAppError("GetTotalUsersStats", "api.unmarshal_error", nil, jsonErr.Error(), http.StatusInternalServerError)
	}
	return &stats, BuildResponse(r), nil
}

// GetTeamUnread will return a TeamUnread object that contains the amount of
// unread messages and mentions the user has for the specified team.
// Must be authenticated.
func (c *Client4) GetTeamUnread(teamId, userId string) (*TeamUnread, *Response, error) {
	r, err := c.DoAPIGet(c.userRoute(userId)+c.teamRoute(teamId)+"/unread", "")
	if err != nil {
		return nil, BuildResponse(r), err
	}
	defer closeBody(r)
	var tu TeamUnread
	if jsonErr := json.NewDecoder(r.Body).Decode(&tu); jsonErr != nil {
		return nil, nil, NewAppError("GetTeamUnread", "api.unmarshal_error", nil, jsonErr.Error(), http.StatusInternalServerError)
	}
	return &tu, BuildResponse(r), nil
}

// ImportTeam will import an exported team from other app into a existing team.
func (c *Client4) ImportTeam(data []byte, filesize int, importFrom, filename, teamId string) (map[string]string, *Response, error) {
	body := &bytes.Buffer{}
	writer := multipart.NewWriter(body)

	part, err := writer.CreateFormFile("file", filename)
	if err != nil {
		return nil, nil, err
	}

	if _, err = io.Copy(part, bytes.NewBuffer(data)); err != nil {
		return nil, nil, err
	}

	part, err = writer.CreateFormField("filesize")
	if err != nil {
		return nil, nil, err
	}

	if _, err = io.Copy(part, strings.NewReader(strconv.Itoa(filesize))); err != nil {
		return nil, nil, err
	}

	part, err = writer.CreateFormField("importFrom")
	if err != nil {
		return nil, nil, err
	}

	if _, err := io.Copy(part, strings.NewReader(importFrom)); err != nil {
		return nil, nil, err
	}

	if err := writer.Close(); err != nil {
		return nil, nil, err
	}

	return c.DoUploadImportTeam(c.teamImportRoute(teamId), body.Bytes(), writer.FormDataContentType())
}

// InviteUsersToTeam invite users by email to the team.
func (c *Client4) InviteUsersToTeam(teamId string, userEmails []string) (*Response, error) {
	r, err := c.DoAPIPost(c.teamRoute(teamId)+"/invite/email", ArrayToJSON(userEmails))
	if err != nil {
		return BuildResponse(r), err
	}
	defer closeBody(r)
	return BuildResponse(r), nil
}

// InviteGuestsToTeam invite guest by email to some channels in a team.
func (c *Client4) InviteGuestsToTeam(teamId string, userEmails []string, channels []string, message string) (*Response, error) {
	guestsInvite := GuestsInvite{
		Emails:   userEmails,
		Channels: channels,
		Message:  message,
	}
	buf, err := json.Marshal(guestsInvite)
	if err != nil {
		return nil, NewAppError("InviteGuestsToTeam", "api.marshal_error", nil, err.Error(), http.StatusInternalServerError)
	}
	r, err := c.DoAPIPostBytes(c.teamRoute(teamId)+"/invite-guests/email", buf)
	if err != nil {
		return BuildResponse(r), err
	}
	defer closeBody(r)
	return BuildResponse(r), nil
}

// InviteUsersToTeam invite users by email to the team.
func (c *Client4) InviteUsersToTeamGracefully(teamId string, userEmails []string) ([]*EmailInviteWithError, *Response, error) {
	r, err := c.DoAPIPost(c.teamRoute(teamId)+"/invite/email?graceful="+c.boolString(true), ArrayToJSON(userEmails))
	if err != nil {
		return nil, BuildResponse(r), err
	}
	defer closeBody(r)
	var list []*EmailInviteWithError
	if jsonErr := json.NewDecoder(r.Body).Decode(&list); jsonErr != nil {
		return nil, nil, NewAppError("InviteUsersToTeamGracefully", "api.unmarshal_error", nil, jsonErr.Error(), http.StatusInternalServerError)
	}
	return list, BuildResponse(r), nil
}

// InviteGuestsToTeam invite guest by email to some channels in a team.
func (c *Client4) InviteGuestsToTeamGracefully(teamId string, userEmails []string, channels []string, message string) ([]*EmailInviteWithError, *Response, error) {
	guestsInvite := GuestsInvite{
		Emails:   userEmails,
		Channels: channels,
		Message:  message,
	}
	buf, err := json.Marshal(guestsInvite)
	if err != nil {
		return nil, nil, NewAppError("InviteGuestsToTeamGracefully", "api.marshal_error", nil, err.Error(), http.StatusInternalServerError)
	}
	r, err := c.DoAPIPostBytes(c.teamRoute(teamId)+"/invite-guests/email?graceful="+c.boolString(true), buf)
	if err != nil {
		return nil, BuildResponse(r), err
	}
	defer closeBody(r)
	var list []*EmailInviteWithError
	if jsonErr := json.NewDecoder(r.Body).Decode(&list); jsonErr != nil {
		return nil, nil, NewAppError("InviteGuestsToTeamGracefully", "api.unmarshal_error", nil, jsonErr.Error(), http.StatusInternalServerError)
	}
	return list, BuildResponse(r), nil
}

// InvalidateEmailInvites will invalidate active email invitations that have not been accepted by the user.
func (c *Client4) InvalidateEmailInvites() (*Response, error) {
	r, err := c.DoAPIDelete(c.teamsRoute() + "/invites/email")
	if err != nil {
		return BuildResponse(r), err
	}
	defer closeBody(r)
	return BuildResponse(r), nil
}

// GetTeamInviteInfo returns a team object from an invite id containing sanitized information.
func (c *Client4) GetTeamInviteInfo(inviteId string) (*Team, *Response, error) {
	r, err := c.DoAPIGet(c.teamsRoute()+"/invite/"+inviteId, "")
	if err != nil {
		return nil, BuildResponse(r), err
	}
	defer closeBody(r)
	var t Team
	if jsonErr := json.NewDecoder(r.Body).Decode(&t); jsonErr != nil {
		return nil, nil, NewAppError("GetTeamInviteInfo", "api.unmarshal_error", nil, jsonErr.Error(), http.StatusInternalServerError)
	}
	return &t, BuildResponse(r), nil
}

// SetTeamIcon sets team icon of the team.
func (c *Client4) SetTeamIcon(teamId string, data []byte) (*Response, error) {
	body := &bytes.Buffer{}
	writer := multipart.NewWriter(body)

	part, err := writer.CreateFormFile("image", "teamIcon.png")
	if err != nil {
		return nil, NewAppError("SetTeamIcon", "model.client.set_team_icon.no_file.app_error", nil, err.Error(), http.StatusBadRequest)
	}

	if _, err = io.Copy(part, bytes.NewBuffer(data)); err != nil {
		return nil, NewAppError("SetTeamIcon", "model.client.set_team_icon.no_file.app_error", nil, err.Error(), http.StatusBadRequest)
	}

	if err = writer.Close(); err != nil {
		return nil, NewAppError("SetTeamIcon", "model.client.set_team_icon.writer.app_error", nil, err.Error(), http.StatusBadRequest)
	}

	rq, err := http.NewRequest("POST", c.APIURL+c.teamRoute(teamId)+"/image", bytes.NewReader(body.Bytes()))
	if err != nil {
		return nil, err
	}
	rq.Header.Set("Content-Type", writer.FormDataContentType())

	if c.AuthToken != "" {
		rq.Header.Set(HeaderAuth, c.AuthType+" "+c.AuthToken)
	}

	rp, err := c.HTTPClient.Do(rq)
	if err != nil {
		return BuildResponse(rp), err
	}
	defer closeBody(rp)

	if rp.StatusCode >= 300 {
		return BuildResponse(rp), AppErrorFromJSON(rp.Body)
	}

	return BuildResponse(rp), nil
}

// GetTeamIcon gets the team icon of the team.
func (c *Client4) GetTeamIcon(teamId, etag string) ([]byte, *Response, error) {
	r, err := c.DoAPIGet(c.teamRoute(teamId)+"/image", etag)
	if err != nil {
		return nil, BuildResponse(r), err
	}
	defer closeBody(r)

	data, err := ioutil.ReadAll(r.Body)
	if err != nil {
		return nil, BuildResponse(r), NewAppError("GetTeamIcon", "model.client.get_team_icon.app_error", nil, err.Error(), r.StatusCode)
	}
	return data, BuildResponse(r), nil
}

// RemoveTeamIcon updates LastTeamIconUpdate to 0 which indicates team icon is removed.
func (c *Client4) RemoveTeamIcon(teamId string) (*Response, error) {
	r, err := c.DoAPIDelete(c.teamRoute(teamId) + "/image")
	if err != nil {
		return BuildResponse(r), err
	}
	defer closeBody(r)
	return BuildResponse(r), nil
}

// Channel Section

// GetAllChannels get all the channels. Must be a system administrator.
func (c *Client4) GetAllChannels(page int, perPage int, etag string) (ChannelListWithTeamData, *Response, error) {
	return c.getAllChannels(page, perPage, etag, ChannelSearchOpts{})
}

// GetAllChannelsIncludeDeleted get all the channels. Must be a system administrator.
func (c *Client4) GetAllChannelsIncludeDeleted(page int, perPage int, etag string) (ChannelListWithTeamData, *Response, error) {
	return c.getAllChannels(page, perPage, etag, ChannelSearchOpts{IncludeDeleted: true})
}

// GetAllChannelsExcludePolicyConstrained gets all channels which are not part of a data retention policy.
// Must be a system administrator.
func (c *Client4) GetAllChannelsExcludePolicyConstrained(page, perPage int, etag string) (ChannelListWithTeamData, *Response, error) {
	return c.getAllChannels(page, perPage, etag, ChannelSearchOpts{ExcludePolicyConstrained: true})
}

func (c *Client4) getAllChannels(page int, perPage int, etag string, opts ChannelSearchOpts) (ChannelListWithTeamData, *Response, error) {
	query := fmt.Sprintf("?page=%v&per_page=%v&include_deleted=%v&exclude_policy_constrained=%v",
		page, perPage, opts.IncludeDeleted, opts.ExcludePolicyConstrained)
	r, err := c.DoAPIGet(c.channelsRoute()+query, etag)
	if err != nil {
		return nil, BuildResponse(r), err
	}
	defer closeBody(r)

	var ch ChannelListWithTeamData
	err = json.NewDecoder(r.Body).Decode(&ch)
	if err != nil {
		return nil, BuildResponse(r), NewAppError("getAllChannels", "api.marshal_error", nil, err.Error(), http.StatusInternalServerError)
	}
	return ch, BuildResponse(r), nil
}

// GetAllChannelsWithCount get all the channels including the total count. Must be a system administrator.
func (c *Client4) GetAllChannelsWithCount(page int, perPage int, etag string) (ChannelListWithTeamData, int64, *Response, error) {
	query := fmt.Sprintf("?page=%v&per_page=%v&include_total_count="+c.boolString(true), page, perPage)
	r, err := c.DoAPIGet(c.channelsRoute()+query, etag)
	if err != nil {
		return nil, 0, BuildResponse(r), err
	}
	defer closeBody(r)

	var cwc *ChannelsWithCount
	err = json.NewDecoder(r.Body).Decode(&cwc)
	if err != nil {
		return nil, 0, BuildResponse(r), NewAppError("GetAllChannelsWithCount", "api.marshal_error", nil, err.Error(), http.StatusInternalServerError)
	}
	return cwc.Channels, cwc.TotalCount, BuildResponse(r), nil
}

// CreateChannel creates a channel based on the provided channel struct.
func (c *Client4) CreateChannel(channel *Channel) (*Channel, *Response, error) {
	channelJSON, jsonErr := json.Marshal(channel)
	if jsonErr != nil {
		return nil, nil, NewAppError("CreateChannel", "api.marshal_error", nil, jsonErr.Error(), http.StatusInternalServerError)
	}
	r, err := c.DoAPIPost(c.channelsRoute(), string(channelJSON))
	if err != nil {
		return nil, BuildResponse(r), err
	}
	defer closeBody(r)

	var ch *Channel
	err = json.NewDecoder(r.Body).Decode(&ch)
	if err != nil {
		return nil, BuildResponse(r), NewAppError("CreateChannel", "api.marshal_error", nil, err.Error(), http.StatusInternalServerError)
	}
	return ch, BuildResponse(r), nil
}

// UpdateChannel updates a channel based on the provided channel struct.
func (c *Client4) UpdateChannel(channel *Channel) (*Channel, *Response, error) {
	channelJSON, jsonErr := json.Marshal(channel)
	if jsonErr != nil {
		return nil, nil, NewAppError("UpdateChannel", "api.marshal_error", nil, jsonErr.Error(), http.StatusInternalServerError)
	}
	r, err := c.DoAPIPut(c.channelRoute(channel.Id), string(channelJSON))
	if err != nil {
		return nil, BuildResponse(r), err
	}
	defer closeBody(r)

	var ch *Channel
	err = json.NewDecoder(r.Body).Decode(&ch)
	if err != nil {
		return nil, BuildResponse(r), NewAppError("UpdateChannel", "api.marshal_error", nil, err.Error(), http.StatusInternalServerError)
	}
	return ch, BuildResponse(r), nil
}

// PatchChannel partially updates a channel. Any missing fields are not updated.
func (c *Client4) PatchChannel(channelId string, patch *ChannelPatch) (*Channel, *Response, error) {
	buf, err := json.Marshal(patch)
	if err != nil {
		return nil, nil, NewAppError("PatchChannel", "api.marshal_error", nil, err.Error(), http.StatusInternalServerError)
	}
	r, err := c.DoAPIPutBytes(c.channelRoute(channelId)+"/patch", buf)
	if err != nil {
		return nil, BuildResponse(r), err
	}
	defer closeBody(r)

	var ch *Channel
	err = json.NewDecoder(r.Body).Decode(&ch)
	if err != nil {
		return nil, BuildResponse(r), NewAppError("PatchChannel", "api.marshal_error", nil, err.Error(), http.StatusInternalServerError)
	}
	return ch, BuildResponse(r), nil
}

// UpdateChannelPrivacy updates channel privacy
func (c *Client4) UpdateChannelPrivacy(channelId string, privacy ChannelType) (*Channel, *Response, error) {
	requestBody := map[string]string{"privacy": string(privacy)}
	r, err := c.DoAPIPut(c.channelRoute(channelId)+"/privacy", MapToJSON(requestBody))
	if err != nil {
		return nil, BuildResponse(r), err
	}
	defer closeBody(r)

	var ch *Channel
	err = json.NewDecoder(r.Body).Decode(&ch)
	if err != nil {
		return nil, BuildResponse(r), NewAppError("UpdateChannelPrivacy", "api.marshal_error", nil, err.Error(), http.StatusInternalServerError)
	}
	return ch, BuildResponse(r), nil
}

// RestoreChannel restores a previously deleted channel. Any missing fields are not updated.
func (c *Client4) RestoreChannel(channelId string) (*Channel, *Response, error) {
	r, err := c.DoAPIPost(c.channelRoute(channelId)+"/restore", "")
	if err != nil {
		return nil, BuildResponse(r), err
	}
	defer closeBody(r)

	var ch *Channel
	err = json.NewDecoder(r.Body).Decode(&ch)
	if err != nil {
		return nil, BuildResponse(r), NewAppError("RestoreChannel", "api.marshal_error", nil, err.Error(), http.StatusInternalServerError)
	}
	return ch, BuildResponse(r), nil
}

// CreateDirectChannel creates a direct message channel based on the two user
// ids provided.
func (c *Client4) CreateDirectChannel(userId1, userId2 string) (*Channel, *Response, error) {
	requestBody := []string{userId1, userId2}
	r, err := c.DoAPIPost(c.channelsRoute()+"/direct", ArrayToJSON(requestBody))
	if err != nil {
		return nil, BuildResponse(r), err
	}
	defer closeBody(r)

	var ch *Channel
	err = json.NewDecoder(r.Body).Decode(&ch)
	if err != nil {
		return nil, BuildResponse(r), NewAppError("CreateDirectChannel", "api.marshal_error", nil, err.Error(), http.StatusInternalServerError)
	}
	return ch, BuildResponse(r), nil
}

// CreateGroupChannel creates a group message channel based on userIds provided.
func (c *Client4) CreateGroupChannel(userIds []string) (*Channel, *Response, error) {
	r, err := c.DoAPIPost(c.channelsRoute()+"/group", ArrayToJSON(userIds))
	if err != nil {
		return nil, BuildResponse(r), err
	}
	defer closeBody(r)

	var ch *Channel
	err = json.NewDecoder(r.Body).Decode(&ch)
	if err != nil {
		return nil, BuildResponse(r), NewAppError("CreateGroupChannel", "api.marshal_error", nil, err.Error(), http.StatusInternalServerError)
	}
	return ch, BuildResponse(r), nil
}

// GetChannel returns a channel based on the provided channel id string.
func (c *Client4) GetChannel(channelId, etag string) (*Channel, *Response, error) {
	r, err := c.DoAPIGet(c.channelRoute(channelId), etag)
	if err != nil {
		return nil, BuildResponse(r), err
	}
	defer closeBody(r)

	var ch *Channel
	err = json.NewDecoder(r.Body).Decode(&ch)
	if err != nil {
		return nil, BuildResponse(r), NewAppError("GetChannel", "api.marshal_error", nil, err.Error(), http.StatusInternalServerError)
	}
	return ch, BuildResponse(r), nil
}

// GetChannelStats returns statistics for a channel.
func (c *Client4) GetChannelStats(channelId string, etag string) (*ChannelStats, *Response, error) {
	r, err := c.DoAPIGet(c.channelRoute(channelId)+"/stats", etag)
	if err != nil {
		return nil, BuildResponse(r), err
	}
	defer closeBody(r)
	var stats ChannelStats
	if jsonErr := json.NewDecoder(r.Body).Decode(&stats); jsonErr != nil {
		return nil, nil, NewAppError("GetChannelStats", "api.unmarshal_error", nil, jsonErr.Error(), http.StatusInternalServerError)
	}
	return &stats, BuildResponse(r), nil
}

// GetChannelMembersTimezones gets a list of timezones for a channel.
func (c *Client4) GetChannelMembersTimezones(channelId string) ([]string, *Response, error) {
	r, err := c.DoAPIGet(c.channelRoute(channelId)+"/timezones", "")
	if err != nil {
		return nil, BuildResponse(r), err
	}
	defer closeBody(r)
	return ArrayFromJSON(r.Body), BuildResponse(r), nil
}

// GetPinnedPosts gets a list of pinned posts.
func (c *Client4) GetPinnedPosts(channelId string, etag string) (*PostList, *Response, error) {
	r, err := c.DoAPIGet(c.channelRoute(channelId)+"/pinned", etag)
	if err != nil {
		return nil, BuildResponse(r), err
	}
	defer closeBody(r)

	var list PostList
	if r.StatusCode == http.StatusNotModified {
		return &list, BuildResponse(r), nil
	}

	if jsonErr := json.NewDecoder(r.Body).Decode(&list); jsonErr != nil {
		return nil, nil, NewAppError("GetPinnedPosts", "api.unmarshal_error", nil, jsonErr.Error(), http.StatusInternalServerError)
	}
	return &list, BuildResponse(r), nil
}

// GetPrivateChannelsForTeam returns a list of private channels based on the provided team id string.
func (c *Client4) GetPrivateChannelsForTeam(teamId string, page int, perPage int, etag string) ([]*Channel, *Response, error) {
	query := fmt.Sprintf("/private?page=%v&per_page=%v", page, perPage)
	r, err := c.DoAPIGet(c.channelsForTeamRoute(teamId)+query, etag)
	if err != nil {
		return nil, BuildResponse(r), err
	}
	defer closeBody(r)

	var ch []*Channel
	err = json.NewDecoder(r.Body).Decode(&ch)
	if err != nil {
		return nil, BuildResponse(r), NewAppError("GetPrivateChannelsForTeam", "api.marshal_error", nil, err.Error(), http.StatusInternalServerError)
	}
	return ch, BuildResponse(r), nil
}

// GetPublicChannelsForTeam returns a list of public channels based on the provided team id string.
func (c *Client4) GetPublicChannelsForTeam(teamId string, page int, perPage int, etag string) ([]*Channel, *Response, error) {
	query := fmt.Sprintf("?page=%v&per_page=%v", page, perPage)
	r, err := c.DoAPIGet(c.channelsForTeamRoute(teamId)+query, etag)
	if err != nil {
		return nil, BuildResponse(r), err
	}
	defer closeBody(r)

	var ch []*Channel
	err = json.NewDecoder(r.Body).Decode(&ch)
	if err != nil {
		return nil, BuildResponse(r), NewAppError("GetPublicChannelsForTeam", "api.marshal_error", nil, err.Error(), http.StatusInternalServerError)
	}
	return ch, BuildResponse(r), nil
}

// GetDeletedChannelsForTeam returns a list of public channels based on the provided team id string.
func (c *Client4) GetDeletedChannelsForTeam(teamId string, page int, perPage int, etag string) ([]*Channel, *Response, error) {
	query := fmt.Sprintf("/deleted?page=%v&per_page=%v", page, perPage)
	r, err := c.DoAPIGet(c.channelsForTeamRoute(teamId)+query, etag)
	if err != nil {
		return nil, BuildResponse(r), err
	}
	defer closeBody(r)

	var ch []*Channel
	err = json.NewDecoder(r.Body).Decode(&ch)
	if err != nil {
		return nil, BuildResponse(r), NewAppError("GetDeletedChannelsForTeam", "api.marshal_error", nil, err.Error(), http.StatusInternalServerError)
	}
	return ch, BuildResponse(r), nil
}

// GetPublicChannelsByIdsForTeam returns a list of public channels based on provided team id string.
func (c *Client4) GetPublicChannelsByIdsForTeam(teamId string, channelIds []string) ([]*Channel, *Response, error) {
	r, err := c.DoAPIPost(c.channelsForTeamRoute(teamId)+"/ids", ArrayToJSON(channelIds))
	if err != nil {
		return nil, BuildResponse(r), err
	}
	defer closeBody(r)

	var ch []*Channel
	err = json.NewDecoder(r.Body).Decode(&ch)
	if err != nil {
		return nil, BuildResponse(r), NewAppError("GetPublicChannelsByIdsForTeam", "api.marshal_error", nil, err.Error(), http.StatusInternalServerError)
	}
	return ch, BuildResponse(r), nil
}

// GetChannelsForTeamForUser returns a list channels of on a team for a user.
func (c *Client4) GetChannelsForTeamForUser(teamId, userId string, includeDeleted bool, etag string) ([]*Channel, *Response, error) {
	r, err := c.DoAPIGet(c.channelsForTeamForUserRoute(teamId, userId, includeDeleted), etag)
	if err != nil {
		return nil, BuildResponse(r), err
	}
	defer closeBody(r)

	var ch []*Channel
	err = json.NewDecoder(r.Body).Decode(&ch)
	if err != nil {
		return nil, BuildResponse(r), NewAppError("GetChannelsForTeamForUser", "api.marshal_error", nil, err.Error(), http.StatusInternalServerError)
	}
	return ch, BuildResponse(r), nil
}

// GetChannelsForTeamAndUserWithLastDeleteAt returns a list channels of a team for a user, additionally filtered with lastDeleteAt. This does not have any effect if includeDeleted is set to false.
func (c *Client4) GetChannelsForTeamAndUserWithLastDeleteAt(teamId, userId string, includeDeleted bool, lastDeleteAt int, etag string) ([]*Channel, *Response, error) {
	route := fmt.Sprintf(c.userRoute(userId) + c.teamRoute(teamId) + "/channels")
	route += fmt.Sprintf("?include_deleted=%v&last_delete_at=%d", includeDeleted, lastDeleteAt)
	r, err := c.DoAPIGet(route, etag)
<<<<<<< HEAD
=======
	if err != nil {
		return nil, BuildResponse(r), err
	}
	defer closeBody(r)

	var ch []*Channel
	err = json.NewDecoder(r.Body).Decode(&ch)
	if err != nil {
		return nil, BuildResponse(r), NewAppError("GetChannelsForTeamAndUserWithLastDeleteAt", "api.marshal_error", nil, err.Error(), http.StatusInternalServerError)
	}
	return ch, BuildResponse(r), nil
}

// GetChannelsForUserWithLastDeleteAt returns a list channels for a user, additionally filtered with lastDeleteAt.
func (c *Client4) GetChannelsForUserWithLastDeleteAt(userID string, lastDeleteAt int) ([]*Channel, *Response, error) {
	route := fmt.Sprintf(c.userRoute(userID) + "/channels")
	route += fmt.Sprintf("?last_delete_at=%d", lastDeleteAt)
	r, err := c.DoAPIGet(route, "")
>>>>>>> 929caaff
	if err != nil {
		return nil, BuildResponse(r), err
	}
	defer closeBody(r)

	var ch []*Channel
	err = json.NewDecoder(r.Body).Decode(&ch)
	if err != nil {
<<<<<<< HEAD
		return nil, BuildResponse(r), NewAppError("GetChannelsForTeamAndUserWithLastDeleteAt", "api.marshal_error", nil, err.Error(), http.StatusInternalServerError)
=======
		return nil, BuildResponse(r), NewAppError("GetChannelsForUserWithLastDeleteAt", "api.marshal_error", nil, err.Error(), http.StatusInternalServerError)
>>>>>>> 929caaff
	}
	return ch, BuildResponse(r), nil
}

// SearchChannels returns the channels on a team matching the provided search term.
func (c *Client4) SearchChannels(teamId string, search *ChannelSearch) ([]*Channel, *Response, error) {
	searchJSON, jsonErr := json.Marshal(search)
	if jsonErr != nil {
		return nil, nil, NewAppError("SearchChannels", "api.marshal_error", nil, jsonErr.Error(), http.StatusInternalServerError)
	}
	r, err := c.DoAPIPost(c.channelsForTeamRoute(teamId)+"/search", string(searchJSON))
	if err != nil {
		return nil, BuildResponse(r), err
	}
	defer closeBody(r)

	var ch []*Channel
	err = json.NewDecoder(r.Body).Decode(&ch)
	if err != nil {
		return nil, BuildResponse(r), NewAppError("SearchChannels", "api.marshal_error", nil, err.Error(), http.StatusInternalServerError)
	}
	return ch, BuildResponse(r), nil
}

// SearchArchivedChannels returns the archived channels on a team matching the provided search term.
func (c *Client4) SearchArchivedChannels(teamId string, search *ChannelSearch) ([]*Channel, *Response, error) {
	searchJSON, jsonErr := json.Marshal(search)
	if jsonErr != nil {
		return nil, nil, NewAppError("SearchArchivedChannels", "api.marshal_error", nil, jsonErr.Error(), http.StatusInternalServerError)
	}
	r, err := c.DoAPIPost(c.channelsForTeamRoute(teamId)+"/search_archived", string(searchJSON))
	if err != nil {
		return nil, BuildResponse(r), err
	}
	defer closeBody(r)

	var ch []*Channel
	err = json.NewDecoder(r.Body).Decode(&ch)
	if err != nil {
		return nil, BuildResponse(r), NewAppError("SearchArchivedChannels", "api.marshal_error", nil, err.Error(), http.StatusInternalServerError)
	}
	return ch, BuildResponse(r), nil
}

// SearchAllChannels search in all the channels. Must be a system administrator.
func (c *Client4) SearchAllChannels(search *ChannelSearch) (ChannelListWithTeamData, *Response, error) {
	searchJSON, jsonErr := json.Marshal(search)
	if jsonErr != nil {
		return nil, nil, NewAppError("SearchAllChannels", "api.marshal_error", nil, jsonErr.Error(), http.StatusInternalServerError)
	}
	r, err := c.DoAPIPost(c.channelsRoute()+"/search", string(searchJSON))
<<<<<<< HEAD
=======
	if err != nil {
		return nil, BuildResponse(r), err
	}
	defer closeBody(r)

	var ch ChannelListWithTeamData
	err = json.NewDecoder(r.Body).Decode(&ch)
	if err != nil {
		return nil, BuildResponse(r), NewAppError("SearchAllChannels", "api.marshal_error", nil, err.Error(), http.StatusInternalServerError)
	}
	return ch, BuildResponse(r), nil
}

// SearchAllChannelsForUser search in all the channels for a regular user.
func (c *Client4) SearchAllChannelsForUser(term string) (ChannelListWithTeamData, *Response, error) {
	search := &ChannelSearch{
		Term: term,
	}
	searchJSON, jsonErr := json.Marshal(search)
	if jsonErr != nil {
		return nil, nil, NewAppError("SearchAllChannelsForUser", "api.marshal_error", nil, jsonErr.Error(), http.StatusInternalServerError)
	}
	r, err := c.DoAPIPost(c.channelsRoute()+"/search?system_console=false", string(searchJSON))
>>>>>>> 929caaff
	if err != nil {
		return nil, BuildResponse(r), err
	}
	defer closeBody(r)

	var ch ChannelListWithTeamData
	err = json.NewDecoder(r.Body).Decode(&ch)
	if err != nil {
<<<<<<< HEAD
		return nil, BuildResponse(r), NewAppError("SearchAllChannels", "api.marshal_error", nil, err.Error(), http.StatusInternalServerError)
=======
		return nil, BuildResponse(r), NewAppError("SearchAllChannelsForUser", "api.marshal_error", nil, err.Error(), http.StatusInternalServerError)
>>>>>>> 929caaff
	}
	return ch, BuildResponse(r), nil
}

// SearchAllChannelsPaged searches all the channels and returns the results paged with the total count.
func (c *Client4) SearchAllChannelsPaged(search *ChannelSearch) (*ChannelsWithCount, *Response, error) {
	searchJSON, jsonErr := json.Marshal(search)
	if jsonErr != nil {
		return nil, nil, NewAppError("SearchAllChannelsPaged", "api.marshal_error", nil, jsonErr.Error(), http.StatusInternalServerError)
	}
	r, err := c.DoAPIPost(c.channelsRoute()+"/search", string(searchJSON))
	if err != nil {
		return nil, BuildResponse(r), err
	}
	defer closeBody(r)

	var cwc *ChannelsWithCount
	err = json.NewDecoder(r.Body).Decode(&cwc)
	if err != nil {
		return nil, BuildResponse(r), NewAppError("GetAllChannelsWithCount", "api.marshal_error", nil, err.Error(), http.StatusInternalServerError)
	}
	return cwc, BuildResponse(r), nil
}

// SearchGroupChannels returns the group channels of the user whose members' usernames match the search term.
func (c *Client4) SearchGroupChannels(search *ChannelSearch) ([]*Channel, *Response, error) {
	searchJSON, jsonErr := json.Marshal(search)
	if jsonErr != nil {
		return nil, nil, NewAppError("SearchGroupChannels", "api.marshal_error", nil, jsonErr.Error(), http.StatusInternalServerError)
	}
	r, err := c.DoAPIPost(c.channelsRoute()+"/group/search", string(searchJSON))
	if err != nil {
		return nil, BuildResponse(r), err
	}
	defer closeBody(r)

	var ch []*Channel
	err = json.NewDecoder(r.Body).Decode(&ch)
	if err != nil {
		return nil, BuildResponse(r), NewAppError("SearchGroupChannels", "api.marshal_error", nil, err.Error(), http.StatusInternalServerError)
	}
	return ch, BuildResponse(r), nil
}

// DeleteChannel deletes channel based on the provided channel id string.
func (c *Client4) DeleteChannel(channelId string) (*Response, error) {
	r, err := c.DoAPIDelete(c.channelRoute(channelId))
	if err != nil {
		return BuildResponse(r), err
	}
	defer closeBody(r)
	return BuildResponse(r), nil
}

// PermanentDeleteChannel deletes a channel based on the provided channel id string.
func (c *Client4) PermanentDeleteChannel(channelId string) (*Response, error) {
	r, err := c.DoAPIDelete(c.channelRoute(channelId) + "?permanent=" + c.boolString(true))
	if err != nil {
		return BuildResponse(r), err
	}
	defer closeBody(r)
	return BuildResponse(r), nil
}

// MoveChannel moves the channel to the destination team.
func (c *Client4) MoveChannel(channelId, teamId string, force bool) (*Channel, *Response, error) {
	requestBody := map[string]interface{}{
		"team_id": teamId,
		"force":   force,
	}
	r, err := c.DoAPIPost(c.channelRoute(channelId)+"/move", StringInterfaceToJSON(requestBody))
	if err != nil {
		return nil, BuildResponse(r), err
	}
	defer closeBody(r)

	var ch *Channel
	err = json.NewDecoder(r.Body).Decode(&ch)
	if err != nil {
		return nil, BuildResponse(r), NewAppError("MoveChannel", "api.marshal_error", nil, err.Error(), http.StatusInternalServerError)
	}
	return ch, BuildResponse(r), nil
}

// GetChannelByName returns a channel based on the provided channel name and team id strings.
func (c *Client4) GetChannelByName(channelName, teamId string, etag string) (*Channel, *Response, error) {
	r, err := c.DoAPIGet(c.channelByNameRoute(channelName, teamId), etag)
	if err != nil {
		return nil, BuildResponse(r), err
	}
	defer closeBody(r)

	var ch *Channel
	err = json.NewDecoder(r.Body).Decode(&ch)
	if err != nil {
		return nil, BuildResponse(r), NewAppError("GetChannelByName", "api.marshal_error", nil, err.Error(), http.StatusInternalServerError)
	}
	return ch, BuildResponse(r), nil
}

// GetChannelByNameIncludeDeleted returns a channel based on the provided channel name and team id strings. Other then GetChannelByName it will also return deleted channels.
func (c *Client4) GetChannelByNameIncludeDeleted(channelName, teamId string, etag string) (*Channel, *Response, error) {
	r, err := c.DoAPIGet(c.channelByNameRoute(channelName, teamId)+"?include_deleted="+c.boolString(true), etag)
	if err != nil {
		return nil, BuildResponse(r), err
	}
	defer closeBody(r)

	var ch *Channel
	err = json.NewDecoder(r.Body).Decode(&ch)
	if err != nil {
		return nil, BuildResponse(r), NewAppError("GetChannelByNameIncludeDeleted", "api.marshal_error", nil, err.Error(), http.StatusInternalServerError)
	}
	return ch, BuildResponse(r), nil
}

// GetChannelByNameForTeamName returns a channel based on the provided channel name and team name strings.
func (c *Client4) GetChannelByNameForTeamName(channelName, teamName string, etag string) (*Channel, *Response, error) {
	r, err := c.DoAPIGet(c.channelByNameForTeamNameRoute(channelName, teamName), etag)
	if err != nil {
		return nil, BuildResponse(r), err
	}
	defer closeBody(r)

	var ch *Channel
	err = json.NewDecoder(r.Body).Decode(&ch)
	if err != nil {
		return nil, BuildResponse(r), NewAppError("GetChannelByNameForTeamName", "api.marshal_error", nil, err.Error(), http.StatusInternalServerError)
	}
	return ch, BuildResponse(r), nil
}

// GetChannelByNameForTeamNameIncludeDeleted returns a channel based on the provided channel name and team name strings. Other then GetChannelByNameForTeamName it will also return deleted channels.
func (c *Client4) GetChannelByNameForTeamNameIncludeDeleted(channelName, teamName string, etag string) (*Channel, *Response, error) {
	r, err := c.DoAPIGet(c.channelByNameForTeamNameRoute(channelName, teamName)+"?include_deleted="+c.boolString(true), etag)
<<<<<<< HEAD
=======
	if err != nil {
		return nil, BuildResponse(r), err
	}
	defer closeBody(r)

	var ch *Channel
	err = json.NewDecoder(r.Body).Decode(&ch)
	if err != nil {
		return nil, BuildResponse(r), NewAppError("GetChannelByNameForTeamNameIncludeDeleted", "api.marshal_error", nil, err.Error(), http.StatusInternalServerError)
	}
	return ch, BuildResponse(r), nil
}

// GetChannelMembers gets a page of channel members specific to a channel.
func (c *Client4) GetChannelMembers(channelId string, page, perPage int, etag string) (ChannelMembers, *Response, error) {
	query := fmt.Sprintf("?page=%v&per_page=%v", page, perPage)
	r, err := c.DoAPIGet(c.channelMembersRoute(channelId)+query, etag)
>>>>>>> 929caaff
	if err != nil {
		return nil, BuildResponse(r), err
	}
	defer closeBody(r)

<<<<<<< HEAD
	var ch *Channel
	err = json.NewDecoder(r.Body).Decode(&ch)
	if err != nil {
		return nil, BuildResponse(r), NewAppError("GetChannelByNameForTeamNameIncludeDeleted", "api.marshal_error", nil, err.Error(), http.StatusInternalServerError)
=======
	var ch ChannelMembers
	err = json.NewDecoder(r.Body).Decode(&ch)
	if err != nil {
		return nil, BuildResponse(r), NewAppError("GetChannelMembers", "api.marshal_error", nil, err.Error(), http.StatusInternalServerError)
>>>>>>> 929caaff
	}
	return ch, BuildResponse(r), nil
}

<<<<<<< HEAD
// GetChannelMembers gets a page of channel members.
func (c *Client4) GetChannelMembers(channelId string, page, perPage int, etag string) (ChannelMembers, *Response, error) {
	query := fmt.Sprintf("?page=%v&per_page=%v", page, perPage)
	r, err := c.DoAPIGet(c.channelMembersRoute(channelId)+query, etag)
=======
// GetChannelMembersWithTeamData gets a page of all channel members for a user.
func (c *Client4) GetChannelMembersWithTeamData(userID string, page, perPage int) (ChannelMembersWithTeamData, *Response, error) {
	query := fmt.Sprintf("?page=%v&per_page=%v", page, perPage)
	r, err := c.DoAPIGet(c.userRoute(userID)+"/channel_members"+query, "")
>>>>>>> 929caaff
	if err != nil {
		return nil, BuildResponse(r), err
	}
	defer closeBody(r)

<<<<<<< HEAD
	var ch ChannelMembers
	err = json.NewDecoder(r.Body).Decode(&ch)
	if err != nil {
		return nil, BuildResponse(r), NewAppError("GetChannelMembers", "api.marshal_error", nil, err.Error(), http.StatusInternalServerError)
=======
	var ch ChannelMembersWithTeamData
	err = json.NewDecoder(r.Body).Decode(&ch)
	if err != nil {
		return nil, BuildResponse(r), NewAppError("GetChannelMembersWithTeamData", "api.marshal_error", nil, err.Error(), http.StatusInternalServerError)
>>>>>>> 929caaff
	}
	return ch, BuildResponse(r), nil
}

// GetChannelMembersByIds gets the channel members in a channel for a list of user ids.
func (c *Client4) GetChannelMembersByIds(channelId string, userIds []string) (ChannelMembers, *Response, error) {
	r, err := c.DoAPIPost(c.channelMembersRoute(channelId)+"/ids", ArrayToJSON(userIds))
	if err != nil {
		return nil, BuildResponse(r), err
	}
	defer closeBody(r)

	var ch ChannelMembers
	err = json.NewDecoder(r.Body).Decode(&ch)
	if err != nil {
		return nil, BuildResponse(r), NewAppError("GetChannelMembersByIds", "api.marshal_error", nil, err.Error(), http.StatusInternalServerError)
	}
	return ch, BuildResponse(r), nil
}

// GetChannelMember gets a channel member.
func (c *Client4) GetChannelMember(channelId, userId, etag string) (*ChannelMember, *Response, error) {
	r, err := c.DoAPIGet(c.channelMemberRoute(channelId, userId), etag)
	if err != nil {
		return nil, BuildResponse(r), err
	}
	defer closeBody(r)

	var ch *ChannelMember
	err = json.NewDecoder(r.Body).Decode(&ch)
	if err != nil {
		return nil, BuildResponse(r), NewAppError("GetChannelMember", "api.marshal_error", nil, err.Error(), http.StatusInternalServerError)
	}
	return ch, BuildResponse(r), nil
}

// GetChannelMembersForUser gets all the channel members for a user on a team.
func (c *Client4) GetChannelMembersForUser(userId, teamId, etag string) (ChannelMembers, *Response, error) {
	r, err := c.DoAPIGet(fmt.Sprintf(c.userRoute(userId)+"/teams/%v/channels/members", teamId), etag)
	if err != nil {
		return nil, BuildResponse(r), err
	}
	defer closeBody(r)

	var ch ChannelMembers
	err = json.NewDecoder(r.Body).Decode(&ch)
	if err != nil {
		return nil, BuildResponse(r), NewAppError("GetChannelMembersForUser", "api.marshal_error", nil, err.Error(), http.StatusInternalServerError)
	}
	return ch, BuildResponse(r), nil
}

// ViewChannel performs a view action for a user. Synonymous with switching channels or marking channels as read by a user.
func (c *Client4) ViewChannel(userId string, view *ChannelView) (*ChannelViewResponse, *Response, error) {
	url := fmt.Sprintf(c.channelsRoute()+"/members/%v/view", userId)
	buf, err := json.Marshal(view)
	if err != nil {
		return nil, nil, NewAppError("ViewChannel", "api.marshal_error", nil, err.Error(), http.StatusInternalServerError)
	}
	r, err := c.DoAPIPostBytes(url, buf)
	if err != nil {
		return nil, BuildResponse(r), err
	}
	defer closeBody(r)

	var ch *ChannelViewResponse
	err = json.NewDecoder(r.Body).Decode(&ch)
	if err != nil {
		return nil, BuildResponse(r), NewAppError("ViewChannel", "api.marshal_error", nil, err.Error(), http.StatusInternalServerError)
	}
	return ch, BuildResponse(r), nil
}

// GetChannelUnread will return a ChannelUnread object that contains the number of
// unread messages and mentions for a user.
func (c *Client4) GetChannelUnread(channelId, userId string) (*ChannelUnread, *Response, error) {
	r, err := c.DoAPIGet(c.userRoute(userId)+c.channelRoute(channelId)+"/unread", "")
	if err != nil {
		return nil, BuildResponse(r), err
	}
	defer closeBody(r)

	var ch *ChannelUnread
	err = json.NewDecoder(r.Body).Decode(&ch)
	if err != nil {
		return nil, BuildResponse(r), NewAppError("GetChannelUnread", "api.marshal_error", nil, err.Error(), http.StatusInternalServerError)
	}
	return ch, BuildResponse(r), nil
}

// UpdateChannelRoles will update the roles on a channel for a user.
func (c *Client4) UpdateChannelRoles(channelId, userId, roles string) (*Response, error) {
	requestBody := map[string]string{"roles": roles}
	r, err := c.DoAPIPut(c.channelMemberRoute(channelId, userId)+"/roles", MapToJSON(requestBody))
	if err != nil {
		return BuildResponse(r), err
	}
	defer closeBody(r)
	return BuildResponse(r), nil
}

// UpdateChannelMemberSchemeRoles will update the scheme-derived roles on a channel for a user.
func (c *Client4) UpdateChannelMemberSchemeRoles(channelId string, userId string, schemeRoles *SchemeRoles) (*Response, error) {
	buf, err := json.Marshal(schemeRoles)
	if err != nil {
		return nil, NewAppError("UpdateChannelMemberSchemeRoles", "api.marshal_error", nil, err.Error(), http.StatusInternalServerError)
	}
	r, err := c.DoAPIPutBytes(c.channelMemberRoute(channelId, userId)+"/schemeRoles", buf)
	if err != nil {
		return BuildResponse(r), err
	}
	defer closeBody(r)
	return BuildResponse(r), nil
}

// UpdateChannelNotifyProps will update the notification properties on a channel for a user.
func (c *Client4) UpdateChannelNotifyProps(channelId, userId string, props map[string]string) (*Response, error) {
	r, err := c.DoAPIPut(c.channelMemberRoute(channelId, userId)+"/notify_props", MapToJSON(props))
	if err != nil {
		return BuildResponse(r), err
	}
	defer closeBody(r)
	return BuildResponse(r), nil
}

// AddChannelMember adds user to channel and return a channel member.
func (c *Client4) AddChannelMember(channelId, userId string) (*ChannelMember, *Response, error) {
	requestBody := map[string]string{"user_id": userId}
	r, err := c.DoAPIPost(c.channelMembersRoute(channelId)+"", MapToJSON(requestBody))
	if err != nil {
		return nil, BuildResponse(r), err
	}
	defer closeBody(r)

	var ch *ChannelMember
	err = json.NewDecoder(r.Body).Decode(&ch)
	if err != nil {
		return nil, BuildResponse(r), NewAppError("AddChannelMember", "api.marshal_error", nil, err.Error(), http.StatusInternalServerError)
	}
	return ch, BuildResponse(r), nil
}

// AddChannelMemberWithRootId adds user to channel and return a channel member. Post add to channel message has the postRootId.
func (c *Client4) AddChannelMemberWithRootId(channelId, userId, postRootId string) (*ChannelMember, *Response, error) {
	requestBody := map[string]string{"user_id": userId, "post_root_id": postRootId}
	r, err := c.DoAPIPost(c.channelMembersRoute(channelId)+"", MapToJSON(requestBody))
	if err != nil {
		return nil, BuildResponse(r), err
	}
	defer closeBody(r)

	var ch *ChannelMember
	err = json.NewDecoder(r.Body).Decode(&ch)
	if err != nil {
		return nil, BuildResponse(r), NewAppError("AddChannelMemberWithRootId", "api.marshal_error", nil, err.Error(), http.StatusInternalServerError)
	}
	return ch, BuildResponse(r), nil
}

// RemoveUserFromChannel will delete the channel member object for a user, effectively removing the user from a channel.
func (c *Client4) RemoveUserFromChannel(channelId, userId string) (*Response, error) {
	r, err := c.DoAPIDelete(c.channelMemberRoute(channelId, userId))
	if err != nil {
		return BuildResponse(r), err
	}
	defer closeBody(r)
	return BuildResponse(r), nil
}

// AutocompleteChannelsForTeam will return an ordered list of channels autocomplete suggestions.
func (c *Client4) AutocompleteChannelsForTeam(teamId, name string) (ChannelList, *Response, error) {
	query := fmt.Sprintf("?name=%v", name)
	r, err := c.DoAPIGet(c.channelsForTeamRoute(teamId)+"/autocomplete"+query, "")
	if err != nil {
		return nil, BuildResponse(r), err
	}
	defer closeBody(r)

	var ch ChannelList
	err = json.NewDecoder(r.Body).Decode(&ch)
	if err != nil {
		return nil, BuildResponse(r), NewAppError("AutocompleteChannelsForTeam", "api.marshal_error", nil, err.Error(), http.StatusInternalServerError)
	}
	return ch, BuildResponse(r), nil
}

// AutocompleteChannelsForTeamForSearch will return an ordered list of your channels autocomplete suggestions.
func (c *Client4) AutocompleteChannelsForTeamForSearch(teamId, name string) (ChannelList, *Response, error) {
	query := fmt.Sprintf("?name=%v", name)
	r, err := c.DoAPIGet(c.channelsForTeamRoute(teamId)+"/search_autocomplete"+query, "")
	if err != nil {
		return nil, BuildResponse(r), err
	}
	defer closeBody(r)

	var ch ChannelList
	err = json.NewDecoder(r.Body).Decode(&ch)
	if err != nil {
		return nil, BuildResponse(r), NewAppError("AutocompleteChannelsForTeamForSearch", "api.marshal_error", nil, err.Error(), http.StatusInternalServerError)
	}
	return ch, BuildResponse(r), nil
}

// Post Section

// CreatePost creates a post based on the provided post struct.
func (c *Client4) CreatePost(post *Post) (*Post, *Response, error) {
	postJSON, jsonErr := json.Marshal(post)
	if jsonErr != nil {
		return nil, nil, NewAppError("CreatePost", "api.marshal_error", nil, jsonErr.Error(), http.StatusInternalServerError)
	}
	r, err := c.DoAPIPost(c.postsRoute(), string(postJSON))
	if err != nil {
		return nil, BuildResponse(r), err
	}
	defer closeBody(r)
	var p Post
	if r.StatusCode == http.StatusNotModified {
		return &p, BuildResponse(r), nil
	}
	if jsonErr := json.NewDecoder(r.Body).Decode(&p); jsonErr != nil {
		return nil, nil, NewAppError("CreatePost", "api.unmarshal_error", nil, jsonErr.Error(), http.StatusInternalServerError)
	}
	return &p, BuildResponse(r), nil
}

// CreatePostEphemeral creates a ephemeral post based on the provided post struct which is send to the given user id.
func (c *Client4) CreatePostEphemeral(post *PostEphemeral) (*Post, *Response, error) {
	postJSON, jsonErr := json.Marshal(post)
	if jsonErr != nil {
		return nil, nil, NewAppError("CreatePostEphemeral", "api.marshal_error", nil, jsonErr.Error(), http.StatusInternalServerError)
	}
	r, err := c.DoAPIPost(c.postsEphemeralRoute(), string(postJSON))
	if err != nil {
		return nil, BuildResponse(r), err
	}
	defer closeBody(r)
	var p Post
	if r.StatusCode == http.StatusNotModified {
		return &p, BuildResponse(r), nil
	}
	if jsonErr := json.NewDecoder(r.Body).Decode(&p); jsonErr != nil {
		return nil, nil, NewAppError("CreatePostEphemeral", "api.unmarshal_error", nil, jsonErr.Error(), http.StatusInternalServerError)
	}
	return &p, BuildResponse(r), nil
}

// UpdatePost updates a post based on the provided post struct.
func (c *Client4) UpdatePost(postId string, post *Post) (*Post, *Response, error) {
	postJSON, jsonErr := json.Marshal(post)
	if jsonErr != nil {
		return nil, nil, NewAppError("UpdatePost", "api.marshal_error", nil, jsonErr.Error(), http.StatusInternalServerError)
	}
	r, err := c.DoAPIPut(c.postRoute(postId), string(postJSON))
	if err != nil {
		return nil, BuildResponse(r), err
	}
	defer closeBody(r)
	var p Post
	if r.StatusCode == http.StatusNotModified {
		return &p, BuildResponse(r), nil
	}
	if jsonErr := json.NewDecoder(r.Body).Decode(&p); jsonErr != nil {
		return nil, nil, NewAppError("UpdatePost", "api.unmarshal_error", nil, jsonErr.Error(), http.StatusInternalServerError)
	}
	return &p, BuildResponse(r), nil
}

// PatchPost partially updates a post. Any missing fields are not updated.
func (c *Client4) PatchPost(postId string, patch *PostPatch) (*Post, *Response, error) {
	buf, err := json.Marshal(patch)
<<<<<<< HEAD
	if err != nil {
		return nil, nil, NewAppError("PatchPost", "api.marshal_error", nil, err.Error(), http.StatusInternalServerError)
	}
	r, err := c.DoAPIPutBytes(c.postRoute(postId)+"/patch", buf)
	if err != nil {
=======
	if err != nil {
		return nil, nil, NewAppError("PatchPost", "api.marshal_error", nil, err.Error(), http.StatusInternalServerError)
	}
	r, err := c.DoAPIPutBytes(c.postRoute(postId)+"/patch", buf)
	if err != nil {
>>>>>>> 929caaff
		return nil, BuildResponse(r), err
	}
	defer closeBody(r)
	var p Post
	if r.StatusCode == http.StatusNotModified {
		return &p, BuildResponse(r), nil
	}
	if jsonErr := json.NewDecoder(r.Body).Decode(&p); jsonErr != nil {
		return nil, nil, NewAppError("PatchPost", "api.unmarshal_error", nil, jsonErr.Error(), http.StatusInternalServerError)
	}
	return &p, BuildResponse(r), nil
}

// SetPostUnread marks channel where post belongs as unread on the time of the provided post.
func (c *Client4) SetPostUnread(userId string, postId string, collapsedThreadsSupported bool) (*Response, error) {
	b, err := json.Marshal(map[string]bool{"collapsed_threads_supported": collapsedThreadsSupported})
	if err != nil {
		return nil, NewAppError("SetPostUnread", "api.marshal_error", nil, err.Error(), http.StatusInternalServerError)
	}
	r, err := c.DoAPIPostBytes(c.userRoute(userId)+c.postRoute(postId)+"/set_unread", b)
	if err != nil {
		return BuildResponse(r), err
	}
	defer closeBody(r)
	return BuildResponse(r), nil
}

// PinPost pin a post based on provided post id string.
func (c *Client4) PinPost(postId string) (*Response, error) {
	r, err := c.DoAPIPost(c.postRoute(postId)+"/pin", "")
	if err != nil {
		return BuildResponse(r), err
	}
	defer closeBody(r)
	return BuildResponse(r), nil
}

// UnpinPost unpin a post based on provided post id string.
func (c *Client4) UnpinPost(postId string) (*Response, error) {
	r, err := c.DoAPIPost(c.postRoute(postId)+"/unpin", "")
	if err != nil {
		return BuildResponse(r), err
	}
	defer closeBody(r)
	return BuildResponse(r), nil
}

// GetPost gets a single post.
func (c *Client4) GetPost(postId string, etag string) (*Post, *Response, error) {
	r, err := c.DoAPIGet(c.postRoute(postId), etag)
	if err != nil {
		return nil, BuildResponse(r), err
	}
	defer closeBody(r)

	var post Post
	if r.StatusCode == http.StatusNotModified {
		return &post, BuildResponse(r), nil
	}
	if jsonErr := json.NewDecoder(r.Body).Decode(&post); jsonErr != nil {
		return nil, nil, NewAppError("GetPost", "api.unmarshal_error", nil, jsonErr.Error(), http.StatusInternalServerError)
	}
	return &post, BuildResponse(r), nil
}

// DeletePost deletes a post from the provided post id string.
func (c *Client4) DeletePost(postId string) (*Response, error) {
	r, err := c.DoAPIDelete(c.postRoute(postId))
	if err != nil {
		return BuildResponse(r), err
	}
	defer closeBody(r)
	return BuildResponse(r), nil
}

// GetPostThread gets a post with all the other posts in the same thread.
func (c *Client4) GetPostThread(postId string, etag string, collapsedThreads bool) (*PostList, *Response, error) {
	url := c.postRoute(postId) + "/thread"
	if collapsedThreads {
		url += "?collapsedThreads=true"
	}
	r, err := c.DoAPIGet(url, etag)
	if err != nil {
		return nil, BuildResponse(r), err
	}
	defer closeBody(r)
	var list PostList
	if r.StatusCode == http.StatusNotModified {
		return &list, BuildResponse(r), nil
	}
	if jsonErr := json.NewDecoder(r.Body).Decode(&list); jsonErr != nil {
		return nil, nil, NewAppError("GetPostThread", "api.unmarshal_error", nil, jsonErr.Error(), http.StatusInternalServerError)
	}
	return &list, BuildResponse(r), nil
}

// GetPostsForChannel gets a page of posts with an array for ordering for a channel.
func (c *Client4) GetPostsForChannel(channelId string, page, perPage int, etag string, collapsedThreads bool) (*PostList, *Response, error) {
	query := fmt.Sprintf("?page=%v&per_page=%v", page, perPage)
	if collapsedThreads {
		query += "&collapsedThreads=true"
	}
	r, err := c.DoAPIGet(c.channelRoute(channelId)+"/posts"+query, etag)
	if err != nil {
		return nil, BuildResponse(r), err
	}
	defer closeBody(r)
	var list PostList
	if r.StatusCode == http.StatusNotModified {
		return &list, BuildResponse(r), nil
	}
	if jsonErr := json.NewDecoder(r.Body).Decode(&list); jsonErr != nil {
		return nil, nil, NewAppError("GetPostsForChannel", "api.unmarshal_error", nil, jsonErr.Error(), http.StatusInternalServerError)
	}
	return &list, BuildResponse(r), nil
}

// GetFlaggedPostsForUser returns flagged posts of a user based on user id string.
func (c *Client4) GetFlaggedPostsForUser(userId string, page int, perPage int) (*PostList, *Response, error) {
	query := fmt.Sprintf("?page=%v&per_page=%v", page, perPage)
	r, err := c.DoAPIGet(c.userRoute(userId)+"/posts/flagged"+query, "")
	if err != nil {
		return nil, BuildResponse(r), err
	}
	defer closeBody(r)
	var list PostList
	if r.StatusCode == http.StatusNotModified {
		return &list, BuildResponse(r), nil
	}
	if jsonErr := json.NewDecoder(r.Body).Decode(&list); jsonErr != nil {
		return nil, nil, NewAppError("GetFlaggedPostsForUser", "api.unmarshal_error", nil, jsonErr.Error(), http.StatusInternalServerError)
	}
	return &list, BuildResponse(r), nil
}

// GetFlaggedPostsForUserInTeam returns flagged posts in team of a user based on user id string.
func (c *Client4) GetFlaggedPostsForUserInTeam(userId string, teamId string, page int, perPage int) (*PostList, *Response, error) {
	if !IsValidId(teamId) {
		return nil, nil, NewAppError("GetFlaggedPostsForUserInTeam", "model.client.get_flagged_posts_in_team.missing_parameter.app_error", nil, "", http.StatusBadRequest)
	}

	query := fmt.Sprintf("?team_id=%v&page=%v&per_page=%v", teamId, page, perPage)
	r, err := c.DoAPIGet(c.userRoute(userId)+"/posts/flagged"+query, "")
	if err != nil {
		return nil, BuildResponse(r), err
	}
	defer closeBody(r)
	var list PostList
	if r.StatusCode == http.StatusNotModified {
		return &list, BuildResponse(r), nil
	}
	if jsonErr := json.NewDecoder(r.Body).Decode(&list); jsonErr != nil {
		return nil, nil, NewAppError("GetFlaggedPostsForUserInTeam", "api.unmarshal_error", nil, jsonErr.Error(), http.StatusInternalServerError)
	}
	return &list, BuildResponse(r), nil
}

// GetFlaggedPostsForUserInChannel returns flagged posts in channel of a user based on user id string.
func (c *Client4) GetFlaggedPostsForUserInChannel(userId string, channelId string, page int, perPage int) (*PostList, *Response, error) {
	if !IsValidId(channelId) {
		return nil, nil, NewAppError("GetFlaggedPostsForUserInChannel", "model.client.get_flagged_posts_in_channel.missing_parameter.app_error", nil, "", http.StatusBadRequest)
	}

	query := fmt.Sprintf("?channel_id=%v&page=%v&per_page=%v", channelId, page, perPage)
	r, err := c.DoAPIGet(c.userRoute(userId)+"/posts/flagged"+query, "")
	if err != nil {
		return nil, BuildResponse(r), err
	}
	defer closeBody(r)
	var list PostList
	if r.StatusCode == http.StatusNotModified {
		return &list, BuildResponse(r), nil
	}
	if jsonErr := json.NewDecoder(r.Body).Decode(&list); jsonErr != nil {
		return nil, nil, NewAppError("GetFlaggedPostsForUserInChannel", "api.unmarshal_error", nil, jsonErr.Error(), http.StatusInternalServerError)
	}
	return &list, BuildResponse(r), nil
}

// GetPostsSince gets posts created after a specified time as Unix time in milliseconds.
func (c *Client4) GetPostsSince(channelId string, time int64, collapsedThreads bool) (*PostList, *Response, error) {
	query := fmt.Sprintf("?since=%v", time)
	if collapsedThreads {
		query += "&collapsedThreads=true"
	}
	r, err := c.DoAPIGet(c.channelRoute(channelId)+"/posts"+query, "")
	if err != nil {
		return nil, BuildResponse(r), err
	}
	defer closeBody(r)
	var list PostList
	if r.StatusCode == http.StatusNotModified {
		return &list, BuildResponse(r), nil
	}
	if jsonErr := json.NewDecoder(r.Body).Decode(&list); jsonErr != nil {
		return nil, nil, NewAppError("GetPostsSince", "api.unmarshal_error", nil, jsonErr.Error(), http.StatusInternalServerError)
	}
	return &list, BuildResponse(r), nil
}

// GetPostsAfter gets a page of posts that were posted after the post provided.
func (c *Client4) GetPostsAfter(channelId, postId string, page, perPage int, etag string, collapsedThreads bool) (*PostList, *Response, error) {
	query := fmt.Sprintf("?page=%v&per_page=%v&after=%v", page, perPage, postId)
	if collapsedThreads {
		query += "&collapsedThreads=true"
	}
	r, err := c.DoAPIGet(c.channelRoute(channelId)+"/posts"+query, etag)
	if err != nil {
		return nil, BuildResponse(r), err
	}
	defer closeBody(r)
	var list PostList
	if r.StatusCode == http.StatusNotModified {
		return &list, BuildResponse(r), nil
	}
	if jsonErr := json.NewDecoder(r.Body).Decode(&list); jsonErr != nil {
		return nil, nil, NewAppError("GetPostsAfter", "api.unmarshal_error", nil, jsonErr.Error(), http.StatusInternalServerError)
	}
	return &list, BuildResponse(r), nil
}

// GetPostsBefore gets a page of posts that were posted before the post provided.
func (c *Client4) GetPostsBefore(channelId, postId string, page, perPage int, etag string, collapsedThreads bool) (*PostList, *Response, error) {
	query := fmt.Sprintf("?page=%v&per_page=%v&before=%v", page, perPage, postId)
	if collapsedThreads {
		query += "&collapsedThreads=true"
	}
	r, err := c.DoAPIGet(c.channelRoute(channelId)+"/posts"+query, etag)
	if err != nil {
		return nil, BuildResponse(r), err
	}
	defer closeBody(r)
	var list PostList
	if r.StatusCode == http.StatusNotModified {
		return &list, BuildResponse(r), nil
	}
	if jsonErr := json.NewDecoder(r.Body).Decode(&list); jsonErr != nil {
		return nil, nil, NewAppError("GetPostsBefore", "api.unmarshal_error", nil, jsonErr.Error(), http.StatusInternalServerError)
	}
	return &list, BuildResponse(r), nil
}

// GetPostsAroundLastUnread gets a list of posts around last unread post by a user in a channel.
func (c *Client4) GetPostsAroundLastUnread(userId, channelId string, limitBefore, limitAfter int, collapsedThreads bool) (*PostList, *Response, error) {
	query := fmt.Sprintf("?limit_before=%v&limit_after=%v", limitBefore, limitAfter)
	if collapsedThreads {
		query += "&collapsedThreads=true"
	}
	r, err := c.DoAPIGet(c.userRoute(userId)+c.channelRoute(channelId)+"/posts/unread"+query, "")
	if err != nil {
		return nil, BuildResponse(r), err
	}
	defer closeBody(r)
	var list PostList
	if r.StatusCode == http.StatusNotModified {
		return &list, BuildResponse(r), nil
	}
	if jsonErr := json.NewDecoder(r.Body).Decode(&list); jsonErr != nil {
		return nil, nil, NewAppError("GetPostsAroundLastUnread", "api.unmarshal_error", nil, jsonErr.Error(), http.StatusInternalServerError)
	}
	return &list, BuildResponse(r), nil
}

// SearchFiles returns any posts with matching terms string.
func (c *Client4) SearchFiles(teamId string, terms string, isOrSearch bool) (*FileInfoList, *Response, error) {
	params := SearchParameter{
		Terms:      &terms,
		IsOrSearch: &isOrSearch,
	}
	return c.SearchFilesWithParams(teamId, &params)
}

// SearchFilesWithParams returns any posts with matching terms string.
func (c *Client4) SearchFilesWithParams(teamId string, params *SearchParameter) (*FileInfoList, *Response, error) {
	js, jsonErr := json.Marshal(params)
	if jsonErr != nil {
		return nil, nil, NewAppError("SearchFilesWithParams", "api.marshal_error", nil, jsonErr.Error(), http.StatusInternalServerError)
	}
	r, err := c.DoAPIPost(c.teamRoute(teamId)+"/files/search", string(js))
	if err != nil {
		return nil, BuildResponse(r), err
	}
	defer closeBody(r)

	var list FileInfoList
	if jsonErr := json.NewDecoder(r.Body).Decode(&list); jsonErr != nil {
		return nil, nil, NewAppError("SearchFilesWithParams", "api.unmarshal_error", nil, jsonErr.Error(), http.StatusInternalServerError)
	}
	return &list, BuildResponse(r), nil
}

// SearchPosts returns any posts with matching terms string.
func (c *Client4) SearchPosts(teamId string, terms string, isOrSearch bool) (*PostList, *Response, error) {
	params := SearchParameter{
		Terms:      &terms,
		IsOrSearch: &isOrSearch,
	}
	return c.SearchPostsWithParams(teamId, &params)
}

// SearchPostsWithParams returns any posts with matching terms string.
func (c *Client4) SearchPostsWithParams(teamId string, params *SearchParameter) (*PostList, *Response, error) {
	js, jsonErr := json.Marshal(params)
	if jsonErr != nil {
		return nil, nil, NewAppError("SearchFilesWithParams", "api.marshal_error", nil, jsonErr.Error(), http.StatusInternalServerError)
	}
<<<<<<< HEAD
	r, err := c.DoAPIPost(c.teamRoute(teamId)+"/posts/search", string(js))
=======
	var route string
	if teamId == "" {
		route = c.postsRoute() + "/search"
	} else {
		route = c.teamRoute(teamId) + "/posts/search"
	}
	r, err := c.DoAPIPost(route, string(js))
>>>>>>> 929caaff
	if err != nil {
		return nil, BuildResponse(r), err
	}
	defer closeBody(r)
	var list PostList
	if r.StatusCode == http.StatusNotModified {
		return &list, BuildResponse(r), nil
	}
	if jsonErr := json.NewDecoder(r.Body).Decode(&list); jsonErr != nil {
		return nil, nil, NewAppError("SearchFilesWithParams", "api.unmarshal_error", nil, jsonErr.Error(), http.StatusInternalServerError)
	}
	return &list, BuildResponse(r), nil
}

// SearchPostsWithMatches returns any posts with matching terms string, including.
func (c *Client4) SearchPostsWithMatches(teamId string, terms string, isOrSearch bool) (*PostSearchResults, *Response, error) {
	requestBody := map[string]interface{}{"terms": terms, "is_or_search": isOrSearch}
<<<<<<< HEAD
	r, err := c.DoAPIPost(c.teamRoute(teamId)+"/posts/search", StringInterfaceToJSON(requestBody))
=======
	var route string
	if teamId == "" {
		route = c.postsRoute() + "/search"
	} else {
		route = c.teamRoute(teamId) + "/posts/search"
	}
	r, err := c.DoAPIPost(route, StringInterfaceToJSON(requestBody))
>>>>>>> 929caaff
	if err != nil {
		return nil, BuildResponse(r), err
	}
	defer closeBody(r)
	var psr PostSearchResults
	if jsonErr := json.NewDecoder(r.Body).Decode(&psr); jsonErr != nil {
		return nil, nil, NewAppError("SearchPostsWithMatches", "api.unmarshal_error", nil, jsonErr.Error(), http.StatusInternalServerError)
	}
	return &psr, BuildResponse(r), nil
}

// DoPostAction performs a post action.
func (c *Client4) DoPostAction(postId, actionId string) (*Response, error) {
	r, err := c.DoAPIPost(c.postRoute(postId)+"/actions/"+actionId, "")
	if err != nil {
		return BuildResponse(r), err
	}
	defer closeBody(r)
	return BuildResponse(r), nil
}

// DoPostActionWithCookie performs a post action with extra arguments
func (c *Client4) DoPostActionWithCookie(postId, actionId, selected, cookieStr string) (*Response, error) {
	var body []byte
	if selected != "" || cookieStr != "" {
		body, _ = json.Marshal(DoPostActionRequest{
			SelectedOption: selected,
			Cookie:         cookieStr,
		})
	}
	r, err := c.DoAPIPost(c.postRoute(postId)+"/actions/"+actionId, string(body))
	if err != nil {
		return BuildResponse(r), err
	}
	defer closeBody(r)
	return BuildResponse(r), nil
}

// OpenInteractiveDialog sends a WebSocket event to a user's clients to
// open interactive dialogs, based on the provided trigger ID and other
// provided data. Used with interactive message buttons, menus and
// slash commands.
func (c *Client4) OpenInteractiveDialog(request OpenDialogRequest) (*Response, error) {
	b, _ := json.Marshal(request)
	r, err := c.DoAPIPost("/actions/dialogs/open", string(b))
	if err != nil {
		return BuildResponse(r), err
	}
	defer closeBody(r)
	return BuildResponse(r), nil
}

// SubmitInteractiveDialog will submit the provided dialog data to the integration
// configured by the URL. Used with the interactive dialogs integration feature.
func (c *Client4) SubmitInteractiveDialog(request SubmitDialogRequest) (*SubmitDialogResponse, *Response, error) {
	b, _ := json.Marshal(request)
	r, err := c.DoAPIPost("/actions/dialogs/submit", string(b))
	if err != nil {
		return nil, BuildResponse(r), err
	}
	defer closeBody(r)

	var resp SubmitDialogResponse
	json.NewDecoder(r.Body).Decode(&resp)
	return &resp, BuildResponse(r), nil
}

// UploadFile will upload a file to a channel using a multipart request, to be later attached to a post.
// This method is functionally equivalent to Client4.UploadFileAsRequestBody.
func (c *Client4) UploadFile(data []byte, channelId string, filename string) (*FileUploadResponse, *Response, error) {
	body := &bytes.Buffer{}
	writer := multipart.NewWriter(body)

	part, err := writer.CreateFormField("channel_id")
	if err != nil {
		return nil, nil, err
	}

	_, err = io.Copy(part, strings.NewReader(channelId))
	if err != nil {
		return nil, nil, err
	}

	part, err = writer.CreateFormFile("files", filename)
	if err != nil {
		return nil, nil, err
	}
	_, err = io.Copy(part, bytes.NewBuffer(data))
	if err != nil {
		return nil, nil, err
	}

	err = writer.Close()
	if err != nil {
		return nil, nil, err
	}

	return c.DoUploadFile(c.filesRoute(), body.Bytes(), writer.FormDataContentType())
}

// UploadFileAsRequestBody will upload a file to a channel as the body of a request, to be later attached
// to a post. This method is functionally equivalent to Client4.UploadFile.
func (c *Client4) UploadFileAsRequestBody(data []byte, channelId string, filename string) (*FileUploadResponse, *Response, error) {
	return c.DoUploadFile(c.filesRoute()+fmt.Sprintf("?channel_id=%v&filename=%v", url.QueryEscape(channelId), url.QueryEscape(filename)), data, http.DetectContentType(data))
}

// GetFile gets the bytes for a file by id.
func (c *Client4) GetFile(fileId string) ([]byte, *Response, error) {
	r, err := c.DoAPIGet(c.fileRoute(fileId), "")
	if err != nil {
		return nil, BuildResponse(r), err
	}
	defer closeBody(r)

	data, err := ioutil.ReadAll(r.Body)
	if err != nil {
		return nil, BuildResponse(r), NewAppError("GetFile", "model.client.read_file.app_error", nil, err.Error(), r.StatusCode)
	}
	return data, BuildResponse(r), nil
}

// DownloadFile gets the bytes for a file by id, optionally adding headers to force the browser to download it.
func (c *Client4) DownloadFile(fileId string, download bool) ([]byte, *Response, error) {
	r, err := c.DoAPIGet(c.fileRoute(fileId)+fmt.Sprintf("?download=%v", download), "")
	if err != nil {
		return nil, BuildResponse(r), err
	}
	defer closeBody(r)

	data, err := ioutil.ReadAll(r.Body)
	if err != nil {
		return nil, BuildResponse(r), NewAppError("DownloadFile", "model.client.read_file.app_error", nil, err.Error(), r.StatusCode)
	}
	return data, BuildResponse(r), nil
}

// GetFileThumbnail gets the bytes for a file by id.
func (c *Client4) GetFileThumbnail(fileId string) ([]byte, *Response, error) {
	r, err := c.DoAPIGet(c.fileRoute(fileId)+"/thumbnail", "")
	if err != nil {
		return nil, BuildResponse(r), err
	}
	defer closeBody(r)

	data, err := ioutil.ReadAll(r.Body)
	if err != nil {
		return nil, BuildResponse(r), NewAppError("GetFileThumbnail", "model.client.read_file.app_error", nil, err.Error(), r.StatusCode)
	}
	return data, BuildResponse(r), nil
}

// DownloadFileThumbnail gets the bytes for a file by id, optionally adding headers to force the browser to download it.
func (c *Client4) DownloadFileThumbnail(fileId string, download bool) ([]byte, *Response, error) {
	r, err := c.DoAPIGet(c.fileRoute(fileId)+fmt.Sprintf("/thumbnail?download=%v", download), "")
	if err != nil {
		return nil, BuildResponse(r), err
	}
	defer closeBody(r)

	data, err := ioutil.ReadAll(r.Body)
	if err != nil {
		return nil, BuildResponse(r), NewAppError("DownloadFileThumbnail", "model.client.read_file.app_error", nil, err.Error(), r.StatusCode)
	}
	return data, BuildResponse(r), nil
}

// GetFileLink gets the public link of a file by id.
func (c *Client4) GetFileLink(fileId string) (string, *Response, error) {
	r, err := c.DoAPIGet(c.fileRoute(fileId)+"/link", "")
	if err != nil {
		return "", BuildResponse(r), err
	}
	defer closeBody(r)
	return MapFromJSON(r.Body)["link"], BuildResponse(r), nil
}

// GetFilePreview gets the bytes for a file by id.
func (c *Client4) GetFilePreview(fileId string) ([]byte, *Response, error) {
	r, err := c.DoAPIGet(c.fileRoute(fileId)+"/preview", "")
	if err != nil {
		return nil, BuildResponse(r), err
	}
	defer closeBody(r)

	data, err := ioutil.ReadAll(r.Body)
	if err != nil {
		return nil, BuildResponse(r), NewAppError("GetFilePreview", "model.client.read_file.app_error", nil, err.Error(), r.StatusCode)
	}
	return data, BuildResponse(r), nil
}

// DownloadFilePreview gets the bytes for a file by id.
func (c *Client4) DownloadFilePreview(fileId string, download bool) ([]byte, *Response, error) {
	r, err := c.DoAPIGet(c.fileRoute(fileId)+fmt.Sprintf("/preview?download=%v", download), "")
	if err != nil {
		return nil, BuildResponse(r), err
	}
	defer closeBody(r)

	data, err := ioutil.ReadAll(r.Body)
	if err != nil {
		return nil, BuildResponse(r), NewAppError("DownloadFilePreview", "model.client.read_file.app_error", nil, err.Error(), r.StatusCode)
	}
	return data, BuildResponse(r), nil
}

// GetFileInfo gets all the file info objects.
func (c *Client4) GetFileInfo(fileId string) (*FileInfo, *Response, error) {
	r, err := c.DoAPIGet(c.fileRoute(fileId)+"/info", "")
	if err != nil {
		return nil, BuildResponse(r), err
	}
	defer closeBody(r)

	var fi FileInfo
	if jsonErr := json.NewDecoder(r.Body).Decode(&fi); jsonErr != nil {
		return nil, nil, NewAppError("GetFileInfo", "api.unmarshal_error", nil, jsonErr.Error(), http.StatusInternalServerError)
	}
	return &fi, BuildResponse(r), nil
}

// GetFileInfosForPost gets all the file info objects attached to a post.
func (c *Client4) GetFileInfosForPost(postId string, etag string) ([]*FileInfo, *Response, error) {
	r, err := c.DoAPIGet(c.postRoute(postId)+"/files/info", etag)
	if err != nil {
		return nil, BuildResponse(r), err
	}
	defer closeBody(r)

	var list []*FileInfo
	if r.StatusCode == http.StatusNotModified {
		return list, BuildResponse(r), nil
	}
	if jsonErr := json.NewDecoder(r.Body).Decode(&list); jsonErr != nil {
		return nil, nil, NewAppError("GetFileInfosForPost", "api.unmarshal_error", nil, jsonErr.Error(), http.StatusInternalServerError)
	}
	return list, BuildResponse(r), nil
}

// General/System Section

// GenerateSupportPacket downloads the generated support packet
func (c *Client4) GenerateSupportPacket() ([]byte, *Response, error) {
	r, err := c.DoAPIGet(c.systemRoute()+"/support_packet", "")
	if err != nil {
		return nil, BuildResponse(r), err
	}
	defer closeBody(r)

	data, err := ioutil.ReadAll(r.Body)
	if err != nil {
		return nil, BuildResponse(r), NewAppError("GetFile", "model.client.read_job_result_file.app_error", nil, err.Error(), r.StatusCode)
	}
	return data, BuildResponse(r), nil
}

// GetPing will return ok if the running goRoutines are below the threshold and unhealthy for above.
func (c *Client4) GetPing() (string, *Response, error) {
	r, err := c.DoAPIGet(c.systemRoute()+"/ping", "")
	if r != nil && r.StatusCode == 500 {
		defer r.Body.Close()
		return StatusUnhealthy, BuildResponse(r), err
	}
	if err != nil {
		return "", BuildResponse(r), err
	}
	defer closeBody(r)
	return MapFromJSON(r.Body)["status"], BuildResponse(r), nil
}

// GetPingWithServerStatus will return ok if several basic server health checks
// all pass successfully.
func (c *Client4) GetPingWithServerStatus() (string, *Response, error) {
	r, err := c.DoAPIGet(c.systemRoute()+"/ping?get_server_status="+c.boolString(true), "")
	if r != nil && r.StatusCode == 500 {
		defer r.Body.Close()
		return StatusUnhealthy, BuildResponse(r), err
	}
	if err != nil {
		return "", BuildResponse(r), err
	}
	defer closeBody(r)
	return MapFromJSON(r.Body)["status"], BuildResponse(r), nil
}

// GetPingWithFullServerStatus will return the full status if several basic server
// health checks all pass successfully.
func (c *Client4) GetPingWithFullServerStatus() (map[string]string, *Response, error) {
	r, err := c.DoAPIGet(c.systemRoute()+"/ping?get_server_status="+c.boolString(true), "")
	if r != nil && r.StatusCode == 500 {
		defer r.Body.Close()
		return map[string]string{"status": StatusUnhealthy}, BuildResponse(r), err
	}
	if err != nil {
		return nil, BuildResponse(r), err
	}
	defer closeBody(r)
	return MapFromJSON(r.Body), BuildResponse(r), nil
}

// TestEmail will attempt to connect to the configured SMTP server.
func (c *Client4) TestEmail(config *Config) (*Response, error) {
	buf, err := json.Marshal(config)
	if err != nil {
		return nil, NewAppError("TestEmail", "api.marshal_error", nil, err.Error(), http.StatusInternalServerError)
	}
	r, err := c.DoAPIPostBytes(c.testEmailRoute(), buf)
	if err != nil {
		return BuildResponse(r), err
	}
	defer closeBody(r)
	return BuildResponse(r), nil
}

// TestSiteURL will test the validity of a site URL.
func (c *Client4) TestSiteURL(siteURL string) (*Response, error) {
	requestBody := make(map[string]string)
	requestBody["site_url"] = siteURL
	r, err := c.DoAPIPost(c.testSiteURLRoute(), MapToJSON(requestBody))
	if err != nil {
		return BuildResponse(r), err
	}
	defer closeBody(r)
	return BuildResponse(r), nil
}

// TestS3Connection will attempt to connect to the AWS S3.
func (c *Client4) TestS3Connection(config *Config) (*Response, error) {
	buf, err := json.Marshal(config)
<<<<<<< HEAD
	if err != nil {
		return nil, NewAppError("TestS3Connection", "api.marshal_error", nil, err.Error(), http.StatusInternalServerError)
	}
	r, err := c.DoAPIPostBytes(c.testS3Route(), buf)
	if err != nil {
=======
	if err != nil {
		return nil, NewAppError("TestS3Connection", "api.marshal_error", nil, err.Error(), http.StatusInternalServerError)
	}
	r, err := c.DoAPIPostBytes(c.testS3Route(), buf)
	if err != nil {
>>>>>>> 929caaff
		return BuildResponse(r), err
	}
	defer closeBody(r)
	return BuildResponse(r), nil
}

// GetConfig will retrieve the server config with some sanitized items.
func (c *Client4) GetConfig() (*Config, *Response, error) {
	r, err := c.DoAPIGet(c.configRoute(), "")
	if err != nil {
		return nil, BuildResponse(r), err
	}
	defer closeBody(r)
	return ConfigFromJSON(r.Body), BuildResponse(r), nil
}

// ReloadConfig will reload the server configuration.
func (c *Client4) ReloadConfig() (*Response, error) {
	r, err := c.DoAPIPost(c.configRoute()+"/reload", "")
	if err != nil {
		return BuildResponse(r), err
	}
	defer closeBody(r)
	return BuildResponse(r), nil
}

// GetOldClientConfig will retrieve the parts of the server configuration needed by the
// client, formatted in the old format.
func (c *Client4) GetOldClientConfig(etag string) (map[string]string, *Response, error) {
	r, err := c.DoAPIGet(c.configRoute()+"/client?format=old", etag)
	if err != nil {
		return nil, BuildResponse(r), err
	}
	defer closeBody(r)
	return MapFromJSON(r.Body), BuildResponse(r), nil
}

// GetEnvironmentConfig will retrieve a map mirroring the server configuration where fields
// are set to true if the corresponding config setting is set through an environment variable.
// Settings that haven't been set through environment variables will be missing from the map.
func (c *Client4) GetEnvironmentConfig() (map[string]interface{}, *Response, error) {
	r, err := c.DoAPIGet(c.configRoute()+"/environment", "")
	if err != nil {
		return nil, BuildResponse(r), err
	}
	defer closeBody(r)
	return StringInterfaceFromJSON(r.Body), BuildResponse(r), nil
}

// GetOldClientLicense will retrieve the parts of the server license needed by the
// client, formatted in the old format.
func (c *Client4) GetOldClientLicense(etag string) (map[string]string, *Response, error) {
	r, err := c.DoAPIGet(c.licenseRoute()+"/client?format=old", etag)
	if err != nil {
		return nil, BuildResponse(r), err
	}
	defer closeBody(r)
	return MapFromJSON(r.Body), BuildResponse(r), nil
}

// DatabaseRecycle will recycle the connections. Discard current connection and get new one.
func (c *Client4) DatabaseRecycle() (*Response, error) {
	r, err := c.DoAPIPost(c.databaseRoute()+"/recycle", "")
	if err != nil {
		return BuildResponse(r), err
	}
	defer closeBody(r)
	return BuildResponse(r), nil
}

// InvalidateCaches will purge the cache and can affect the performance while is cleaning.
func (c *Client4) InvalidateCaches() (*Response, error) {
	r, err := c.DoAPIPost(c.cacheRoute()+"/invalidate", "")
	if err != nil {
		return BuildResponse(r), err
	}
	defer closeBody(r)
	return BuildResponse(r), nil
}

// UpdateConfig will update the server configuration.
func (c *Client4) UpdateConfig(config *Config) (*Config, *Response, error) {
	buf, err := json.Marshal(config)
	if err != nil {
		return nil, nil, NewAppError("UpdateConfig", "api.marshal_error", nil, err.Error(), http.StatusInternalServerError)
	}
	r, err := c.DoAPIPutBytes(c.configRoute(), buf)
	if err != nil {
		return nil, BuildResponse(r), err
	}
	defer closeBody(r)
	return ConfigFromJSON(r.Body), BuildResponse(r), nil
}

// MigrateConfig will migrate existing config to the new one.
func (c *Client4) MigrateConfig(from, to string) (*Response, error) {
	m := make(map[string]string, 2)
	m["from"] = from
	m["to"] = to
	r, err := c.DoAPIPost(c.configRoute()+"/migrate", MapToJSON(m))
	if err != nil {
		return BuildResponse(r), err
	}
	defer closeBody(r)
	return BuildResponse(r), nil
}

// UploadLicenseFile will add a license file to the system.
func (c *Client4) UploadLicenseFile(data []byte) (*Response, error) {
	body := &bytes.Buffer{}
	writer := multipart.NewWriter(body)

	part, err := writer.CreateFormFile("license", "test-license.mattermost-license")
	if err != nil {
		return nil, NewAppError("UploadLicenseFile", "model.client.set_profile_user.no_file.app_error", nil, err.Error(), http.StatusBadRequest)
	}

	if _, err = io.Copy(part, bytes.NewBuffer(data)); err != nil {
		return nil, NewAppError("UploadLicenseFile", "model.client.set_profile_user.no_file.app_error", nil, err.Error(), http.StatusBadRequest)
	}

	if err = writer.Close(); err != nil {
		return nil, NewAppError("UploadLicenseFile", "model.client.set_profile_user.writer.app_error", nil, err.Error(), http.StatusBadRequest)
	}

	rq, err := http.NewRequest("POST", c.APIURL+c.licenseRoute(), bytes.NewReader(body.Bytes()))
	if err != nil {
		return nil, err
	}
	rq.Header.Set("Content-Type", writer.FormDataContentType())

	if c.AuthToken != "" {
		rq.Header.Set(HeaderAuth, c.AuthType+" "+c.AuthToken)
	}

	rp, err := c.HTTPClient.Do(rq)
	if err != nil {
		return BuildResponse(rp), err
	}
	defer closeBody(rp)

	if rp.StatusCode >= 300 {
		return BuildResponse(rp), AppErrorFromJSON(rp.Body)
	}

	return BuildResponse(rp), nil
}

// RemoveLicenseFile will remove the server license it exists. Note that this will
// disable all enterprise features.
func (c *Client4) RemoveLicenseFile() (*Response, error) {
	r, err := c.DoAPIDelete(c.licenseRoute())
	if err != nil {
		return BuildResponse(r), err
	}
	defer closeBody(r)
	return BuildResponse(r), nil
}

// GetAnalyticsOld will retrieve analytics using the old format. New format is not
// available but the "/analytics" endpoint is reserved for it. The "name" argument is optional
// and defaults to "standard". The "teamId" argument is optional and will limit results
// to a specific team.
func (c *Client4) GetAnalyticsOld(name, teamId string) (AnalyticsRows, *Response, error) {
	query := fmt.Sprintf("?name=%v&team_id=%v", name, teamId)
	r, err := c.DoAPIGet(c.analyticsRoute()+"/old"+query, "")
	if err != nil {
		return nil, BuildResponse(r), err
	}
	defer closeBody(r)

	var rows AnalyticsRows
	err = json.NewDecoder(r.Body).Decode(&rows)
	if err != nil {
		return nil, BuildResponse(r), NewAppError("GetAnalyticsOld", "api.marshal_error", nil, err.Error(), http.StatusInternalServerError)
	}
	return rows, BuildResponse(r), nil
}

// Webhooks Section

// CreateIncomingWebhook creates an incoming webhook for a channel.
func (c *Client4) CreateIncomingWebhook(hook *IncomingWebhook) (*IncomingWebhook, *Response, error) {
	buf, err := json.Marshal(hook)
<<<<<<< HEAD
	if err != nil {
		return nil, nil, NewAppError("CreateIncomingWebhook", "api.marshal_error", nil, err.Error(), http.StatusInternalServerError)
	}
	r, err := c.DoAPIPostBytes(c.incomingWebhooksRoute(), buf)
	if err != nil {
=======
	if err != nil {
		return nil, nil, NewAppError("CreateIncomingWebhook", "api.marshal_error", nil, err.Error(), http.StatusInternalServerError)
	}
	r, err := c.DoAPIPostBytes(c.incomingWebhooksRoute(), buf)
	if err != nil {
>>>>>>> 929caaff
		return nil, BuildResponse(r), err
	}
	defer closeBody(r)

	var iw IncomingWebhook
	if jsonErr := json.NewDecoder(r.Body).Decode(&iw); jsonErr != nil {
		return nil, nil, NewAppError("CreateIncomingWebhook", "api.unmarshal_error", nil, jsonErr.Error(), http.StatusInternalServerError)
	}
	return &iw, BuildResponse(r), nil
}

// UpdateIncomingWebhook updates an incoming webhook for a channel.
func (c *Client4) UpdateIncomingWebhook(hook *IncomingWebhook) (*IncomingWebhook, *Response, error) {
	buf, err := json.Marshal(hook)
<<<<<<< HEAD
	if err != nil {
		return nil, nil, NewAppError("UpdateIncomingWebhook", "api.marshal_error", nil, err.Error(), http.StatusInternalServerError)
	}
	r, err := c.DoAPIPutBytes(c.incomingWebhookRoute(hook.Id), buf)
	if err != nil {
=======
	if err != nil {
		return nil, nil, NewAppError("UpdateIncomingWebhook", "api.marshal_error", nil, err.Error(), http.StatusInternalServerError)
	}
	r, err := c.DoAPIPutBytes(c.incomingWebhookRoute(hook.Id), buf)
	if err != nil {
>>>>>>> 929caaff
		return nil, BuildResponse(r), err
	}
	defer closeBody(r)

	var iw IncomingWebhook
	if jsonErr := json.NewDecoder(r.Body).Decode(&iw); jsonErr != nil {
		return nil, nil, NewAppError("UpdateIncomingWebhook", "api.unmarshal_error", nil, jsonErr.Error(), http.StatusInternalServerError)
	}
	return &iw, BuildResponse(r), nil
}

// GetIncomingWebhooks returns a page of incoming webhooks on the system. Page counting starts at 0.
func (c *Client4) GetIncomingWebhooks(page int, perPage int, etag string) ([]*IncomingWebhook, *Response, error) {
	query := fmt.Sprintf("?page=%v&per_page=%v", page, perPage)
	r, err := c.DoAPIGet(c.incomingWebhooksRoute()+query, etag)
	if err != nil {
		return nil, BuildResponse(r), err
	}
	defer closeBody(r)
	var iwl []*IncomingWebhook
	if r.StatusCode == http.StatusNotModified {
		return iwl, BuildResponse(r), nil
	}
	if jsonErr := json.NewDecoder(r.Body).Decode(&iwl); jsonErr != nil {
		return nil, nil, NewAppError("GetIncomingWebhooks", "api.unmarshal_error", nil, jsonErr.Error(), http.StatusInternalServerError)
	}
	return iwl, BuildResponse(r), nil
}

// GetIncomingWebhooksForTeam returns a page of incoming webhooks for a team. Page counting starts at 0.
func (c *Client4) GetIncomingWebhooksForTeam(teamId string, page int, perPage int, etag string) ([]*IncomingWebhook, *Response, error) {
	query := fmt.Sprintf("?page=%v&per_page=%v&team_id=%v", page, perPage, teamId)
	r, err := c.DoAPIGet(c.incomingWebhooksRoute()+query, etag)
	if err != nil {
		return nil, BuildResponse(r), err
	}
	defer closeBody(r)
	var iwl []*IncomingWebhook
	if r.StatusCode == http.StatusNotModified {
		return iwl, BuildResponse(r), nil
	}
	if jsonErr := json.NewDecoder(r.Body).Decode(&iwl); jsonErr != nil {
		return nil, nil, NewAppError("GetIncomingWebhooksForTeam", "api.unmarshal_error", nil, jsonErr.Error(), http.StatusInternalServerError)
	}
	return iwl, BuildResponse(r), nil
}

// GetIncomingWebhook returns an Incoming webhook given the hook ID.
func (c *Client4) GetIncomingWebhook(hookID string, etag string) (*IncomingWebhook, *Response, error) {
	r, err := c.DoAPIGet(c.incomingWebhookRoute(hookID), etag)
	if err != nil {
		return nil, BuildResponse(r), err
	}
	defer closeBody(r)
	var iw IncomingWebhook
	if r.StatusCode == http.StatusNotModified {
		return &iw, BuildResponse(r), nil
	}
	if jsonErr := json.NewDecoder(r.Body).Decode(&iw); jsonErr != nil {
		return nil, nil, NewAppError("GetIncomingWebhook", "api.unmarshal_error", nil, jsonErr.Error(), http.StatusInternalServerError)
	}
	return &iw, BuildResponse(r), nil
}

// DeleteIncomingWebhook deletes and Incoming Webhook given the hook ID.
func (c *Client4) DeleteIncomingWebhook(hookID string) (*Response, error) {
	r, err := c.DoAPIDelete(c.incomingWebhookRoute(hookID))
	if err != nil {
		return BuildResponse(r), err
	}
	defer closeBody(r)
	return BuildResponse(r), nil
}

// CreateOutgoingWebhook creates an outgoing webhook for a team or channel.
func (c *Client4) CreateOutgoingWebhook(hook *OutgoingWebhook) (*OutgoingWebhook, *Response, error) {
	buf, err := json.Marshal(hook)
	if err != nil {
		return nil, nil, NewAppError("CreateOutgoingWebhook", "api.marshal_error", nil, err.Error(), http.StatusInternalServerError)
	}
	r, err := c.DoAPIPostBytes(c.outgoingWebhooksRoute(), buf)
	if err != nil {
		return nil, BuildResponse(r), err
	}
	defer closeBody(r)
	var ow OutgoingWebhook
	if jsonErr := json.NewDecoder(r.Body).Decode(&ow); jsonErr != nil {
		return nil, nil, NewAppError("CreateOutgoingWebhook", "api.unmarshal_error", nil, jsonErr.Error(), http.StatusInternalServerError)
	}
	return &ow, BuildResponse(r), nil
}

// UpdateOutgoingWebhook creates an outgoing webhook for a team or channel.
func (c *Client4) UpdateOutgoingWebhook(hook *OutgoingWebhook) (*OutgoingWebhook, *Response, error) {
	buf, err := json.Marshal(hook)
<<<<<<< HEAD
	if err != nil {
		return nil, nil, NewAppError("UpdateOutgoingWebhook", "api.marshal_error", nil, err.Error(), http.StatusInternalServerError)
	}
	r, err := c.DoAPIPutBytes(c.outgoingWebhookRoute(hook.Id), buf)
	if err != nil {
=======
	if err != nil {
		return nil, nil, NewAppError("UpdateOutgoingWebhook", "api.marshal_error", nil, err.Error(), http.StatusInternalServerError)
	}
	r, err := c.DoAPIPutBytes(c.outgoingWebhookRoute(hook.Id), buf)
	if err != nil {
>>>>>>> 929caaff
		return nil, BuildResponse(r), err
	}
	defer closeBody(r)
	var ow OutgoingWebhook
	if jsonErr := json.NewDecoder(r.Body).Decode(&ow); jsonErr != nil {
		return nil, nil, NewAppError("UpdateOutgoingWebhook", "api.unmarshal_error", nil, jsonErr.Error(), http.StatusInternalServerError)
	}
	return &ow, BuildResponse(r), nil
}

// GetOutgoingWebhooks returns a page of outgoing webhooks on the system. Page counting starts at 0.
func (c *Client4) GetOutgoingWebhooks(page int, perPage int, etag string) ([]*OutgoingWebhook, *Response, error) {
	query := fmt.Sprintf("?page=%v&per_page=%v", page, perPage)
	r, err := c.DoAPIGet(c.outgoingWebhooksRoute()+query, etag)
	if err != nil {
		return nil, BuildResponse(r), err
	}
	defer closeBody(r)
	var owl []*OutgoingWebhook
	if r.StatusCode == http.StatusNotModified {
		return owl, BuildResponse(r), nil
	}
	if jsonErr := json.NewDecoder(r.Body).Decode(&owl); jsonErr != nil {
		return nil, nil, NewAppError("GetOutgoingWebhooks", "api.unmarshal_error", nil, jsonErr.Error(), http.StatusInternalServerError)
	}
	return owl, BuildResponse(r), nil
}

// GetOutgoingWebhook outgoing webhooks on the system requested by Hook Id.
func (c *Client4) GetOutgoingWebhook(hookId string) (*OutgoingWebhook, *Response, error) {
	r, err := c.DoAPIGet(c.outgoingWebhookRoute(hookId), "")
	if err != nil {
		return nil, BuildResponse(r), err
	}
	defer closeBody(r)
	var ow OutgoingWebhook
	if jsonErr := json.NewDecoder(r.Body).Decode(&ow); jsonErr != nil {
		return nil, nil, NewAppError("GetOutgoingWebhook", "api.unmarshal_error", nil, jsonErr.Error(), http.StatusInternalServerError)
	}
	return &ow, BuildResponse(r), nil
}

// GetOutgoingWebhooksForChannel returns a page of outgoing webhooks for a channel. Page counting starts at 0.
func (c *Client4) GetOutgoingWebhooksForChannel(channelId string, page int, perPage int, etag string) ([]*OutgoingWebhook, *Response, error) {
	query := fmt.Sprintf("?page=%v&per_page=%v&channel_id=%v", page, perPage, channelId)
	r, err := c.DoAPIGet(c.outgoingWebhooksRoute()+query, etag)
	if err != nil {
		return nil, BuildResponse(r), err
	}
	defer closeBody(r)
	var owl []*OutgoingWebhook
	if r.StatusCode == http.StatusNotModified {
		return owl, BuildResponse(r), nil
	}
	if jsonErr := json.NewDecoder(r.Body).Decode(&owl); jsonErr != nil {
		return nil, nil, NewAppError("GetOutgoingWebhooksForChannel", "api.unmarshal_error", nil, jsonErr.Error(), http.StatusInternalServerError)
	}
	return owl, BuildResponse(r), nil
}

// GetOutgoingWebhooksForTeam returns a page of outgoing webhooks for a team. Page counting starts at 0.
func (c *Client4) GetOutgoingWebhooksForTeam(teamId string, page int, perPage int, etag string) ([]*OutgoingWebhook, *Response, error) {
	query := fmt.Sprintf("?page=%v&per_page=%v&team_id=%v", page, perPage, teamId)
	r, err := c.DoAPIGet(c.outgoingWebhooksRoute()+query, etag)
	if err != nil {
		return nil, BuildResponse(r), err
	}
	defer closeBody(r)
	var owl []*OutgoingWebhook
	if r.StatusCode == http.StatusNotModified {
		return owl, BuildResponse(r), nil
	}
	if jsonErr := json.NewDecoder(r.Body).Decode(&owl); jsonErr != nil {
		return nil, nil, NewAppError("GetOutgoingWebhooksForTeam", "api.unmarshal_error", nil, jsonErr.Error(), http.StatusInternalServerError)
	}
	return owl, BuildResponse(r), nil
}

// RegenOutgoingHookToken regenerate the outgoing webhook token.
func (c *Client4) RegenOutgoingHookToken(hookId string) (*OutgoingWebhook, *Response, error) {
	r, err := c.DoAPIPost(c.outgoingWebhookRoute(hookId)+"/regen_token", "")
	if err != nil {
		return nil, BuildResponse(r), err
	}
	defer closeBody(r)
	var ow OutgoingWebhook
	if jsonErr := json.NewDecoder(r.Body).Decode(&ow); jsonErr != nil {
		return nil, nil, NewAppError("RegenOutgoingHookToken", "api.unmarshal_error", nil, jsonErr.Error(), http.StatusInternalServerError)
	}
	return &ow, BuildResponse(r), nil
}

// DeleteOutgoingWebhook delete the outgoing webhook on the system requested by Hook Id.
func (c *Client4) DeleteOutgoingWebhook(hookId string) (*Response, error) {
	r, err := c.DoAPIDelete(c.outgoingWebhookRoute(hookId))
	if err != nil {
		return BuildResponse(r), err
	}
	defer closeBody(r)
	return BuildResponse(r), nil
}

// Preferences Section

// GetPreferences returns the user's preferences.
func (c *Client4) GetPreferences(userId string) (Preferences, *Response, error) {
	r, err := c.DoAPIGet(c.preferencesRoute(userId), "")
	if err != nil {
		return nil, BuildResponse(r), err
	}
	defer closeBody(r)

	var prefs Preferences
	if jsonErr := json.NewDecoder(r.Body).Decode(&prefs); jsonErr != nil {
		return nil, nil, NewAppError("GetPreferences", "api.unmarshal_error", nil, jsonErr.Error(), http.StatusInternalServerError)
	}
	return prefs, BuildResponse(r), nil
}

// UpdatePreferences saves the user's preferences.
func (c *Client4) UpdatePreferences(userId string, preferences Preferences) (*Response, error) {
	buf, err := json.Marshal(preferences)
<<<<<<< HEAD
	if err != nil {
		return nil, NewAppError("UpdatePreferences", "api.marshal_error", nil, err.Error(), http.StatusInternalServerError)
	}
	r, err := c.DoAPIPutBytes(c.preferencesRoute(userId), buf)
	if err != nil {
=======
	if err != nil {
		return nil, NewAppError("UpdatePreferences", "api.marshal_error", nil, err.Error(), http.StatusInternalServerError)
	}
	r, err := c.DoAPIPutBytes(c.preferencesRoute(userId), buf)
	if err != nil {
>>>>>>> 929caaff
		return BuildResponse(r), err
	}
	defer closeBody(r)
	return BuildResponse(r), nil
}

// DeletePreferences deletes the user's preferences.
func (c *Client4) DeletePreferences(userId string, preferences Preferences) (*Response, error) {
	buf, err := json.Marshal(preferences)
	if err != nil {
		return nil, NewAppError("DeletePreferences", "api.marshal_error", nil, err.Error(), http.StatusInternalServerError)
	}
	r, err := c.DoAPIPostBytes(c.preferencesRoute(userId)+"/delete", buf)
	if err != nil {
		return BuildResponse(r), err
	}
	defer closeBody(r)
	return BuildResponse(r), nil
}

// GetPreferencesByCategory returns the user's preferences from the provided category string.
func (c *Client4) GetPreferencesByCategory(userId string, category string) (Preferences, *Response, error) {
	url := fmt.Sprintf(c.preferencesRoute(userId)+"/%s", category)
	r, err := c.DoAPIGet(url, "")
	if err != nil {
		return nil, BuildResponse(r), err
	}
	defer closeBody(r)
	var prefs Preferences
	if jsonErr := json.NewDecoder(r.Body).Decode(&prefs); jsonErr != nil {
		return nil, nil, NewAppError("GetPreferencesByCategory", "api.unmarshal_error", nil, jsonErr.Error(), http.StatusInternalServerError)
	}
	return prefs, BuildResponse(r), nil
}

// GetPreferenceByCategoryAndName returns the user's preferences from the provided category and preference name string.
func (c *Client4) GetPreferenceByCategoryAndName(userId string, category string, preferenceName string) (*Preference, *Response, error) {
	url := fmt.Sprintf(c.preferencesRoute(userId)+"/%s/name/%v", category, preferenceName)
	r, err := c.DoAPIGet(url, "")
	if err != nil {
		return nil, BuildResponse(r), err
	}
	defer closeBody(r)

	var pref Preference
	if jsonErr := json.NewDecoder(r.Body).Decode(&pref); jsonErr != nil {
		return nil, nil, NewAppError("GetPreferenceByCategoryAndName", "api.unmarshal_error", nil, jsonErr.Error(), http.StatusInternalServerError)
	}
	return &pref, BuildResponse(r), nil
}

// SAML Section

// GetSamlMetadata returns metadata for the SAML configuration.
func (c *Client4) GetSamlMetadata() (string, *Response, error) {
	r, err := c.DoAPIGet(c.samlRoute()+"/metadata", "")
	if err != nil {
		return "", BuildResponse(r), err
	}
	defer closeBody(r)

	buf := new(bytes.Buffer)
	_, err = buf.ReadFrom(r.Body)
	if err != nil {
		return "", BuildResponse(r), err
	}

	return buf.String(), BuildResponse(r), nil
}

func fileToMultipart(data []byte, filename string) ([]byte, *multipart.Writer, error) {
	body := &bytes.Buffer{}
	writer := multipart.NewWriter(body)

	part, err := writer.CreateFormFile("certificate", filename)
	if err != nil {
		return nil, nil, err
	}

	if _, err = io.Copy(part, bytes.NewBuffer(data)); err != nil {
		return nil, nil, err
	}

	if err := writer.Close(); err != nil {
		return nil, nil, err
	}

	return body.Bytes(), writer, nil
}

// UploadSamlIdpCertificate will upload an IDP certificate for SAML and set the config to use it.
// The filename parameter is deprecated and ignored: the server will pick a hard-coded filename when writing to disk.
func (c *Client4) UploadSamlIdpCertificate(data []byte, filename string) (*Response, error) {
	body, writer, err := fileToMultipart(data, filename)
	if err != nil {
		return nil, NewAppError("UploadSamlIdpCertificate", "model.client.upload_saml_cert.app_error", nil, err.Error(), http.StatusBadRequest)
	}

	_, resp, err := c.DoUploadFile(c.samlRoute()+"/certificate/idp", body, writer.FormDataContentType())
	return resp, err
}

// UploadSamlPublicCertificate will upload a public certificate for SAML and set the config to use it.
// The filename parameter is deprecated and ignored: the server will pick a hard-coded filename when writing to disk.
func (c *Client4) UploadSamlPublicCertificate(data []byte, filename string) (*Response, error) {
	body, writer, err := fileToMultipart(data, filename)
	if err != nil {
		return nil, NewAppError("UploadSamlPublicCertificate", "model.client.upload_saml_cert.app_error", nil, err.Error(), http.StatusBadRequest)
	}

	_, resp, err := c.DoUploadFile(c.samlRoute()+"/certificate/public", body, writer.FormDataContentType())
	return resp, err
}

// UploadSamlPrivateCertificate will upload a private key for SAML and set the config to use it.
// The filename parameter is deprecated and ignored: the server will pick a hard-coded filename when writing to disk.
func (c *Client4) UploadSamlPrivateCertificate(data []byte, filename string) (*Response, error) {
	body, writer, err := fileToMultipart(data, filename)
	if err != nil {
		return nil, NewAppError("UploadSamlPrivateCertificate", "model.client.upload_saml_cert.app_error", nil, err.Error(), http.StatusBadRequest)
	}

	_, resp, err := c.DoUploadFile(c.samlRoute()+"/certificate/private", body, writer.FormDataContentType())
	return resp, err
}

// DeleteSamlIdpCertificate deletes the SAML IDP certificate from the server and updates the config to not use it and disable SAML.
func (c *Client4) DeleteSamlIdpCertificate() (*Response, error) {
	r, err := c.DoAPIDelete(c.samlRoute() + "/certificate/idp")
	if err != nil {
		return BuildResponse(r), err
	}
	defer closeBody(r)
	return BuildResponse(r), nil
}

// DeleteSamlPublicCertificate deletes the SAML IDP certificate from the server and updates the config to not use it and disable SAML.
func (c *Client4) DeleteSamlPublicCertificate() (*Response, error) {
	r, err := c.DoAPIDelete(c.samlRoute() + "/certificate/public")
	if err != nil {
		return BuildResponse(r), err
	}
	defer closeBody(r)
	return BuildResponse(r), nil
}

// DeleteSamlPrivateCertificate deletes the SAML IDP certificate from the server and updates the config to not use it and disable SAML.
func (c *Client4) DeleteSamlPrivateCertificate() (*Response, error) {
	r, err := c.DoAPIDelete(c.samlRoute() + "/certificate/private")
	if err != nil {
		return BuildResponse(r), err
	}
	defer closeBody(r)
	return BuildResponse(r), nil
}

// GetSamlCertificateStatus returns metadata for the SAML configuration.
func (c *Client4) GetSamlCertificateStatus() (*SamlCertificateStatus, *Response, error) {
	r, err := c.DoAPIGet(c.samlRoute()+"/certificate/status", "")
	if err != nil {
		return nil, BuildResponse(r), err
	}
	defer closeBody(r)

	var status SamlCertificateStatus
	if jsonErr := json.NewDecoder(r.Body).Decode(&status); jsonErr != nil {
		return nil, nil, NewAppError("GetSamlCertificateStatus", "api.unmarshal_error", nil, jsonErr.Error(), http.StatusInternalServerError)
	}
	return &status, BuildResponse(r), nil
}

func (c *Client4) GetSamlMetadataFromIdp(samlMetadataURL string) (*SamlMetadataResponse, *Response, error) {
	requestBody := make(map[string]string)
	requestBody["saml_metadata_url"] = samlMetadataURL
	r, err := c.DoAPIPost(c.samlRoute()+"/metadatafromidp", MapToJSON(requestBody))
	if err != nil {
		return nil, BuildResponse(r), err
	}

	defer closeBody(r)
	var resp SamlMetadataResponse
	if jsonErr := json.NewDecoder(r.Body).Decode(&resp); jsonErr != nil {
		return nil, nil, NewAppError("GetSamlMetadataFromIdp", "api.unmarshal_error", nil, jsonErr.Error(), http.StatusInternalServerError)
	}
	return &resp, BuildResponse(r), nil
}

// ResetSamlAuthDataToEmail resets the AuthData field of SAML users to their Email.
func (c *Client4) ResetSamlAuthDataToEmail(includeDeleted bool, dryRun bool, userIDs []string) (int64, *Response, error) {
	params := map[string]interface{}{
		"include_deleted": includeDeleted,
		"dry_run":         dryRun,
		"user_ids":        userIDs,
	}
	b, _ := json.Marshal(params)
	r, err := c.DoAPIPostBytes(c.samlRoute()+"/reset_auth_data", b)
	if err != nil {
		return 0, BuildResponse(r), err
	}
	defer closeBody(r)
	respBody := map[string]int64{}
	err = json.NewDecoder(r.Body).Decode(&respBody)
	if err != nil {
		return 0, BuildResponse(r), NewAppError("Api4.ResetSamlAuthDataToEmail", "api.marshal_error", nil, err.Error(), http.StatusInternalServerError)
	}
	return respBody["num_affected"], BuildResponse(r), nil
}

// Compliance Section

// CreateComplianceReport creates an incoming webhook for a channel.
func (c *Client4) CreateComplianceReport(report *Compliance) (*Compliance, *Response, error) {
	buf, err := json.Marshal(report)
	if err != nil {
		return nil, nil, NewAppError("CreateComplianceReport", "api.marshal_error", nil, err.Error(), http.StatusInternalServerError)
	}
	r, err := c.DoAPIPostBytes(c.complianceReportsRoute(), buf)
	if err != nil {
		return nil, BuildResponse(r), err
	}
	defer closeBody(r)
	var comp Compliance
	if jsonErr := json.NewDecoder(r.Body).Decode(&comp); jsonErr != nil {
		return nil, nil, NewAppError("CreateComplianceReport", "api.unmarshal_error", nil, jsonErr.Error(), http.StatusInternalServerError)
	}
	return &comp, BuildResponse(r), nil
}

// GetComplianceReports returns list of compliance reports.
func (c *Client4) GetComplianceReports(page, perPage int) (Compliances, *Response, error) {
	query := fmt.Sprintf("?page=%v&per_page=%v", page, perPage)
	r, err := c.DoAPIGet(c.complianceReportsRoute()+query, "")
	if err != nil {
		return nil, BuildResponse(r), err
	}
	defer closeBody(r)
	var comp Compliances
	if jsonErr := json.NewDecoder(r.Body).Decode(&comp); jsonErr != nil {
		return nil, nil, NewAppError("GetComplianceReports", "api.unmarshal_error", nil, jsonErr.Error(), http.StatusInternalServerError)
	}
	return comp, BuildResponse(r), nil
}

// GetComplianceReport returns a compliance report.
func (c *Client4) GetComplianceReport(reportId string) (*Compliance, *Response, error) {
	r, err := c.DoAPIGet(c.complianceReportRoute(reportId), "")
	if err != nil {
		return nil, BuildResponse(r), err
	}
	defer closeBody(r)
	var comp Compliance
	if jsonErr := json.NewDecoder(r.Body).Decode(&comp); jsonErr != nil {
		return nil, nil, NewAppError("GetComplianceReport", "api.unmarshal_error", nil, jsonErr.Error(), http.StatusInternalServerError)
	}
	return &comp, BuildResponse(r), nil
}

// DownloadComplianceReport returns a full compliance report as a file.
func (c *Client4) DownloadComplianceReport(reportId string) ([]byte, *Response, error) {
	rq, err := http.NewRequest("GET", c.APIURL+c.complianceReportDownloadRoute(reportId), nil)
	if err != nil {
		return nil, nil, err
	}

	if c.AuthToken != "" {
		rq.Header.Set(HeaderAuth, "BEARER "+c.AuthToken)
	}

	rp, err := c.HTTPClient.Do(rq)
	if err != nil {
		return nil, BuildResponse(rp), err
	}
	defer closeBody(rp)

	if rp.StatusCode >= 300 {
		return nil, BuildResponse(rp), AppErrorFromJSON(rp.Body)
	}

	data, err := ioutil.ReadAll(rp.Body)
	if err != nil {
		return nil, BuildResponse(rp), NewAppError("DownloadComplianceReport", "model.client.read_file.app_error", nil, err.Error(), rp.StatusCode)
	}

	return data, BuildResponse(rp), nil
}

// Cluster Section

// GetClusterStatus returns the status of all the configured cluster nodes.
func (c *Client4) GetClusterStatus() ([]*ClusterInfo, *Response, error) {
	r, err := c.DoAPIGet(c.clusterRoute()+"/status", "")
	if err != nil {
		return nil, BuildResponse(r), err
	}
	defer closeBody(r)
	var list []*ClusterInfo
	if jsonErr := json.NewDecoder(r.Body).Decode(&list); jsonErr != nil {
		return nil, nil, NewAppError("GetClusterStatus", "api.unmarshal_error", nil, jsonErr.Error(), http.StatusInternalServerError)
	}
	return list, BuildResponse(r), nil
}

// LDAP Section

// SyncLdap will force a sync with the configured LDAP server.
// If includeRemovedMembers is true, then group members who left or were removed from a
// synced team/channel will be re-joined; otherwise, they will be excluded.
func (c *Client4) SyncLdap(includeRemovedMembers bool) (*Response, error) {
	reqBody, _ := json.Marshal(map[string]interface{}{
		"include_removed_members": includeRemovedMembers,
	})
	r, err := c.DoAPIPostBytes(c.ldapRoute()+"/sync", reqBody)
	if err != nil {
		return BuildResponse(r), err
	}
	defer closeBody(r)
	return BuildResponse(r), nil
}

// TestLdap will attempt to connect to the configured LDAP server and return OK if configured
// correctly.
func (c *Client4) TestLdap() (*Response, error) {
	r, err := c.DoAPIPost(c.ldapRoute()+"/test", "")
	if err != nil {
		return BuildResponse(r), err
	}
	defer closeBody(r)
	return BuildResponse(r), nil
}

// GetLdapGroups retrieves the immediate child groups of the given parent group.
func (c *Client4) GetLdapGroups() ([]*Group, *Response, error) {
	path := fmt.Sprintf("%s/groups", c.ldapRoute())

	r, err := c.DoAPIGet(path, "")
	if err != nil {
		return nil, BuildResponse(r), err
	}
	defer closeBody(r)

	responseData := struct {
		Count  int      `json:"count"`
		Groups []*Group `json:"groups"`
	}{}
	if err := json.NewDecoder(r.Body).Decode(&responseData); err != nil {
		return nil, BuildResponse(r), NewAppError("Api4.GetLdapGroups", "api.marshal_error", nil, err.Error(), http.StatusInternalServerError)
	}
	for i := range responseData.Groups {
		responseData.Groups[i].DisplayName = *responseData.Groups[i].Name
	}

	return responseData.Groups, BuildResponse(r), nil
}

// LinkLdapGroup creates or undeletes a Mattermost group and associates it to the given LDAP group DN.
func (c *Client4) LinkLdapGroup(dn string) (*Group, *Response, error) {
	path := fmt.Sprintf("%s/groups/%s/link", c.ldapRoute(), dn)

	r, err := c.DoAPIPost(path, "")
	if err != nil {
		return nil, BuildResponse(r), err
	}
	defer closeBody(r)

	var g Group
	if jsonErr := json.NewDecoder(r.Body).Decode(&g); jsonErr != nil {
		return nil, nil, NewAppError("LinkLdapGroup", "api.unmarshal_error", nil, jsonErr.Error(), http.StatusInternalServerError)
	}
	return &g, BuildResponse(r), nil
}

// UnlinkLdapGroup deletes the Mattermost group associated with the given LDAP group DN.
func (c *Client4) UnlinkLdapGroup(dn string) (*Group, *Response, error) {
	path := fmt.Sprintf("%s/groups/%s/link", c.ldapRoute(), dn)

	r, err := c.DoAPIDelete(path)
	if err != nil {
		return nil, BuildResponse(r), err
	}
	defer closeBody(r)

	var g Group
	if jsonErr := json.NewDecoder(r.Body).Decode(&g); jsonErr != nil {
		return nil, nil, NewAppError("UnlinkLdapGroup", "api.unmarshal_error", nil, jsonErr.Error(), http.StatusInternalServerError)
	}
	return &g, BuildResponse(r), nil
}

// MigrateIdLdap migrates the LDAP enabled users to given attribute
func (c *Client4) MigrateIdLdap(toAttribute string) (*Response, error) {
	r, err := c.DoAPIPost(c.ldapRoute()+"/migrateid", MapToJSON(map[string]string{
		"toAttribute": toAttribute,
	}))
	if err != nil {
		return BuildResponse(r), err
	}
	defer closeBody(r)
	return BuildResponse(r), nil
}

// GetGroupsByChannel retrieves the Mattermost Groups associated with a given channel
func (c *Client4) GetGroupsByChannel(channelId string, opts GroupSearchOpts) ([]*GroupWithSchemeAdmin, int, *Response, error) {
	path := fmt.Sprintf("%s/groups?q=%v&include_member_count=%v&filter_allow_reference=%v", c.channelRoute(channelId), opts.Q, opts.IncludeMemberCount, opts.FilterAllowReference)
	if opts.PageOpts != nil {
		path = fmt.Sprintf("%s&page=%v&per_page=%v", path, opts.PageOpts.Page, opts.PageOpts.PerPage)
	}
	r, err := c.DoAPIGet(path, "")
	if err != nil {
		return nil, 0, BuildResponse(r), err
	}
	defer closeBody(r)

	responseData := struct {
		Groups []*GroupWithSchemeAdmin `json:"groups"`
		Count  int                     `json:"total_group_count"`
	}{}
	if err := json.NewDecoder(r.Body).Decode(&responseData); err != nil {
		return nil, 0, BuildResponse(r), NewAppError("Api4.GetGroupsByChannel", "api.marshal_error", nil, err.Error(), http.StatusInternalServerError)
	}

	return responseData.Groups, responseData.Count, BuildResponse(r), nil
}

// GetGroupsByTeam retrieves the Mattermost Groups associated with a given team
func (c *Client4) GetGroupsByTeam(teamId string, opts GroupSearchOpts) ([]*GroupWithSchemeAdmin, int, *Response, error) {
	path := fmt.Sprintf("%s/groups?q=%v&include_member_count=%v&filter_allow_reference=%v", c.teamRoute(teamId), opts.Q, opts.IncludeMemberCount, opts.FilterAllowReference)
	if opts.PageOpts != nil {
		path = fmt.Sprintf("%s&page=%v&per_page=%v", path, opts.PageOpts.Page, opts.PageOpts.PerPage)
	}
	r, err := c.DoAPIGet(path, "")
	if err != nil {
		return nil, 0, BuildResponse(r), err
	}
	defer closeBody(r)

	responseData := struct {
		Groups []*GroupWithSchemeAdmin `json:"groups"`
		Count  int                     `json:"total_group_count"`
	}{}
	if err := json.NewDecoder(r.Body).Decode(&responseData); err != nil {
		return nil, 0, BuildResponse(r), NewAppError("Api4.GetGroupsByTeam", "api.marshal_error", nil, err.Error(), http.StatusInternalServerError)
	}

	return responseData.Groups, responseData.Count, BuildResponse(r), nil
}

// GetGroupsAssociatedToChannelsByTeam retrieves the Mattermost Groups associated with channels in a given team
func (c *Client4) GetGroupsAssociatedToChannelsByTeam(teamId string, opts GroupSearchOpts) (map[string][]*GroupWithSchemeAdmin, *Response, error) {
	path := fmt.Sprintf("%s/groups_by_channels?q=%v&filter_allow_reference=%v", c.teamRoute(teamId), opts.Q, opts.FilterAllowReference)
	if opts.PageOpts != nil {
		path = fmt.Sprintf("%s&page=%v&per_page=%v", path, opts.PageOpts.Page, opts.PageOpts.PerPage)
	}
	r, err := c.DoAPIGet(path, "")
	if err != nil {
		return nil, BuildResponse(r), err
	}
	defer closeBody(r)

	responseData := struct {
		GroupsAssociatedToChannels map[string][]*GroupWithSchemeAdmin `json:"groups"`
	}{}
	if err := json.NewDecoder(r.Body).Decode(&responseData); err != nil {
		return nil, BuildResponse(r), NewAppError("Api4.GetGroupsAssociatedToChannelsByTeam", "api.marshal_error", nil, err.Error(), http.StatusInternalServerError)
	}

	return responseData.GroupsAssociatedToChannels, BuildResponse(r), nil
}

// GetGroups retrieves Mattermost Groups
func (c *Client4) GetGroups(opts GroupSearchOpts) ([]*Group, *Response, error) {
	path := fmt.Sprintf(
		"%s?include_member_count=%v&not_associated_to_team=%v&not_associated_to_channel=%v&filter_allow_reference=%v&q=%v&filter_parent_team_permitted=%v",
		c.groupsRoute(),
		opts.IncludeMemberCount,
		opts.NotAssociatedToTeam,
		opts.NotAssociatedToChannel,
		opts.FilterAllowReference,
		opts.Q,
		opts.FilterParentTeamPermitted,
	)
	if opts.Since > 0 {
		path = fmt.Sprintf("%s&since=%v", path, opts.Since)
	}
	if opts.PageOpts != nil {
		path = fmt.Sprintf("%s&page=%v&per_page=%v", path, opts.PageOpts.Page, opts.PageOpts.PerPage)
	}
	r, err := c.DoAPIGet(path, "")
	if err != nil {
		return nil, BuildResponse(r), err
	}
	defer closeBody(r)

	var list []*Group
	if jsonErr := json.NewDecoder(r.Body).Decode(&list); jsonErr != nil {
		return nil, nil, NewAppError("GetGroups", "api.unmarshal_error", nil, jsonErr.Error(), http.StatusInternalServerError)
	}
	return list, BuildResponse(r), nil
}

// GetGroupsByUserId retrieves Mattermost Groups for a user
func (c *Client4) GetGroupsByUserId(userId string) ([]*Group, *Response, error) {
	path := fmt.Sprintf(
		"%s/%v/groups",
		c.usersRoute(),
		userId,
	)

	r, err := c.DoAPIGet(path, "")
	if err != nil {
		return nil, BuildResponse(r), err
	}
	defer closeBody(r)
	var list []*Group
	if jsonErr := json.NewDecoder(r.Body).Decode(&list); jsonErr != nil {
		return nil, nil, NewAppError("GetGroupsByUserId", "api.unmarshal_error", nil, jsonErr.Error(), http.StatusInternalServerError)
	}
	return list, BuildResponse(r), nil
}

func (c *Client4) MigrateAuthToLdap(fromAuthService string, matchField string, force bool) (*Response, error) {
	r, err := c.DoAPIPost(c.usersRoute()+"/migrate_auth/ldap", StringInterfaceToJSON(map[string]interface{}{
		"from":        fromAuthService,
		"force":       force,
		"match_field": matchField,
	}))
	if err != nil {
		return BuildResponse(r), err
	}
	defer closeBody(r)
	return BuildResponse(r), nil
}

func (c *Client4) MigrateAuthToSaml(fromAuthService string, usersMap map[string]string, auto bool) (*Response, error) {
	r, err := c.DoAPIPost(c.usersRoute()+"/migrate_auth/saml", StringInterfaceToJSON(map[string]interface{}{
		"from":    fromAuthService,
		"auto":    auto,
		"matches": usersMap,
	}))
	if err != nil {
		return BuildResponse(r), err
	}
	defer closeBody(r)
	return BuildResponse(r), nil
}

// UploadLdapPublicCertificate will upload a public certificate for LDAP and set the config to use it.
func (c *Client4) UploadLdapPublicCertificate(data []byte) (*Response, error) {
	body, writer, err := fileToMultipart(data, LdapPublicCertificateName)
	if err != nil {
		return nil, NewAppError("UploadLdapPublicCertificate", "model.client.upload_ldap_cert.app_error", nil, err.Error(), http.StatusBadRequest)
	}

	_, resp, err := c.DoUploadFile(c.ldapRoute()+"/certificate/public", body, writer.FormDataContentType())
	return resp, err
}

// UploadLdapPrivateCertificate will upload a private key for LDAP and set the config to use it.
func (c *Client4) UploadLdapPrivateCertificate(data []byte) (*Response, error) {
	body, writer, err := fileToMultipart(data, LdapPrivateKeyName)
	if err != nil {
		return nil, NewAppError("UploadLdapPrivateCertificate", "model.client.upload_Ldap_cert.app_error", nil, err.Error(), http.StatusBadRequest)
	}

	_, resp, err := c.DoUploadFile(c.ldapRoute()+"/certificate/private", body, writer.FormDataContentType())
	return resp, err
}

// DeleteLdapPublicCertificate deletes the LDAP IDP certificate from the server and updates the config to not use it and disable LDAP.
func (c *Client4) DeleteLdapPublicCertificate() (*Response, error) {
	r, err := c.DoAPIDelete(c.ldapRoute() + "/certificate/public")
	if err != nil {
		return BuildResponse(r), err
	}
	defer closeBody(r)
	return BuildResponse(r), nil
}

// DeleteLDAPPrivateCertificate deletes the LDAP IDP certificate from the server and updates the config to not use it and disable LDAP.
func (c *Client4) DeleteLdapPrivateCertificate() (*Response, error) {
	r, err := c.DoAPIDelete(c.ldapRoute() + "/certificate/private")
	if err != nil {
		return BuildResponse(r), err
	}
	defer closeBody(r)
	return BuildResponse(r), nil
}

// Audits Section

// GetAudits returns a list of audits for the whole system.
func (c *Client4) GetAudits(page int, perPage int, etag string) (Audits, *Response, error) {
	query := fmt.Sprintf("?page=%v&per_page=%v", page, perPage)
	r, err := c.DoAPIGet("/audits"+query, etag)
	if err != nil {
		return nil, BuildResponse(r), err
	}
	defer closeBody(r)

	var audits Audits
	err = json.NewDecoder(r.Body).Decode(&audits)
	if err != nil {
		return nil, BuildResponse(r), NewAppError("GetAudits", "api.marshal_error", nil, err.Error(), http.StatusInternalServerError)
	}
	return audits, BuildResponse(r), nil
}

// Brand Section

// GetBrandImage retrieves the previously uploaded brand image.
func (c *Client4) GetBrandImage() ([]byte, *Response, error) {
	r, err := c.DoAPIGet(c.brandRoute()+"/image", "")
	if err != nil {
		return nil, BuildResponse(r), err
	}
	defer closeBody(r)

	if r.StatusCode >= 300 {
		return nil, BuildResponse(r), AppErrorFromJSON(r.Body)
	}

	data, err := ioutil.ReadAll(r.Body)
	if err != nil {
		return nil, BuildResponse(r), NewAppError("GetBrandImage", "model.client.read_file.app_error", nil, err.Error(), r.StatusCode)
	}

	return data, BuildResponse(r), nil
}

// DeleteBrandImage deletes the brand image for the system.
func (c *Client4) DeleteBrandImage() (*Response, error) {
	r, err := c.DoAPIDelete(c.brandRoute() + "/image")
	if err != nil {
		return BuildResponse(r), err
	}
	return BuildResponse(r), nil
}

// UploadBrandImage sets the brand image for the system.
func (c *Client4) UploadBrandImage(data []byte) (*Response, error) {
	body := &bytes.Buffer{}
	writer := multipart.NewWriter(body)

	part, err := writer.CreateFormFile("image", "brand.png")
	if err != nil {
		return nil, NewAppError("UploadBrandImage", "model.client.set_profile_user.no_file.app_error", nil, err.Error(), http.StatusBadRequest)
	}

	if _, err = io.Copy(part, bytes.NewBuffer(data)); err != nil {
		return nil, NewAppError("UploadBrandImage", "model.client.set_profile_user.no_file.app_error", nil, err.Error(), http.StatusBadRequest)
	}

	if err = writer.Close(); err != nil {
		return nil, NewAppError("UploadBrandImage", "model.client.set_profile_user.writer.app_error", nil, err.Error(), http.StatusBadRequest)
	}

	rq, err := http.NewRequest("POST", c.APIURL+c.brandRoute()+"/image", bytes.NewReader(body.Bytes()))
	if err != nil {
		return nil, err
	}
	rq.Header.Set("Content-Type", writer.FormDataContentType())

	if c.AuthToken != "" {
		rq.Header.Set(HeaderAuth, c.AuthType+" "+c.AuthToken)
	}

	rp, err := c.HTTPClient.Do(rq)
	if err != nil {
		return BuildResponse(rp), err
	}
	defer closeBody(rp)

	if rp.StatusCode >= 300 {
		return BuildResponse(rp), AppErrorFromJSON(rp.Body)
	}

	return BuildResponse(rp), nil
}

// Logs Section

// GetLogs page of logs as a string array.
func (c *Client4) GetLogs(page, perPage int) ([]string, *Response, error) {
	query := fmt.Sprintf("?page=%v&logs_per_page=%v", page, perPage)
	r, err := c.DoAPIGet("/logs"+query, "")
	if err != nil {
		return nil, BuildResponse(r), err
	}
	defer closeBody(r)
	return ArrayFromJSON(r.Body), BuildResponse(r), nil
}

// PostLog is a convenience Web Service call so clients can log messages into
// the server-side logs. For example we typically log javascript error messages
// into the server-side. It returns the log message if the logging was successful.
func (c *Client4) PostLog(message map[string]string) (map[string]string, *Response, error) {
	r, err := c.DoAPIPost("/logs", MapToJSON(message))
	if err != nil {
		return nil, BuildResponse(r), err
	}
	defer closeBody(r)
	return MapFromJSON(r.Body), BuildResponse(r), nil
}

// OAuth Section

// CreateOAuthApp will register a new OAuth 2.0 client application with Mattermost acting as an OAuth 2.0 service provider.
func (c *Client4) CreateOAuthApp(app *OAuthApp) (*OAuthApp, *Response, error) {
	buf, err := json.Marshal(app)
	if err != nil {
		return nil, nil, NewAppError("CreateOAuthApp", "api.marshal_error", nil, err.Error(), http.StatusInternalServerError)
	}
	r, err := c.DoAPIPostBytes(c.oAuthAppsRoute(), buf)
	if err != nil {
		return nil, BuildResponse(r), err
	}
	defer closeBody(r)

	var oapp OAuthApp
	if jsonErr := json.NewDecoder(r.Body).Decode(&oapp); jsonErr != nil {
		return nil, nil, NewAppError("CreateOAuthApp", "api.unmarshal_error", nil, jsonErr.Error(), http.StatusInternalServerError)
	}
	return &oapp, BuildResponse(r), nil
}

// UpdateOAuthApp updates a page of registered OAuth 2.0 client applications with Mattermost acting as an OAuth 2.0 service provider.
func (c *Client4) UpdateOAuthApp(app *OAuthApp) (*OAuthApp, *Response, error) {
	buf, err := json.Marshal(app)
	if err != nil {
		return nil, nil, NewAppError("UpdateOAuthApp", "api.marshal_error", nil, err.Error(), http.StatusInternalServerError)
	}
	r, err := c.DoAPIPutBytes(c.oAuthAppRoute(app.Id), buf)
	if err != nil {
		return nil, BuildResponse(r), err
	}
	defer closeBody(r)
	var oapp OAuthApp
	if jsonErr := json.NewDecoder(r.Body).Decode(&oapp); jsonErr != nil {
		return nil, nil, NewAppError("UpdateOAuthApp", "api.unmarshal_error", nil, jsonErr.Error(), http.StatusInternalServerError)
	}
	return &oapp, BuildResponse(r), nil
}

// GetOAuthApps gets a page of registered OAuth 2.0 client applications with Mattermost acting as an OAuth 2.0 service provider.
func (c *Client4) GetOAuthApps(page, perPage int) ([]*OAuthApp, *Response, error) {
	query := fmt.Sprintf("?page=%v&per_page=%v", page, perPage)
	r, err := c.DoAPIGet(c.oAuthAppsRoute()+query, "")
	if err != nil {
		return nil, BuildResponse(r), err
	}
	defer closeBody(r)
	var list []*OAuthApp
	if jsonErr := json.NewDecoder(r.Body).Decode(&list); jsonErr != nil {
		return nil, nil, NewAppError("GetOAuthApps", "api.unmarshal_error", nil, jsonErr.Error(), http.StatusInternalServerError)
	}
	return list, BuildResponse(r), nil
}

// GetOAuthApp gets a registered OAuth 2.0 client application with Mattermost acting as an OAuth 2.0 service provider.
func (c *Client4) GetOAuthApp(appId string) (*OAuthApp, *Response, error) {
	r, err := c.DoAPIGet(c.oAuthAppRoute(appId), "")
	if err != nil {
		return nil, BuildResponse(r), err
	}
	defer closeBody(r)
	var oapp OAuthApp
	if jsonErr := json.NewDecoder(r.Body).Decode(&oapp); jsonErr != nil {
		return nil, nil, NewAppError("GetOAuthApp", "api.unmarshal_error", nil, jsonErr.Error(), http.StatusInternalServerError)
	}
	return &oapp, BuildResponse(r), nil
}

// GetOAuthAppInfo gets a sanitized version of a registered OAuth 2.0 client application with Mattermost acting as an OAuth 2.0 service provider.
func (c *Client4) GetOAuthAppInfo(appId string) (*OAuthApp, *Response, error) {
	r, err := c.DoAPIGet(c.oAuthAppRoute(appId)+"/info", "")
	if err != nil {
		return nil, BuildResponse(r), err
	}
	defer closeBody(r)
	var oapp OAuthApp
	if jsonErr := json.NewDecoder(r.Body).Decode(&oapp); jsonErr != nil {
		return nil, nil, NewAppError("GetOAuthAppInfo", "api.unmarshal_error", nil, jsonErr.Error(), http.StatusInternalServerError)
	}
	return &oapp, BuildResponse(r), nil
}

// DeleteOAuthApp deletes a registered OAuth 2.0 client application.
func (c *Client4) DeleteOAuthApp(appId string) (*Response, error) {
	r, err := c.DoAPIDelete(c.oAuthAppRoute(appId))
	if err != nil {
		return BuildResponse(r), err
	}
	defer closeBody(r)
	return BuildResponse(r), nil
}

// RegenerateOAuthAppSecret regenerates the client secret for a registered OAuth 2.0 client application.
func (c *Client4) RegenerateOAuthAppSecret(appId string) (*OAuthApp, *Response, error) {
	r, err := c.DoAPIPost(c.oAuthAppRoute(appId)+"/regen_secret", "")
	if err != nil {
		return nil, BuildResponse(r), err
	}
	defer closeBody(r)
	var oapp OAuthApp
	if jsonErr := json.NewDecoder(r.Body).Decode(&oapp); jsonErr != nil {
		return nil, nil, NewAppError("RegenerateOAuthAppSecret", "api.unmarshal_error", nil, jsonErr.Error(), http.StatusInternalServerError)
	}
	return &oapp, BuildResponse(r), nil
}

// GetAuthorizedOAuthAppsForUser gets a page of OAuth 2.0 client applications the user has authorized to use access their account.
func (c *Client4) GetAuthorizedOAuthAppsForUser(userId string, page, perPage int) ([]*OAuthApp, *Response, error) {
	query := fmt.Sprintf("?page=%v&per_page=%v", page, perPage)
	r, err := c.DoAPIGet(c.userRoute(userId)+"/oauth/apps/authorized"+query, "")
	if err != nil {
		return nil, BuildResponse(r), err
	}
	defer closeBody(r)
	var list []*OAuthApp
	if jsonErr := json.NewDecoder(r.Body).Decode(&list); jsonErr != nil {
		return nil, nil, NewAppError("GetAuthorizedOAuthAppsForUser", "api.unmarshal_error", nil, jsonErr.Error(), http.StatusInternalServerError)
	}
	return list, BuildResponse(r), nil
}

// AuthorizeOAuthApp will authorize an OAuth 2.0 client application to access a user's account and provide a redirect link to follow.
func (c *Client4) AuthorizeOAuthApp(authRequest *AuthorizeRequest) (string, *Response, error) {
	buf, err := json.Marshal(authRequest)
	if err != nil {
		return "", BuildResponse(nil), NewAppError("AuthorizeOAuthApp", "api.marshal_error", nil, err.Error(), http.StatusInternalServerError)
	}
	r, err := c.DoAPIRequestBytes(http.MethodPost, c.URL+"/oauth/authorize", buf, "")
	if err != nil {
		return "", BuildResponse(r), err
	}
	defer closeBody(r)
	return MapFromJSON(r.Body)["redirect"], BuildResponse(r), nil
}

// DeauthorizeOAuthApp will deauthorize an OAuth 2.0 client application from accessing a user's account.
func (c *Client4) DeauthorizeOAuthApp(appId string) (*Response, error) {
	requestData := map[string]string{"client_id": appId}
	r, err := c.DoAPIRequest(http.MethodPost, c.URL+"/oauth/deauthorize", MapToJSON(requestData), "")
	if err != nil {
		return BuildResponse(r), err
	}
	defer closeBody(r)
	return BuildResponse(r), nil
}

// GetOAuthAccessToken is a test helper function for the OAuth access token endpoint.
func (c *Client4) GetOAuthAccessToken(data url.Values) (*AccessResponse, *Response, error) {
	url := c.URL + "/oauth/access_token"
	rq, err := http.NewRequest(http.MethodPost, url, strings.NewReader(data.Encode()))
	if err != nil {
		return nil, nil, err
	}
	rq.Header.Set("Content-Type", "application/x-www-form-urlencoded")

	if c.AuthToken != "" {
		rq.Header.Set(HeaderAuth, c.AuthType+" "+c.AuthToken)
	}

	rp, err := c.HTTPClient.Do(rq)
	if err != nil {
		return nil, BuildResponse(rp), err
	}
	defer closeBody(rp)

	if rp.StatusCode >= 300 {
		return nil, BuildResponse(rp), AppErrorFromJSON(rp.Body)
	}

	var ar *AccessResponse
	err = json.NewDecoder(rp.Body).Decode(&ar)
	if err != nil {
		return nil, BuildResponse(rp), NewAppError(url, "api.marshal_error", nil, err.Error(), http.StatusInternalServerError)
	}

	return ar, BuildResponse(rp), nil
}

// Elasticsearch Section

// TestElasticsearch will attempt to connect to the configured Elasticsearch server and return OK if configured.
// correctly.
func (c *Client4) TestElasticsearch() (*Response, error) {
	r, err := c.DoAPIPost(c.elasticsearchRoute()+"/test", "")
	if err != nil {
		return BuildResponse(r), err
	}
	defer closeBody(r)
	return BuildResponse(r), nil
}

// PurgeElasticsearchIndexes immediately deletes all Elasticsearch indexes.
func (c *Client4) PurgeElasticsearchIndexes() (*Response, error) {
	r, err := c.DoAPIPost(c.elasticsearchRoute()+"/purge_indexes", "")
	if err != nil {
		return BuildResponse(r), err
	}
	defer closeBody(r)
	return BuildResponse(r), nil
}

// Bleve Section

// PurgeBleveIndexes immediately deletes all Bleve indexes.
func (c *Client4) PurgeBleveIndexes() (*Response, error) {
	r, err := c.DoAPIPost(c.bleveRoute()+"/purge_indexes", "")
	if err != nil {
		return BuildResponse(r), err
	}
	defer closeBody(r)
	return BuildResponse(r), nil
}

// Data Retention Section

// GetDataRetentionPolicy will get the current global data retention policy details.
func (c *Client4) GetDataRetentionPolicy() (*GlobalRetentionPolicy, *Response, error) {
	r, err := c.DoAPIGet(c.dataRetentionRoute()+"/policy", "")
	if err != nil {
		return nil, BuildResponse(r), err
	}
	defer closeBody(r)
	var p GlobalRetentionPolicy
	if jsonErr := json.NewDecoder(r.Body).Decode(&p); jsonErr != nil {
		return nil, nil, NewAppError("GetDataRetentionPolicy", "api.unmarshal_error", nil, jsonErr.Error(), http.StatusInternalServerError)
	}
	return &p, BuildResponse(r), nil
}

// GetDataRetentionPolicyByID will get the details for the granular data retention policy with the specified ID.
func (c *Client4) GetDataRetentionPolicyByID(policyID string) (*RetentionPolicyWithTeamAndChannelCounts, *Response, error) {
	r, err := c.DoAPIGet(c.dataRetentionPolicyRoute(policyID), "")
	if err != nil {
		return nil, BuildResponse(r), err
	}
	defer closeBody(r)

	var p RetentionPolicyWithTeamAndChannelCounts
	if jsonErr := json.NewDecoder(r.Body).Decode(&p); jsonErr != nil {
		return nil, nil, NewAppError("GetDataRetentionPolicyByID", "api.unmarshal_error", nil, jsonErr.Error(), http.StatusInternalServerError)
	}
	return &p, BuildResponse(r), nil
}

// GetDataRetentionPoliciesCount will get the total number of granular data retention policies.
func (c *Client4) GetDataRetentionPoliciesCount() (int64, *Response, error) {
	type CountBody struct {
		TotalCount int64 `json:"total_count"`
	}
	r, err := c.DoAPIGet(c.dataRetentionRoute()+"/policies_count", "")
	if err != nil {
		return 0, BuildResponse(r), err
	}
	var countObj CountBody
	err = json.NewDecoder(r.Body).Decode(&countObj)
	if err != nil {
		return 0, nil, NewAppError("Client4.GetDataRetentionPoliciesCount", "model.utils.decode_json.app_error", nil, err.Error(), r.StatusCode)
	}
	return countObj.TotalCount, BuildResponse(r), nil
}

// GetDataRetentionPolicies will get the current granular data retention policies' details.
func (c *Client4) GetDataRetentionPolicies(page, perPage int) (*RetentionPolicyWithTeamAndChannelCountsList, *Response, error) {
	query := fmt.Sprintf("?page=%d&per_page=%d", page, perPage)
	r, err := c.DoAPIGet(c.dataRetentionRoute()+"/policies"+query, "")
	if err != nil {
		return nil, BuildResponse(r), err
	}
	defer closeBody(r)

	var p RetentionPolicyWithTeamAndChannelCountsList
	if jsonErr := json.NewDecoder(r.Body).Decode(&p); jsonErr != nil {
		return nil, nil, NewAppError("GetDataRetentionPolicies", "api.unmarshal_error", nil, jsonErr.Error(), http.StatusInternalServerError)
	}
	return &p, BuildResponse(r), nil
}

// CreateDataRetentionPolicy will create a new granular data retention policy which will be applied to
// the specified teams and channels. The Id field of `policy` must be empty.
func (c *Client4) CreateDataRetentionPolicy(policy *RetentionPolicyWithTeamAndChannelIDs) (*RetentionPolicyWithTeamAndChannelCounts, *Response, error) {
	policyJSON, jsonErr := json.Marshal(policy)
	if jsonErr != nil {
		return nil, nil, NewAppError("CreateDataRetentionPolicy", "api.marshal_error", nil, jsonErr.Error(), http.StatusInternalServerError)
	}
	r, err := c.DoAPIPostBytes(c.dataRetentionRoute()+"/policies", policyJSON)
	if err != nil {
		return nil, BuildResponse(r), err
	}
	defer closeBody(r)
	var p RetentionPolicyWithTeamAndChannelCounts
	if jsonErr := json.NewDecoder(r.Body).Decode(&p); jsonErr != nil {
		return nil, nil, NewAppError("CreateDataRetentionPolicy", "api.unmarshal_error", nil, jsonErr.Error(), http.StatusInternalServerError)
	}
	return &p, BuildResponse(r), nil
}

// DeleteDataRetentionPolicy will delete the granular data retention policy with the specified ID.
func (c *Client4) DeleteDataRetentionPolicy(policyID string) (*Response, error) {
	r, err := c.DoAPIDelete(c.dataRetentionPolicyRoute(policyID))
	if err != nil {
		return BuildResponse(r), err
	}
	defer closeBody(r)
	return BuildResponse(r), nil
}

// PatchDataRetentionPolicy will patch the granular data retention policy with the specified ID.
// The Id field of `patch` must be non-empty.
func (c *Client4) PatchDataRetentionPolicy(patch *RetentionPolicyWithTeamAndChannelIDs) (*RetentionPolicyWithTeamAndChannelCounts, *Response, error) {
	patchJSON, jsonErr := json.Marshal(patch)
	if jsonErr != nil {
		return nil, nil, NewAppError("PatchDataRetentionPolicy", "api.marshal_error", nil, jsonErr.Error(), http.StatusInternalServerError)
	}
	r, err := c.DoAPIPatchBytes(c.dataRetentionPolicyRoute(patch.ID), patchJSON)
	if err != nil {
		return nil, BuildResponse(r), err
	}
	defer closeBody(r)
	var p RetentionPolicyWithTeamAndChannelCounts
	if jsonErr := json.NewDecoder(r.Body).Decode(&p); jsonErr != nil {
		return nil, nil, NewAppError("PatchDataRetentionPolicy", "api.unmarshal_error", nil, jsonErr.Error(), http.StatusInternalServerError)
	}
	return &p, BuildResponse(r), nil
}

// GetTeamsForRetentionPolicy will get the teams to which the specified policy is currently applied.
func (c *Client4) GetTeamsForRetentionPolicy(policyID string, page, perPage int) (*TeamsWithCount, *Response, error) {
	query := fmt.Sprintf("?page=%d&per_page=%d", page, perPage)
	r, err := c.DoAPIGet(c.dataRetentionPolicyRoute(policyID)+"/teams"+query, "")
	if err != nil {
		return nil, BuildResponse(r), err
	}
	var teams *TeamsWithCount
	err = json.NewDecoder(r.Body).Decode(&teams)
	if err != nil {
		return nil, BuildResponse(r), NewAppError("Client4.GetTeamsForRetentionPolicy", "model.utils.decode_json.app_error", nil, err.Error(), r.StatusCode)
	}
	return teams, BuildResponse(r), nil
}

// SearchTeamsForRetentionPolicy will search the teams to which the specified policy is currently applied.
func (c *Client4) SearchTeamsForRetentionPolicy(policyID string, term string) ([]*Team, *Response, error) {
	body, _ := json.Marshal(map[string]interface{}{"term": term})
	r, err := c.DoAPIPostBytes(c.dataRetentionPolicyRoute(policyID)+"/teams/search", body)
	if err != nil {
		return nil, BuildResponse(r), err
	}
	var teams []*Team
	err = json.NewDecoder(r.Body).Decode(&teams)
	if err != nil {
		return nil, BuildResponse(r), NewAppError("Client4.SearchTeamsForRetentionPolicy", "model.utils.decode_json.app_error", nil, err.Error(), r.StatusCode)
	}
	return teams, BuildResponse(r), nil
}

// AddTeamsToRetentionPolicy will add the specified teams to the granular data retention policy
// with the specified ID.
func (c *Client4) AddTeamsToRetentionPolicy(policyID string, teamIDs []string) (*Response, error) {
	body, _ := json.Marshal(teamIDs)
	r, err := c.DoAPIPostBytes(c.dataRetentionPolicyRoute(policyID)+"/teams", body)
	if err != nil {
		return BuildResponse(r), err
	}
	defer closeBody(r)
	return BuildResponse(r), nil
}

// RemoveTeamsFromRetentionPolicy will remove the specified teams from the granular data retention policy
// with the specified ID.
func (c *Client4) RemoveTeamsFromRetentionPolicy(policyID string, teamIDs []string) (*Response, error) {
	body, _ := json.Marshal(teamIDs)
	r, err := c.DoAPIDeleteBytes(c.dataRetentionPolicyRoute(policyID)+"/teams", body)
	if err != nil {
		return BuildResponse(r), err
	}
	defer closeBody(r)
	return BuildResponse(r), nil
}

// GetChannelsForRetentionPolicy will get the channels to which the specified policy is currently applied.
func (c *Client4) GetChannelsForRetentionPolicy(policyID string, page, perPage int) (*ChannelsWithCount, *Response, error) {
	query := fmt.Sprintf("?page=%d&per_page=%d", page, perPage)
	r, err := c.DoAPIGet(c.dataRetentionPolicyRoute(policyID)+"/channels"+query, "")
	if err != nil {
		return nil, BuildResponse(r), err
	}
	var channels *ChannelsWithCount
	err = json.NewDecoder(r.Body).Decode(&channels)
	if err != nil {
		return nil, BuildResponse(r), NewAppError("Client4.GetChannelsForRetentionPolicy", "model.utils.decode_json.app_error", nil, err.Error(), r.StatusCode)
	}
	return channels, BuildResponse(r), nil
}

// SearchChannelsForRetentionPolicy will search the channels to which the specified policy is currently applied.
func (c *Client4) SearchChannelsForRetentionPolicy(policyID string, term string) (ChannelListWithTeamData, *Response, error) {
	body, _ := json.Marshal(map[string]interface{}{"term": term})
	r, err := c.DoAPIPostBytes(c.dataRetentionPolicyRoute(policyID)+"/channels/search", body)
	if err != nil {
		return nil, BuildResponse(r), err
	}
	var channels ChannelListWithTeamData
	err = json.NewDecoder(r.Body).Decode(&channels)
	if err != nil {
		return nil, BuildResponse(r), NewAppError("Client4.SearchChannelsForRetentionPolicy", "model.utils.decode_json.app_error", nil, err.Error(), r.StatusCode)
	}
	return channels, BuildResponse(r), nil
}

// AddChannelsToRetentionPolicy will add the specified channels to the granular data retention policy
// with the specified ID.
func (c *Client4) AddChannelsToRetentionPolicy(policyID string, channelIDs []string) (*Response, error) {
	body, _ := json.Marshal(channelIDs)
	r, err := c.DoAPIPostBytes(c.dataRetentionPolicyRoute(policyID)+"/channels", body)
	if err != nil {
		return BuildResponse(r), err
	}
	defer closeBody(r)
	return BuildResponse(r), nil
}

// RemoveChannelsFromRetentionPolicy will remove the specified channels from the granular data retention policy
// with the specified ID.
func (c *Client4) RemoveChannelsFromRetentionPolicy(policyID string, channelIDs []string) (*Response, error) {
	body, _ := json.Marshal(channelIDs)
	r, err := c.DoAPIDeleteBytes(c.dataRetentionPolicyRoute(policyID)+"/channels", body)
	if err != nil {
		return BuildResponse(r), err
	}
	defer closeBody(r)
	return BuildResponse(r), nil
}

// GetTeamPoliciesForUser will get the data retention policies for the teams to which a user belongs.
func (c *Client4) GetTeamPoliciesForUser(userID string, offset, limit int) (*RetentionPolicyForTeamList, *Response, error) {
	r, err := c.DoAPIGet(c.userRoute(userID)+"/data_retention/team_policies", "")
	if err != nil {
		return nil, BuildResponse(r), err
	}
	var teams RetentionPolicyForTeamList
	err = json.NewDecoder(r.Body).Decode(&teams)
	if err != nil {
		return nil, BuildResponse(r), NewAppError("Client4.GetTeamPoliciesForUser", "model.utils.decode_json.app_error", nil, err.Error(), r.StatusCode)
	}
	return &teams, BuildResponse(r), nil
}

// GetChannelPoliciesForUser will get the data retention policies for the channels to which a user belongs.
func (c *Client4) GetChannelPoliciesForUser(userID string, offset, limit int) (*RetentionPolicyForChannelList, *Response, error) {
	r, err := c.DoAPIGet(c.userRoute(userID)+"/data_retention/channel_policies", "")
	if err != nil {
		return nil, BuildResponse(r), err
	}
	var channels RetentionPolicyForChannelList
	err = json.NewDecoder(r.Body).Decode(&channels)
	if err != nil {
		return nil, BuildResponse(r), NewAppError("Client4.GetChannelPoliciesForUser", "model.utils.decode_json.app_error", nil, err.Error(), r.StatusCode)
	}
	return &channels, BuildResponse(r), nil
}

// Commands Section

// CreateCommand will create a new command if the user have the right permissions.
func (c *Client4) CreateCommand(cmd *Command) (*Command, *Response, error) {
	buf, err := json.Marshal(cmd)
	if err != nil {
		return nil, nil, NewAppError("CreateCommand", "api.marshal_error", nil, err.Error(), http.StatusInternalServerError)
	}
	r, err := c.DoAPIPostBytes(c.commandsRoute(), buf)
	if err != nil {
		return nil, BuildResponse(r), err
	}
	defer closeBody(r)

	var command Command
	if jsonErr := json.NewDecoder(r.Body).Decode(&command); jsonErr != nil {
		return nil, nil, NewAppError("CreateCommand", "api.unmarshal_error", nil, jsonErr.Error(), http.StatusInternalServerError)
	}
	return &command, BuildResponse(r), nil
}

// UpdateCommand updates a command based on the provided Command struct.
func (c *Client4) UpdateCommand(cmd *Command) (*Command, *Response, error) {
	buf, err := json.Marshal(cmd)
	if err != nil {
		return nil, nil, NewAppError("UpdateCommand", "api.marshal_error", nil, err.Error(), http.StatusInternalServerError)
	}
	r, err := c.DoAPIPutBytes(c.commandRoute(cmd.Id), buf)
	if err != nil {
		return nil, BuildResponse(r), err
	}
	defer closeBody(r)
	var command Command
	if jsonErr := json.NewDecoder(r.Body).Decode(&command); jsonErr != nil {
		return nil, nil, NewAppError("UpdateCommand", "api.unmarshal_error", nil, jsonErr.Error(), http.StatusInternalServerError)
	}
	return &command, BuildResponse(r), nil
}

// MoveCommand moves a command to a different team.
func (c *Client4) MoveCommand(teamId string, commandId string) (*Response, error) {
	cmr := CommandMoveRequest{TeamId: teamId}
	buf, err := json.Marshal(cmr)
	if err != nil {
		return nil, NewAppError("MoveCommand", "api.marshal_error", nil, err.Error(), http.StatusInternalServerError)
	}
	r, err := c.DoAPIPutBytes(c.commandMoveRoute(commandId), buf)
	if err != nil {
		return BuildResponse(r), err
	}
	defer closeBody(r)
	return BuildResponse(r), nil
}

// DeleteCommand deletes a command based on the provided command id string.
func (c *Client4) DeleteCommand(commandId string) (*Response, error) {
	r, err := c.DoAPIDelete(c.commandRoute(commandId))
	if err != nil {
		return BuildResponse(r), err
	}
	defer closeBody(r)
	return BuildResponse(r), nil
}

// ListCommands will retrieve a list of commands available in the team.
func (c *Client4) ListCommands(teamId string, customOnly bool) ([]*Command, *Response, error) {
	query := fmt.Sprintf("?team_id=%v&custom_only=%v", teamId, customOnly)
	r, err := c.DoAPIGet(c.commandsRoute()+query, "")
	if err != nil {
		return nil, BuildResponse(r), err
	}
	defer closeBody(r)

	var list []*Command
	if jsonErr := json.NewDecoder(r.Body).Decode(&list); jsonErr != nil {
		return nil, nil, NewAppError("ListCommands", "api.unmarshal_error", nil, jsonErr.Error(), http.StatusInternalServerError)
	}
	return list, BuildResponse(r), nil
}

// ListCommandAutocompleteSuggestions will retrieve a list of suggestions for a userInput.
func (c *Client4) ListCommandAutocompleteSuggestions(userInput, teamId string) ([]AutocompleteSuggestion, *Response, error) {
	query := fmt.Sprintf("/commands/autocomplete_suggestions?user_input=%v", userInput)
	r, err := c.DoAPIGet(c.teamRoute(teamId)+query, "")
	if err != nil {
		return nil, BuildResponse(r), err
	}
	defer closeBody(r)
	var list []AutocompleteSuggestion
	if jsonErr := json.NewDecoder(r.Body).Decode(&list); jsonErr != nil {
		return nil, nil, NewAppError("ListCommandAutocompleteSuggestions", "api.unmarshal_error", nil, jsonErr.Error(), http.StatusInternalServerError)
	}
	return list, BuildResponse(r), nil
}

// GetCommandById will retrieve a command by id.
func (c *Client4) GetCommandById(cmdId string) (*Command, *Response, error) {
	url := fmt.Sprintf("%s/%s", c.commandsRoute(), cmdId)
	r, err := c.DoAPIGet(url, "")
	if err != nil {
		return nil, BuildResponse(r), err
	}
	defer closeBody(r)
	var command Command
	if jsonErr := json.NewDecoder(r.Body).Decode(&command); jsonErr != nil {
		return nil, nil, NewAppError("GetCommandById", "api.unmarshal_error", nil, jsonErr.Error(), http.StatusInternalServerError)
	}
	return &command, BuildResponse(r), nil
}

// ExecuteCommand executes a given slash command.
func (c *Client4) ExecuteCommand(channelId, command string) (*CommandResponse, *Response, error) {
	commandArgs := &CommandArgs{
		ChannelId: channelId,
		Command:   command,
	}
	buf, err := json.Marshal(commandArgs)
	if err != nil {
		return nil, nil, NewAppError("ExecuteCommand", "api.marshal_error", nil, err.Error(), http.StatusInternalServerError)
	}
	r, err := c.DoAPIPostBytes(c.commandsRoute()+"/execute", buf)
	if err != nil {
		return nil, BuildResponse(r), err
	}
	defer closeBody(r)

	response, err := CommandResponseFromJSON(r.Body)
	if err != nil {
		return nil, BuildResponse(r), NewAppError("ExecuteCommand", "api.marshal_error", nil, err.Error(), http.StatusInternalServerError)
	}
	return response, BuildResponse(r), nil
}

// ExecuteCommandWithTeam executes a given slash command against the specified team.
// Use this when executing slash commands in a DM/GM, since the team id cannot be inferred in that case.
func (c *Client4) ExecuteCommandWithTeam(channelId, teamId, command string) (*CommandResponse, *Response, error) {
	commandArgs := &CommandArgs{
		ChannelId: channelId,
		TeamId:    teamId,
		Command:   command,
	}
	buf, err := json.Marshal(commandArgs)
	if err != nil {
		return nil, nil, NewAppError("ExecuteCommandWithTeam", "api.marshal_error", nil, err.Error(), http.StatusInternalServerError)
	}
	r, err := c.DoAPIPostBytes(c.commandsRoute()+"/execute", buf)
	if err != nil {
		return nil, BuildResponse(r), err
	}
	defer closeBody(r)

	response, err := CommandResponseFromJSON(r.Body)
	if err != nil {
		return nil, BuildResponse(r), NewAppError("ExecuteCommandWithTeam", "api.marshal_error", nil, err.Error(), http.StatusInternalServerError)
	}
	return response, BuildResponse(r), nil
}

// ListAutocompleteCommands will retrieve a list of commands available in the team.
func (c *Client4) ListAutocompleteCommands(teamId string) ([]*Command, *Response, error) {
	r, err := c.DoAPIGet(c.teamAutoCompleteCommandsRoute(teamId), "")
	if err != nil {
		return nil, BuildResponse(r), err
	}
	defer closeBody(r)
	var list []*Command
	if jsonErr := json.NewDecoder(r.Body).Decode(&list); jsonErr != nil {
		return nil, nil, NewAppError("ListAutocompleteCommands", "api.unmarshal_error", nil, jsonErr.Error(), http.StatusInternalServerError)
	}
	return list, BuildResponse(r), nil
}

// RegenCommandToken will create a new token if the user have the right permissions.
func (c *Client4) RegenCommandToken(commandId string) (string, *Response, error) {
	r, err := c.DoAPIPut(c.commandRoute(commandId)+"/regen_token", "")
	if err != nil {
		return "", BuildResponse(r), err
	}
	defer closeBody(r)
	return MapFromJSON(r.Body)["token"], BuildResponse(r), nil
}

// Status Section

// GetUserStatus returns a user based on the provided user id string.
func (c *Client4) GetUserStatus(userId, etag string) (*Status, *Response, error) {
	r, err := c.DoAPIGet(c.userStatusRoute(userId), etag)
	if err != nil {
		return nil, BuildResponse(r), err
	}
	defer closeBody(r)
	var s Status
	if r.StatusCode == http.StatusNotModified {
		return &s, BuildResponse(r), nil
	}
	if jsonErr := json.NewDecoder(r.Body).Decode(&s); jsonErr != nil {
		return nil, nil, NewAppError("GetUserStatus", "api.unmarshal_error", nil, jsonErr.Error(), http.StatusInternalServerError)
	}
	return &s, BuildResponse(r), nil
}

// GetUsersStatusesByIds returns a list of users status based on the provided user ids.
func (c *Client4) GetUsersStatusesByIds(userIds []string) ([]*Status, *Response, error) {
	r, err := c.DoAPIPost(c.userStatusesRoute()+"/ids", ArrayToJSON(userIds))
	if err != nil {
		return nil, BuildResponse(r), err
	}
	defer closeBody(r)
	var list []*Status
	if jsonErr := json.NewDecoder(r.Body).Decode(&list); jsonErr != nil {
		return nil, nil, NewAppError("GetUsersStatusesByIds", "api.unmarshal_error", nil, jsonErr.Error(), http.StatusInternalServerError)
	}
	return list, BuildResponse(r), nil
}

// UpdateUserStatus sets a user's status based on the provided user id string.
func (c *Client4) UpdateUserStatus(userId string, userStatus *Status) (*Status, *Response, error) {
	buf, err := json.Marshal(userStatus)
	if err != nil {
		return nil, nil, NewAppError("UpdateUserStatus", "api.marshal_error", nil, err.Error(), http.StatusInternalServerError)
	}
	r, err := c.DoAPIPutBytes(c.userStatusRoute(userId), buf)
<<<<<<< HEAD
	if err != nil {
		return nil, BuildResponse(r), err
	}
	defer closeBody(r)
	var s Status
	if jsonErr := json.NewDecoder(r.Body).Decode(&s); jsonErr != nil {
		return nil, nil, NewAppError("UpdateUserStatus", "api.unmarshal_error", nil, jsonErr.Error(), http.StatusInternalServerError)
	}
	return &s, BuildResponse(r), nil
=======
	if err != nil {
		return nil, BuildResponse(r), err
	}
	defer closeBody(r)
	var s Status
	if jsonErr := json.NewDecoder(r.Body).Decode(&s); jsonErr != nil {
		return nil, nil, NewAppError("UpdateUserStatus", "api.unmarshal_error", nil, jsonErr.Error(), http.StatusInternalServerError)
	}
	return &s, BuildResponse(r), nil
}

// UpdateUserCustomStatus sets a user's custom status based on the provided user id string.
func (c *Client4) UpdateUserCustomStatus(userId string, userCustomStatus *CustomStatus) (*CustomStatus, *Response, error) {
	buf, err := json.Marshal(userCustomStatus)
	if err != nil {
		return nil, nil, NewAppError("UpdateUserCustomStatus", "api.marshal_error", nil, err.Error(), http.StatusInternalServerError)
	}
	r, err := c.DoAPIPutBytes(c.userStatusRoute(userId)+"/custom", buf)
	if err != nil {
		return nil, BuildResponse(r), err
	}
	defer closeBody(r)
	var s CustomStatus
	if jsonErr := json.NewDecoder(r.Body).Decode(&s); jsonErr != nil {
		return nil, nil, NewAppError("UpdateUserCustomStatus", "api.unmarshal_error", nil, jsonErr.Error(), http.StatusInternalServerError)
	}
	return &s, BuildResponse(r), nil
}

// RemoveUserCustomStatus remove a user's custom status based on the provided user id string.
func (c *Client4) RemoveUserCustomStatus(userId string) (*Response, error) {
	r, err := c.DoAPIDelete(c.userStatusRoute(userId) + "/custom")
	if err != nil {
		return BuildResponse(r), err
	}
	defer closeBody(r)
	return BuildResponse(r), nil
}

// RemoveRecentUserCustomStatus remove a recent user's custom status based on the provided user id string.
func (c *Client4) RemoveRecentUserCustomStatus(userId string) (*Response, error) {
	r, err := c.DoAPIDelete(c.userStatusRoute(userId) + "/custom/recent")
	if err != nil {
		return BuildResponse(r), err
	}
	defer closeBody(r)
	return BuildResponse(r), nil
>>>>>>> 929caaff
}

// Emoji Section

// CreateEmoji will save an emoji to the server if the current user has permission
// to do so. If successful, the provided emoji will be returned with its Id field
// filled in. Otherwise, an error will be returned.
func (c *Client4) CreateEmoji(emoji *Emoji, image []byte, filename string) (*Emoji, *Response, error) {
	body := &bytes.Buffer{}
	writer := multipart.NewWriter(body)

	part, err := writer.CreateFormFile("image", filename)
	if err != nil {
		return nil, nil, err
	}

	if _, err := io.Copy(part, bytes.NewBuffer(image)); err != nil {
		return nil, nil, err
<<<<<<< HEAD
	}

	emojiJSON, jsonErr := json.Marshal(emoji)
	if jsonErr != nil {
		return nil, nil, NewAppError("CreateEmoji", "api.marshal_error", nil, jsonErr.Error(), 0)
	}

=======
	}

	emojiJSON, jsonErr := json.Marshal(emoji)
	if jsonErr != nil {
		return nil, nil, NewAppError("CreateEmoji", "api.marshal_error", nil, jsonErr.Error(), 0)
	}

>>>>>>> 929caaff
	if err := writer.WriteField("emoji", string(emojiJSON)); err != nil {
		return nil, nil, err
	}

	if err := writer.Close(); err != nil {
		return nil, nil, err
	}

	return c.DoEmojiUploadFile(c.emojisRoute(), body.Bytes(), writer.FormDataContentType())
}

// GetEmojiList returns a page of custom emoji on the system.
func (c *Client4) GetEmojiList(page, perPage int) ([]*Emoji, *Response, error) {
	query := fmt.Sprintf("?page=%v&per_page=%v", page, perPage)
	r, err := c.DoAPIGet(c.emojisRoute()+query, "")
	if err != nil {
		return nil, BuildResponse(r), err
	}
	defer closeBody(r)

	var list []*Emoji
	if jsonErr := json.NewDecoder(r.Body).Decode(&list); jsonErr != nil {
		return nil, nil, NewAppError("GetEmojiList", "api.unmarshal_error", nil, jsonErr.Error(), http.StatusInternalServerError)
	}
	return list, BuildResponse(r), nil
}

// GetSortedEmojiList returns a page of custom emoji on the system sorted based on the sort
// parameter, blank for no sorting and "name" to sort by emoji names.
func (c *Client4) GetSortedEmojiList(page, perPage int, sort string) ([]*Emoji, *Response, error) {
	query := fmt.Sprintf("?page=%v&per_page=%v&sort=%v", page, perPage, sort)
	r, err := c.DoAPIGet(c.emojisRoute()+query, "")
	if err != nil {
		return nil, BuildResponse(r), err
	}
	defer closeBody(r)
	var list []*Emoji
	if jsonErr := json.NewDecoder(r.Body).Decode(&list); jsonErr != nil {
		return nil, nil, NewAppError("GetSortedEmojiList", "api.unmarshal_error", nil, jsonErr.Error(), http.StatusInternalServerError)
	}
	return list, BuildResponse(r), nil
}

// DeleteEmoji delete an custom emoji on the provided emoji id string.
func (c *Client4) DeleteEmoji(emojiId string) (*Response, error) {
	r, err := c.DoAPIDelete(c.emojiRoute(emojiId))
	if err != nil {
		return BuildResponse(r), err
	}
	defer closeBody(r)
	return BuildResponse(r), nil
}

// GetEmoji returns a custom emoji based on the emojiId string.
func (c *Client4) GetEmoji(emojiId string) (*Emoji, *Response, error) {
	r, err := c.DoAPIGet(c.emojiRoute(emojiId), "")
	if err != nil {
		return nil, BuildResponse(r), err
	}
	defer closeBody(r)
	var e Emoji
	if jsonErr := json.NewDecoder(r.Body).Decode(&e); jsonErr != nil {
		return nil, nil, NewAppError("GetEmoji", "api.unmarshal_error", nil, jsonErr.Error(), http.StatusInternalServerError)
	}
	return &e, BuildResponse(r), nil
}

// GetEmojiByName returns a custom emoji based on the name string.
func (c *Client4) GetEmojiByName(name string) (*Emoji, *Response, error) {
	r, err := c.DoAPIGet(c.emojiByNameRoute(name), "")
	if err != nil {
		return nil, BuildResponse(r), err
	}
	defer closeBody(r)
	var e Emoji
	if jsonErr := json.NewDecoder(r.Body).Decode(&e); jsonErr != nil {
		return nil, nil, NewAppError("GetEmojiByName", "api.unmarshal_error", nil, jsonErr.Error(), http.StatusInternalServerError)
	}
	return &e, BuildResponse(r), nil
}

// GetEmojiImage returns the emoji image.
func (c *Client4) GetEmojiImage(emojiId string) ([]byte, *Response, error) {
	r, err := c.DoAPIGet(c.emojiRoute(emojiId)+"/image", "")
	if err != nil {
		return nil, BuildResponse(r), err
	}
	defer closeBody(r)

	data, err := ioutil.ReadAll(r.Body)
	if err != nil {
		return nil, BuildResponse(r), NewAppError("GetEmojiImage", "model.client.read_file.app_error", nil, err.Error(), r.StatusCode)
	}

	return data, BuildResponse(r), nil
}

// SearchEmoji returns a list of emoji matching some search criteria.
func (c *Client4) SearchEmoji(search *EmojiSearch) ([]*Emoji, *Response, error) {
	buf, err := json.Marshal(search)
	if err != nil {
		return nil, nil, NewAppError("SearchEmoji", "api.marshal_error", nil, err.Error(), http.StatusInternalServerError)
	}
	r, err := c.DoAPIPostBytes(c.emojisRoute()+"/search", buf)
	if err != nil {
		return nil, BuildResponse(r), err
	}
	defer closeBody(r)
	var list []*Emoji
	if jsonErr := json.NewDecoder(r.Body).Decode(&list); jsonErr != nil {
		return nil, nil, NewAppError("SearchEmoji", "api.unmarshal_error", nil, jsonErr.Error(), http.StatusInternalServerError)
	}
	return list, BuildResponse(r), nil
}

// AutocompleteEmoji returns a list of emoji starting with or matching name.
func (c *Client4) AutocompleteEmoji(name string, etag string) ([]*Emoji, *Response, error) {
	query := fmt.Sprintf("?name=%v", name)
	r, err := c.DoAPIGet(c.emojisRoute()+"/autocomplete"+query, "")
	if err != nil {
		return nil, BuildResponse(r), err
	}
	defer closeBody(r)
	var list []*Emoji
	if jsonErr := json.NewDecoder(r.Body).Decode(&list); jsonErr != nil {
		return nil, nil, NewAppError("AutocompleteEmoji", "api.unmarshal_error", nil, jsonErr.Error(), http.StatusInternalServerError)
	}
	return list, BuildResponse(r), nil
}

// Reaction Section

// SaveReaction saves an emoji reaction for a post. Returns the saved reaction if successful, otherwise an error will be returned.
func (c *Client4) SaveReaction(reaction *Reaction) (*Reaction, *Response, error) {
	buf, err := json.Marshal(reaction)
	if err != nil {
		return nil, nil, NewAppError("SaveReaction", "api.marshal_error", nil, err.Error(), http.StatusInternalServerError)
	}
	r, err := c.DoAPIPostBytes(c.reactionsRoute(), buf)
	if err != nil {
		return nil, BuildResponse(r), err
	}
	defer closeBody(r)
	var re Reaction
	if jsonErr := json.NewDecoder(r.Body).Decode(&re); jsonErr != nil {
		return nil, nil, NewAppError("SaveReaction", "api.unmarshal_error", nil, jsonErr.Error(), http.StatusInternalServerError)
	}
	return &re, BuildResponse(r), nil
}

// GetReactions returns a list of reactions to a post.
func (c *Client4) GetReactions(postId string) ([]*Reaction, *Response, error) {
	r, err := c.DoAPIGet(c.postRoute(postId)+"/reactions", "")
	if err != nil {
		return nil, BuildResponse(r), err
	}
	defer closeBody(r)
	var list []*Reaction
	if jsonErr := json.NewDecoder(r.Body).Decode(&list); jsonErr != nil {
		return nil, nil, NewAppError("GetReactions", "api.unmarshal_error", nil, jsonErr.Error(), http.StatusInternalServerError)
	}
	return list, BuildResponse(r), nil
}

// DeleteReaction deletes reaction of a user in a post.
func (c *Client4) DeleteReaction(reaction *Reaction) (*Response, error) {
	r, err := c.DoAPIDelete(c.userRoute(reaction.UserId) + c.postRoute(reaction.PostId) + fmt.Sprintf("/reactions/%v", reaction.EmojiName))
	if err != nil {
		return BuildResponse(r), err
	}
	defer closeBody(r)
	return BuildResponse(r), nil
}

// FetchBulkReactions returns a map of postIds and corresponding reactions
func (c *Client4) GetBulkReactions(postIds []string) (map[string][]*Reaction, *Response, error) {
	r, err := c.DoAPIPost(c.postsRoute()+"/ids/reactions", ArrayToJSON(postIds))
	if err != nil {
		return nil, BuildResponse(r), err
	}
	defer closeBody(r)
	reactions := map[string][]*Reaction{}
	if jsonErr := json.NewDecoder(r.Body).Decode(&reactions); jsonErr != nil {
		return nil, nil, NewAppError("GetBulkReactions", "api.unmarshal_error", nil, jsonErr.Error(), http.StatusInternalServerError)
	}
	return reactions, BuildResponse(r), nil
}

// Timezone Section

// GetSupportedTimezone returns a page of supported timezones on the system.
func (c *Client4) GetSupportedTimezone() ([]string, *Response, error) {
	r, err := c.DoAPIGet(c.timezonesRoute(), "")
	if err != nil {
		return nil, BuildResponse(r), err
	}
	defer closeBody(r)
	var timezones []string
	json.NewDecoder(r.Body).Decode(&timezones)
	return timezones, BuildResponse(r), nil
}

// Open Graph Metadata Section

// OpenGraph return the open graph metadata for a particular url if the site have the metadata.
func (c *Client4) OpenGraph(url string) (map[string]string, *Response, error) {
	requestBody := make(map[string]string)
	requestBody["url"] = url

	r, err := c.DoAPIPost(c.openGraphRoute(), MapToJSON(requestBody))
	if err != nil {
		return nil, BuildResponse(r), err
	}
	defer closeBody(r)
	return MapFromJSON(r.Body), BuildResponse(r), nil
}

// Jobs Section

// GetJob gets a single job.
func (c *Client4) GetJob(id string) (*Job, *Response, error) {
	r, err := c.DoAPIGet(c.jobsRoute()+fmt.Sprintf("/%v", id), "")
	if err != nil {
		return nil, BuildResponse(r), err
	}
	defer closeBody(r)
	var j Job
	if jsonErr := json.NewDecoder(r.Body).Decode(&j); jsonErr != nil {
		return nil, nil, NewAppError("GetJob", "api.unmarshal_error", nil, jsonErr.Error(), http.StatusInternalServerError)
	}
	return &j, BuildResponse(r), nil
}

// GetJobs gets all jobs, sorted with the job that was created most recently first.
func (c *Client4) GetJobs(page int, perPage int) ([]*Job, *Response, error) {
	r, err := c.DoAPIGet(c.jobsRoute()+fmt.Sprintf("?page=%v&per_page=%v", page, perPage), "")
	if err != nil {
		return nil, BuildResponse(r), err
	}
	defer closeBody(r)
	var list []*Job
	if jsonErr := json.NewDecoder(r.Body).Decode(&list); jsonErr != nil {
		return nil, nil, NewAppError("GetJobs", "api.unmarshal_error", nil, jsonErr.Error(), http.StatusInternalServerError)
	}
	return list, BuildResponse(r), nil
}

// GetJobsByType gets all jobs of a given type, sorted with the job that was created most recently first.
func (c *Client4) GetJobsByType(jobType string, page int, perPage int) ([]*Job, *Response, error) {
	r, err := c.DoAPIGet(c.jobsRoute()+fmt.Sprintf("/type/%v?page=%v&per_page=%v", jobType, page, perPage), "")
	if err != nil {
		return nil, BuildResponse(r), err
	}
	defer closeBody(r)
	var list []*Job
	if jsonErr := json.NewDecoder(r.Body).Decode(&list); jsonErr != nil {
		return nil, nil, NewAppError("GetJobsByType", "api.unmarshal_error", nil, jsonErr.Error(), http.StatusInternalServerError)
	}
	return list, BuildResponse(r), nil
}

// CreateJob creates a job based on the provided job struct.
func (c *Client4) CreateJob(job *Job) (*Job, *Response, error) {
	buf, err := json.Marshal(job)
	if err != nil {
		return nil, nil, NewAppError("CreateJob", "api.marshal_error", nil, err.Error(), http.StatusInternalServerError)
	}
	r, err := c.DoAPIPostBytes(c.jobsRoute(), buf)
	if err != nil {
		return nil, BuildResponse(r), err
	}
	defer closeBody(r)
	var j Job
	if jsonErr := json.NewDecoder(r.Body).Decode(&j); jsonErr != nil {
		return nil, nil, NewAppError("CreateJob", "api.unmarshal_error", nil, jsonErr.Error(), http.StatusInternalServerError)
	}
	return &j, BuildResponse(r), nil
}

// CancelJob requests the cancellation of the job with the provided Id.
func (c *Client4) CancelJob(jobId string) (*Response, error) {
	r, err := c.DoAPIPost(c.jobsRoute()+fmt.Sprintf("/%v/cancel", jobId), "")
	if err != nil {
		return BuildResponse(r), err
	}
	defer closeBody(r)
	return BuildResponse(r), nil
}

// DownloadJob downloads the results of the job
func (c *Client4) DownloadJob(jobId string) ([]byte, *Response, error) {
	r, err := c.DoAPIGet(c.jobsRoute()+fmt.Sprintf("/%v/download", jobId), "")
	if err != nil {
		return nil, BuildResponse(r), err
	}
	defer closeBody(r)

	data, err := ioutil.ReadAll(r.Body)
	if err != nil {
		return nil, BuildResponse(r), NewAppError("GetFile", "model.client.read_job_result_file.app_error", nil, err.Error(), r.StatusCode)
	}
	return data, BuildResponse(r), nil
}

// Roles Section

// GetAllRoles returns a list of all the roles.
func (c *Client4) GetAllRoles() ([]*Role, *Response, error) {
	r, err := c.DoAPIGet(c.rolesRoute(), "")
	if err != nil {
		return nil, BuildResponse(r), err
	}
	defer closeBody(r)
	var list []*Role
	if jsonErr := json.NewDecoder(r.Body).Decode(&list); jsonErr != nil {
		return nil, nil, NewAppError("GetAllRoles", "api.unmarshal_error", nil, jsonErr.Error(), http.StatusInternalServerError)
	}
	return list, BuildResponse(r), nil
}

// GetRole gets a single role by ID.
func (c *Client4) GetRole(id string) (*Role, *Response, error) {
	r, err := c.DoAPIGet(c.rolesRoute()+fmt.Sprintf("/%v", id), "")
	if err != nil {
		return nil, BuildResponse(r), err
	}
	defer closeBody(r)
	var role Role
	if jsonErr := json.NewDecoder(r.Body).Decode(&role); jsonErr != nil {
		return nil, nil, NewAppError("GetRole", "api.unmarshal_error", nil, jsonErr.Error(), http.StatusInternalServerError)
	}
	return &role, BuildResponse(r), nil
}

// GetRoleByName gets a single role by Name.
func (c *Client4) GetRoleByName(name string) (*Role, *Response, error) {
	r, err := c.DoAPIGet(c.rolesRoute()+fmt.Sprintf("/name/%v", name), "")
	if err != nil {
		return nil, BuildResponse(r), err
	}
	defer closeBody(r)
	var role Role
	if jsonErr := json.NewDecoder(r.Body).Decode(&role); jsonErr != nil {
		return nil, nil, NewAppError("GetRoleByName", "api.unmarshal_error", nil, jsonErr.Error(), http.StatusInternalServerError)
	}
	return &role, BuildResponse(r), nil
}

// GetRolesByNames returns a list of roles based on the provided role names.
func (c *Client4) GetRolesByNames(roleNames []string) ([]*Role, *Response, error) {
	r, err := c.DoAPIPost(c.rolesRoute()+"/names", ArrayToJSON(roleNames))
	if err != nil {
		return nil, BuildResponse(r), err
	}
	defer closeBody(r)
	var list []*Role
	if jsonErr := json.NewDecoder(r.Body).Decode(&list); jsonErr != nil {
		return nil, nil, NewAppError("GetRolesByNames", "api.unmarshal_error", nil, jsonErr.Error(), http.StatusInternalServerError)
	}
	return list, BuildResponse(r), nil
}

// PatchRole partially updates a role in the system. Any missing fields are not updated.
func (c *Client4) PatchRole(roleId string, patch *RolePatch) (*Role, *Response, error) {
	buf, err := json.Marshal(patch)
	if err != nil {
		return nil, nil, NewAppError("PatchRole", "api.marshal_error", nil, err.Error(), http.StatusInternalServerError)
	}
	r, err := c.DoAPIPutBytes(c.rolesRoute()+fmt.Sprintf("/%v/patch", roleId), buf)
	if err != nil {
		return nil, BuildResponse(r), err
	}
	defer closeBody(r)
	var role Role
	if jsonErr := json.NewDecoder(r.Body).Decode(&role); jsonErr != nil {
		return nil, nil, NewAppError("PatchRole", "api.unmarshal_error", nil, jsonErr.Error(), http.StatusInternalServerError)
	}
	return &role, BuildResponse(r), nil
}

// Schemes Section

// CreateScheme creates a new Scheme.
func (c *Client4) CreateScheme(scheme *Scheme) (*Scheme, *Response, error) {
	buf, err := json.Marshal(scheme)
	if err != nil {
		return nil, nil, NewAppError("CreateScheme", "api.marshal_error", nil, err.Error(), http.StatusInternalServerError)
	}
	r, err := c.DoAPIPostBytes(c.schemesRoute(), buf)
	if err != nil {
		return nil, BuildResponse(r), err
	}
	defer closeBody(r)
	var s Scheme
	if jsonErr := json.NewDecoder(r.Body).Decode(&s); jsonErr != nil {
		return nil, nil, NewAppError("CreateScheme", "api.unmarshal_error", nil, jsonErr.Error(), http.StatusInternalServerError)
	}
	return &s, BuildResponse(r), nil
}

// GetScheme gets a single scheme by ID.
func (c *Client4) GetScheme(id string) (*Scheme, *Response, error) {
	r, err := c.DoAPIGet(c.schemeRoute(id), "")
	if err != nil {
		return nil, BuildResponse(r), err
	}
	defer closeBody(r)
	var s Scheme
	if jsonErr := json.NewDecoder(r.Body).Decode(&s); jsonErr != nil {
		return nil, nil, NewAppError("GetScheme", "api.unmarshal_error", nil, jsonErr.Error(), http.StatusInternalServerError)
	}
	return &s, BuildResponse(r), nil
}

// GetSchemes ets all schemes, sorted with the most recently created first, optionally filtered by scope.
func (c *Client4) GetSchemes(scope string, page int, perPage int) ([]*Scheme, *Response, error) {
	r, err := c.DoAPIGet(c.schemesRoute()+fmt.Sprintf("?scope=%v&page=%v&per_page=%v", scope, page, perPage), "")
	if err != nil {
		return nil, BuildResponse(r), err
	}
	defer closeBody(r)
	var list []*Scheme
	if jsonErr := json.NewDecoder(r.Body).Decode(&list); jsonErr != nil {
		return nil, nil, NewAppError("GetSchemes", "api.unmarshal_error", nil, jsonErr.Error(), http.StatusInternalServerError)
	}
	return list, BuildResponse(r), nil
}

// DeleteScheme deletes a single scheme by ID.
func (c *Client4) DeleteScheme(id string) (*Response, error) {
	r, err := c.DoAPIDelete(c.schemeRoute(id))
	if err != nil {
		return BuildResponse(r), err
	}
	defer closeBody(r)
	return BuildResponse(r), nil
}

// PatchScheme partially updates a scheme in the system. Any missing fields are not updated.
func (c *Client4) PatchScheme(id string, patch *SchemePatch) (*Scheme, *Response, error) {
	buf, err := json.Marshal(patch)
	if err != nil {
		return nil, nil, NewAppError("PatchScheme", "api.marshal_error", nil, err.Error(), http.StatusInternalServerError)
	}
	r, err := c.DoAPIPutBytes(c.schemeRoute(id)+"/patch", buf)
	if err != nil {
		return nil, BuildResponse(r), err
	}
	defer closeBody(r)
	var s Scheme
	if jsonErr := json.NewDecoder(r.Body).Decode(&s); jsonErr != nil {
		return nil, nil, NewAppError("PatchScheme", "api.unmarshal_error", nil, jsonErr.Error(), http.StatusInternalServerError)
	}
	return &s, BuildResponse(r), nil
}

// GetTeamsForScheme gets the teams using this scheme, sorted alphabetically by display name.
func (c *Client4) GetTeamsForScheme(schemeId string, page int, perPage int) ([]*Team, *Response, error) {
	r, err := c.DoAPIGet(c.schemeRoute(schemeId)+fmt.Sprintf("/teams?page=%v&per_page=%v", page, perPage), "")
	if err != nil {
		return nil, BuildResponse(r), err
	}
	defer closeBody(r)
	var list []*Team
	if jsonErr := json.NewDecoder(r.Body).Decode(&list); jsonErr != nil {
		return nil, nil, NewAppError("GetTeamsForScheme", "api.unmarshal_error", nil, jsonErr.Error(), http.StatusInternalServerError)
	}
	return list, BuildResponse(r), nil
}

// GetChannelsForScheme gets the channels using this scheme, sorted alphabetically by display name.
func (c *Client4) GetChannelsForScheme(schemeId string, page int, perPage int) (ChannelList, *Response, error) {
	r, err := c.DoAPIGet(c.schemeRoute(schemeId)+fmt.Sprintf("/channels?page=%v&per_page=%v", page, perPage), "")
	if err != nil {
		return nil, BuildResponse(r), err
	}
	defer closeBody(r)

	var ch ChannelList
	err = json.NewDecoder(r.Body).Decode(&ch)
	if err != nil {
		return nil, BuildResponse(r), NewAppError("GetChannelsForScheme", "api.marshal_error", nil, err.Error(), http.StatusInternalServerError)
	}
	return ch, BuildResponse(r), nil
}

// Plugin Section

// UploadPlugin takes an io.Reader stream pointing to the contents of a .tar.gz plugin.
func (c *Client4) UploadPlugin(file io.Reader) (*Manifest, *Response, error) {
	return c.uploadPlugin(file, false)
}

func (c *Client4) UploadPluginForced(file io.Reader) (*Manifest, *Response, error) {
	return c.uploadPlugin(file, true)
}

func (c *Client4) uploadPlugin(file io.Reader, force bool) (*Manifest, *Response, error) {
	body := new(bytes.Buffer)
	writer := multipart.NewWriter(body)

	if force {
		err := writer.WriteField("force", c.boolString(true))
		if err != nil {
			return nil, nil, err
		}
	}

	part, err := writer.CreateFormFile("plugin", "plugin.tar.gz")
	if err != nil {
		return nil, nil, err
	}

	if _, err = io.Copy(part, file); err != nil {
		return nil, nil, err
	}

	if err = writer.Close(); err != nil {
		return nil, nil, err
	}

	rq, err := http.NewRequest("POST", c.APIURL+c.pluginsRoute(), body)
	if err != nil {
		return nil, nil, err
	}
	rq.Header.Set("Content-Type", writer.FormDataContentType())

	if c.AuthToken != "" {
		rq.Header.Set(HeaderAuth, c.AuthType+" "+c.AuthToken)
	}

	rp, err := c.HTTPClient.Do(rq)
	if err != nil {
		return nil, BuildResponse(rp), err
	}
	defer closeBody(rp)

	if rp.StatusCode >= 300 {
		return nil, BuildResponse(rp), AppErrorFromJSON(rp.Body)
	}

	var m Manifest
	if jsonErr := json.NewDecoder(rp.Body).Decode(&m); jsonErr != nil {
		return nil, nil, NewAppError("uploadPlugin", "api.unmarshal_error", nil, jsonErr.Error(), http.StatusInternalServerError)
	}
	return &m, BuildResponse(rp), nil
}

func (c *Client4) InstallPluginFromURL(downloadURL string, force bool) (*Manifest, *Response, error) {
	forceStr := c.boolString(force)

	url := fmt.Sprintf("%s?plugin_download_url=%s&force=%s", c.pluginsRoute()+"/install_from_url", url.QueryEscape(downloadURL), forceStr)
	r, err := c.DoAPIPost(url, "")
	if err != nil {
		return nil, BuildResponse(r), err
	}
	defer closeBody(r)

	var m Manifest
	if jsonErr := json.NewDecoder(r.Body).Decode(&m); jsonErr != nil {
		return nil, nil, NewAppError("InstallPluginFromUrl", "api.unmarshal_error", nil, jsonErr.Error(), http.StatusInternalServerError)
	}
	return &m, BuildResponse(r), nil
}

// InstallMarketplacePlugin will install marketplace plugin.
func (c *Client4) InstallMarketplacePlugin(request *InstallMarketplacePluginRequest) (*Manifest, *Response, error) {
	buf, err := json.Marshal(request)
	if err != nil {
		return nil, nil, NewAppError("InstallMarketplacePlugin", "api.marshal_error", nil, err.Error(), http.StatusInternalServerError)
	}
	r, err := c.DoAPIPost(c.pluginsRoute()+"/marketplace", string(buf))
	if err != nil {
		return nil, BuildResponse(r), err
	}
	defer closeBody(r)

	var m Manifest
	if jsonErr := json.NewDecoder(r.Body).Decode(&m); jsonErr != nil {
		return nil, nil, NewAppError("InstallMarketplacePlugin", "api.unmarshal_error", nil, jsonErr.Error(), http.StatusInternalServerError)
	}
	return &m, BuildResponse(r), nil
}

// GetPlugins will return a list of plugin manifests for currently active plugins.
func (c *Client4) GetPlugins() (*PluginsResponse, *Response, error) {
	r, err := c.DoAPIGet(c.pluginsRoute(), "")
	if err != nil {
		return nil, BuildResponse(r), err
	}
	defer closeBody(r)

	var resp PluginsResponse
	if jsonErr := json.NewDecoder(r.Body).Decode(&resp); jsonErr != nil {
		return nil, nil, NewAppError("GetPlugins", "api.unmarshal_error", nil, jsonErr.Error(), http.StatusInternalServerError)
	}
	return &resp, BuildResponse(r), nil
}

// GetPluginStatuses will return the plugins installed on any server in the cluster, for reporting
// to the administrator via the system console.
func (c *Client4) GetPluginStatuses() (PluginStatuses, *Response, error) {
	r, err := c.DoAPIGet(c.pluginsRoute()+"/statuses", "")
	if err != nil {
		return nil, BuildResponse(r), err
	}
	defer closeBody(r)
	var list PluginStatuses
	if jsonErr := json.NewDecoder(r.Body).Decode(&list); jsonErr != nil {
		return nil, nil, NewAppError("GetPluginStatuses", "api.unmarshal_error", nil, jsonErr.Error(), http.StatusInternalServerError)
	}
	return list, BuildResponse(r), nil
}

// RemovePlugin will disable and delete a plugin.
func (c *Client4) RemovePlugin(id string) (*Response, error) {
	r, err := c.DoAPIDelete(c.pluginRoute(id))
	if err != nil {
		return BuildResponse(r), err
	}
	defer closeBody(r)
	return BuildResponse(r), nil
}

// GetWebappPlugins will return a list of plugins that the webapp should download.
func (c *Client4) GetWebappPlugins() ([]*Manifest, *Response, error) {
	r, err := c.DoAPIGet(c.pluginsRoute()+"/webapp", "")
	if err != nil {
		return nil, BuildResponse(r), err
	}
	defer closeBody(r)

	var list []*Manifest
	if jsonErr := json.NewDecoder(r.Body).Decode(&list); jsonErr != nil {
		return nil, nil, NewAppError("GetWebappPlugins", "api.unmarshal_error", nil, jsonErr.Error(), http.StatusInternalServerError)
	}
	return list, BuildResponse(r), nil
}

// EnablePlugin will enable an plugin installed.
func (c *Client4) EnablePlugin(id string) (*Response, error) {
	r, err := c.DoAPIPost(c.pluginRoute(id)+"/enable", "")
	if err != nil {
		return BuildResponse(r), err
	}
	defer closeBody(r)
	return BuildResponse(r), nil
}

// DisablePlugin will disable an enabled plugin.
func (c *Client4) DisablePlugin(id string) (*Response, error) {
	r, err := c.DoAPIPost(c.pluginRoute(id)+"/disable", "")
	if err != nil {
		return BuildResponse(r), err
	}
	defer closeBody(r)
	return BuildResponse(r), nil
}

// GetMarketplacePlugins will return a list of plugins that an admin can install.
func (c *Client4) GetMarketplacePlugins(filter *MarketplacePluginFilter) ([]*MarketplacePlugin, *Response, error) {
	route := c.pluginsRoute() + "/marketplace"
	u, err := url.Parse(route)
	if err != nil {
		return nil, nil, err
	}

	filter.ApplyToURL(u)

	r, err := c.DoAPIGet(u.String(), "")
	if err != nil {
		return nil, BuildResponse(r), err
	}
	defer closeBody(r)

	plugins, err := MarketplacePluginsFromReader(r.Body)
	if err != nil {
		return nil, BuildResponse(r), NewAppError(route, "model.client.parse_plugins.app_error", nil, err.Error(), http.StatusBadRequest)
	}

	return plugins, BuildResponse(r), nil
}

// UpdateChannelScheme will update a channel's scheme.
func (c *Client4) UpdateChannelScheme(channelId, schemeId string) (*Response, error) {
	sip := &SchemeIDPatch{SchemeID: &schemeId}
	buf, err := json.Marshal(sip)
	if err != nil {
		return nil, NewAppError("UpdateChannelScheme", "api.marshal_error", nil, err.Error(), http.StatusInternalServerError)
	}
	r, err := c.DoAPIPutBytes(c.channelSchemeRoute(channelId), buf)
	if err != nil {
		return BuildResponse(r), err
	}
	defer closeBody(r)
	return BuildResponse(r), nil
}

// UpdateTeamScheme will update a team's scheme.
func (c *Client4) UpdateTeamScheme(teamId, schemeId string) (*Response, error) {
	sip := &SchemeIDPatch{SchemeID: &schemeId}
	buf, err := json.Marshal(sip)
	if err != nil {
		return nil, NewAppError("UpdateTeamScheme", "api.marshal_error", nil, err.Error(), http.StatusInternalServerError)
	}
	r, err := c.DoAPIPutBytes(c.teamSchemeRoute(teamId), buf)
	if err != nil {
		return BuildResponse(r), err
	}
	defer closeBody(r)
	return BuildResponse(r), nil
}

// GetRedirectLocation retrieves the value of the 'Location' header of an HTTP response for a given URL.
func (c *Client4) GetRedirectLocation(urlParam, etag string) (string, *Response, error) {
	url := fmt.Sprintf("%s?url=%s", c.redirectLocationRoute(), url.QueryEscape(urlParam))
	r, err := c.DoAPIGet(url, etag)
	if err != nil {
		return "", BuildResponse(r), err
	}
	defer closeBody(r)
	return MapFromJSON(r.Body)["location"], BuildResponse(r), nil
}

// SetServerBusy will mark the server as busy, which disables non-critical services for `secs` seconds.
func (c *Client4) SetServerBusy(secs int) (*Response, error) {
	url := fmt.Sprintf("%s?seconds=%d", c.serverBusyRoute(), secs)
	r, err := c.DoAPIPost(url, "")
	if err != nil {
		return BuildResponse(r), err
	}
	defer closeBody(r)
	return BuildResponse(r), nil
}

// ClearServerBusy will mark the server as not busy.
func (c *Client4) ClearServerBusy() (*Response, error) {
	r, err := c.DoAPIDelete(c.serverBusyRoute())
	if err != nil {
		return BuildResponse(r), err
	}
	defer closeBody(r)
	return BuildResponse(r), nil
}

// GetServerBusy returns the current ServerBusyState including the time when a server marked busy
// will automatically have the flag cleared.
func (c *Client4) GetServerBusy() (*ServerBusyState, *Response, error) {
	r, err := c.DoAPIGet(c.serverBusyRoute(), "")
	if err != nil {
		return nil, BuildResponse(r), err
	}
	defer closeBody(r)

	var sbs ServerBusyState
	if jsonErr := json.NewDecoder(r.Body).Decode(&sbs); jsonErr != nil {
		return nil, nil, NewAppError("GetServerBusy", "api.unmarshal_error", nil, jsonErr.Error(), http.StatusInternalServerError)
	}
	return &sbs, BuildResponse(r), nil
}

// RegisterTermsOfServiceAction saves action performed by a user against a specific terms of service.
func (c *Client4) RegisterTermsOfServiceAction(userId, termsOfServiceId string, accepted bool) (*Response, error) {
	url := c.userTermsOfServiceRoute(userId)
	data := map[string]interface{}{"termsOfServiceId": termsOfServiceId, "accepted": accepted}
	r, err := c.DoAPIPost(url, StringInterfaceToJSON(data))
	if err != nil {
		return BuildResponse(r), err
	}
	defer closeBody(r)
	return BuildResponse(r), nil
}

// GetTermsOfService fetches the latest terms of service
func (c *Client4) GetTermsOfService(etag string) (*TermsOfService, *Response, error) {
	url := c.termsOfServiceRoute()
	r, err := c.DoAPIGet(url, etag)
	if err != nil {
		return nil, BuildResponse(r), err
	}
	defer closeBody(r)
	var tos TermsOfService
	if jsonErr := json.NewDecoder(r.Body).Decode(&tos); jsonErr != nil {
		return nil, nil, NewAppError("GetTermsOfService", "api.unmarshal_error", nil, jsonErr.Error(), http.StatusInternalServerError)
	}
	return &tos, BuildResponse(r), nil
}

// GetUserTermsOfService fetches user's latest terms of service action if the latest action was for acceptance.
func (c *Client4) GetUserTermsOfService(userId, etag string) (*UserTermsOfService, *Response, error) {
	url := c.userTermsOfServiceRoute(userId)
	r, err := c.DoAPIGet(url, etag)
	if err != nil {
		return nil, BuildResponse(r), err
	}
	defer closeBody(r)
	var u UserTermsOfService
	if jsonErr := json.NewDecoder(r.Body).Decode(&u); jsonErr != nil {
		return nil, nil, NewAppError("GetUserTermsOfService", "api.unmarshal_error", nil, jsonErr.Error(), http.StatusInternalServerError)
	}
	return &u, BuildResponse(r), nil
}

// CreateTermsOfService creates new terms of service.
func (c *Client4) CreateTermsOfService(text, userId string) (*TermsOfService, *Response, error) {
	url := c.termsOfServiceRoute()
	data := map[string]interface{}{"text": text}
	r, err := c.DoAPIPost(url, StringInterfaceToJSON(data))
	if err != nil {
		return nil, BuildResponse(r), err
	}
	defer closeBody(r)
	var tos TermsOfService
	if jsonErr := json.NewDecoder(r.Body).Decode(&tos); jsonErr != nil {
		return nil, nil, NewAppError("CreateTermsOfService", "api.unmarshal_error", nil, jsonErr.Error(), http.StatusInternalServerError)
	}
	return &tos, BuildResponse(r), nil
}

func (c *Client4) GetGroup(groupID, etag string) (*Group, *Response, error) {
	r, err := c.DoAPIGet(c.groupRoute(groupID), etag)
	if err != nil {
		return nil, BuildResponse(r), err
	}
	defer closeBody(r)
	var g Group
	if jsonErr := json.NewDecoder(r.Body).Decode(&g); jsonErr != nil {
		return nil, nil, NewAppError("GetGroup", "api.unmarshal_error", nil, jsonErr.Error(), http.StatusInternalServerError)
	}
	return &g, BuildResponse(r), nil
}

func (c *Client4) PatchGroup(groupID string, patch *GroupPatch) (*Group, *Response, error) {
	payload, _ := json.Marshal(patch)
	r, err := c.DoAPIPut(c.groupRoute(groupID)+"/patch", string(payload))
	if err != nil {
		return nil, BuildResponse(r), err
	}
	defer closeBody(r)
	var g Group
	if jsonErr := json.NewDecoder(r.Body).Decode(&g); jsonErr != nil {
		return nil, nil, NewAppError("PatchGroup", "api.unmarshal_error", nil, jsonErr.Error(), http.StatusInternalServerError)
	}
	return &g, BuildResponse(r), nil
}

func (c *Client4) LinkGroupSyncable(groupID, syncableID string, syncableType GroupSyncableType, patch *GroupSyncablePatch) (*GroupSyncable, *Response, error) {
	payload, _ := json.Marshal(patch)
	url := fmt.Sprintf("%s/link", c.groupSyncableRoute(groupID, syncableID, syncableType))
	r, err := c.DoAPIPost(url, string(payload))
	if err != nil {
		return nil, BuildResponse(r), err
	}
	defer closeBody(r)
	var gs GroupSyncable
	if jsonErr := json.NewDecoder(r.Body).Decode(&gs); jsonErr != nil {
		return nil, nil, NewAppError("LinkGroupSyncable", "api.unmarshal_error", nil, jsonErr.Error(), http.StatusInternalServerError)
	}
	return &gs, BuildResponse(r), nil
}

func (c *Client4) UnlinkGroupSyncable(groupID, syncableID string, syncableType GroupSyncableType) (*Response, error) {
	url := fmt.Sprintf("%s/link", c.groupSyncableRoute(groupID, syncableID, syncableType))
	r, err := c.DoAPIDelete(url)
	if err != nil {
		return BuildResponse(r), err
	}
	defer closeBody(r)
	return BuildResponse(r), nil
}

func (c *Client4) GetGroupSyncable(groupID, syncableID string, syncableType GroupSyncableType, etag string) (*GroupSyncable, *Response, error) {
	r, err := c.DoAPIGet(c.groupSyncableRoute(groupID, syncableID, syncableType), etag)
	if err != nil {
		return nil, BuildResponse(r), err
	}
	defer closeBody(r)
	var gs GroupSyncable
	if jsonErr := json.NewDecoder(r.Body).Decode(&gs); jsonErr != nil {
		return nil, nil, NewAppError("GetGroupSyncable", "api.unmarshal_error", nil, jsonErr.Error(), http.StatusInternalServerError)
	}
	return &gs, BuildResponse(r), nil
}

func (c *Client4) GetGroupSyncables(groupID string, syncableType GroupSyncableType, etag string) ([]*GroupSyncable, *Response, error) {
	r, err := c.DoAPIGet(c.groupSyncablesRoute(groupID, syncableType), etag)
	if err != nil {
		return nil, BuildResponse(r), err
	}
	defer closeBody(r)
	var list []*GroupSyncable
	if jsonErr := json.NewDecoder(r.Body).Decode(&list); jsonErr != nil {
		return nil, nil, NewAppError("GetGroupSyncables", "api.unmarshal_error", nil, jsonErr.Error(), http.StatusInternalServerError)
	}
	return list, BuildResponse(r), nil
}

func (c *Client4) PatchGroupSyncable(groupID, syncableID string, syncableType GroupSyncableType, patch *GroupSyncablePatch) (*GroupSyncable, *Response, error) {
	payload, _ := json.Marshal(patch)
	r, err := c.DoAPIPut(c.groupSyncableRoute(groupID, syncableID, syncableType)+"/patch", string(payload))
	if err != nil {
		return nil, BuildResponse(r), err
	}
	defer closeBody(r)
	var gs GroupSyncable
	if jsonErr := json.NewDecoder(r.Body).Decode(&gs); jsonErr != nil {
		return nil, nil, NewAppError("PatchGroupSyncable", "api.unmarshal_error", nil, jsonErr.Error(), http.StatusInternalServerError)
	}
	return &gs, BuildResponse(r), nil
}

func (c *Client4) TeamMembersMinusGroupMembers(teamID string, groupIDs []string, page, perPage int, etag string) ([]*UserWithGroups, int64, *Response, error) {
	groupIDStr := strings.Join(groupIDs, ",")
	query := fmt.Sprintf("?group_ids=%s&page=%d&per_page=%d", groupIDStr, page, perPage)
	r, err := c.DoAPIGet(c.teamRoute(teamID)+"/members_minus_group_members"+query, etag)
	if err != nil {
		return nil, 0, BuildResponse(r), err
	}
	defer closeBody(r)

	var ugc UsersWithGroupsAndCount
	if jsonErr := json.NewDecoder(r.Body).Decode(&ugc); jsonErr != nil {
		return nil, 0, nil, NewAppError("TeamMembersMinusGroupMembers", "api.unmarshal_error", nil, jsonErr.Error(), http.StatusInternalServerError)
	}
	return ugc.Users, ugc.Count, BuildResponse(r), nil
}

func (c *Client4) ChannelMembersMinusGroupMembers(channelID string, groupIDs []string, page, perPage int, etag string) ([]*UserWithGroups, int64, *Response, error) {
	groupIDStr := strings.Join(groupIDs, ",")
	query := fmt.Sprintf("?group_ids=%s&page=%d&per_page=%d", groupIDStr, page, perPage)
	r, err := c.DoAPIGet(c.channelRoute(channelID)+"/members_minus_group_members"+query, etag)
	if err != nil {
		return nil, 0, BuildResponse(r), err
	}
	defer closeBody(r)
	var ugc UsersWithGroupsAndCount
	if jsonErr := json.NewDecoder(r.Body).Decode(&ugc); jsonErr != nil {
		return nil, 0, nil, NewAppError("ChannelMembersMinusGroupMembers", "api.unmarshal_error", nil, jsonErr.Error(), http.StatusInternalServerError)
	}
	return ugc.Users, ugc.Count, BuildResponse(r), nil
}

func (c *Client4) PatchConfig(config *Config) (*Config, *Response, error) {
	buf, err := json.Marshal(config)
	if err != nil {
		return nil, nil, NewAppError("PatchConfig", "api.marshal_error", nil, err.Error(), http.StatusInternalServerError)
	}
	r, err := c.DoAPIPutBytes(c.configRoute()+"/patch", buf)
	if err != nil {
		return nil, BuildResponse(r), err
	}
	defer closeBody(r)
	return ConfigFromJSON(r.Body), BuildResponse(r), nil
}

func (c *Client4) GetChannelModerations(channelID string, etag string) ([]*ChannelModeration, *Response, error) {
	r, err := c.DoAPIGet(c.channelRoute(channelID)+"/moderations", etag)
	if err != nil {
		return nil, BuildResponse(r), err
	}
	defer closeBody(r)

	var ch []*ChannelModeration
	err = json.NewDecoder(r.Body).Decode(&ch)
	if err != nil {
		return nil, BuildResponse(r), NewAppError("GetChannelModerations", "api.marshal_error", nil, err.Error(), http.StatusInternalServerError)
	}
	return ch, BuildResponse(r), nil
}

func (c *Client4) PatchChannelModerations(channelID string, patch []*ChannelModerationPatch) ([]*ChannelModeration, *Response, error) {
	payload, err := json.Marshal(patch)
	if err != nil {
		return nil, nil, NewAppError("PatchChannelModerations", "api.marshal_error", nil, err.Error(), http.StatusInternalServerError)
	}

	r, err := c.DoAPIPut(c.channelRoute(channelID)+"/moderations/patch", string(payload))
	if err != nil {
		return nil, BuildResponse(r), err
	}
	defer closeBody(r)

	var ch []*ChannelModeration
	err = json.NewDecoder(r.Body).Decode(&ch)
	if err != nil {
		return nil, BuildResponse(r), NewAppError("PatchChannelModerations", "api.marshal_error", nil, err.Error(), http.StatusInternalServerError)
	}
	return ch, BuildResponse(r), nil
}

func (c *Client4) GetKnownUsers() ([]string, *Response, error) {
	r, err := c.DoAPIGet(c.usersRoute()+"/known", "")
	if err != nil {
		return nil, BuildResponse(r), err
	}
	defer closeBody(r)
	var userIds []string
	json.NewDecoder(r.Body).Decode(&userIds)
	return userIds, BuildResponse(r), nil
}

// PublishUserTyping publishes a user is typing websocket event based on the provided TypingRequest.
func (c *Client4) PublishUserTyping(userID string, typingRequest TypingRequest) (*Response, error) {
	buf, err := json.Marshal(typingRequest)
	if err != nil {
		return nil, NewAppError("PublishUserTyping", "api.marshal_error", nil, err.Error(), http.StatusInternalServerError)
	}
	r, err := c.DoAPIPostBytes(c.publishUserTypingRoute(userID), buf)
	if err != nil {
		return BuildResponse(r), err
	}
	defer closeBody(r)
	return BuildResponse(r), nil
}

func (c *Client4) GetChannelMemberCountsByGroup(channelID string, includeTimezones bool, etag string) ([]*ChannelMemberCountByGroup, *Response, error) {
	r, err := c.DoAPIGet(c.channelRoute(channelID)+"/member_counts_by_group?include_timezones="+strconv.FormatBool(includeTimezones), etag)
	if err != nil {
		return nil, BuildResponse(r), err
	}
	defer closeBody(r)

	var ch []*ChannelMemberCountByGroup
	err = json.NewDecoder(r.Body).Decode(&ch)
	if err != nil {
		return nil, BuildResponse(r), NewAppError("GetChannelMemberCountsByGroup", "api.marshal_error", nil, err.Error(), http.StatusInternalServerError)
	}
	return ch, BuildResponse(r), nil
}

// RequestTrialLicense will request a trial license and install it in the server
func (c *Client4) RequestTrialLicense(users int) (*Response, error) {
	b, _ := json.Marshal(map[string]interface{}{"users": users, "terms_accepted": true})
	r, err := c.DoAPIPost("/trial-license", string(b))
	if err != nil {
		return BuildResponse(r), err
	}
	defer closeBody(r)
	return BuildResponse(r), nil
}

// GetGroupStats retrieves stats for a Mattermost Group
func (c *Client4) GetGroupStats(groupID string) (*GroupStats, *Response, error) {
	r, err := c.DoAPIGet(c.groupRoute(groupID)+"/stats", "")
	if err != nil {
		return nil, BuildResponse(r), err
	}
	defer closeBody(r)
	var gs GroupStats
	if jsonErr := json.NewDecoder(r.Body).Decode(&gs); jsonErr != nil {
		return nil, nil, NewAppError("GetGroupStats", "api.unmarshal_error", nil, jsonErr.Error(), http.StatusInternalServerError)
	}
	return &gs, BuildResponse(r), nil
}

func (c *Client4) GetSidebarCategoriesForTeamForUser(userID, teamID, etag string) (*OrderedSidebarCategories, *Response, error) {
	route := c.userCategoryRoute(userID, teamID)
	r, err := c.DoAPIGet(route, etag)
	if err != nil {
		return nil, BuildResponse(r), err
	}

	var cat *OrderedSidebarCategories
	err = json.NewDecoder(r.Body).Decode(&cat)
	if err != nil {
		return nil, BuildResponse(r), NewAppError("Client4.GetSidebarCategoriesForTeamForUser", "model.utils.decode_json.app_error", nil, err.Error(), r.StatusCode)
	}
	return cat, BuildResponse(r), nil
}

func (c *Client4) CreateSidebarCategoryForTeamForUser(userID, teamID string, category *SidebarCategoryWithChannels) (*SidebarCategoryWithChannels, *Response, error) {
	payload, _ := json.Marshal(category)
	route := c.userCategoryRoute(userID, teamID)
	r, err := c.DoAPIPostBytes(route, payload)
	if err != nil {
		return nil, BuildResponse(r), err
	}
	defer closeBody(r)
	var cat *SidebarCategoryWithChannels
	err = json.NewDecoder(r.Body).Decode(&cat)
	if err != nil {
		return nil, BuildResponse(r), NewAppError("Client4.CreateSidebarCategoryForTeamForUser", "model.utils.decode_json.app_error", nil, err.Error(), r.StatusCode)
	}
	return cat, BuildResponse(r), nil
}

func (c *Client4) UpdateSidebarCategoriesForTeamForUser(userID, teamID string, categories []*SidebarCategoryWithChannels) ([]*SidebarCategoryWithChannels, *Response, error) {
	payload, _ := json.Marshal(categories)
	route := c.userCategoryRoute(userID, teamID)

	r, err := c.DoAPIPutBytes(route, payload)
	if err != nil {
		return nil, BuildResponse(r), err
	}
	defer closeBody(r)

	var cat []*SidebarCategoryWithChannels
	err = json.NewDecoder(r.Body).Decode(&cat)
	if err != nil {
		return nil, BuildResponse(r), NewAppError("Client4.UpdateSidebarCategoriesForTeamForUser", "model.utils.decode_json.app_error", nil, err.Error(), r.StatusCode)
	}

	return cat, BuildResponse(r), nil
}

func (c *Client4) GetSidebarCategoryOrderForTeamForUser(userID, teamID, etag string) ([]string, *Response, error) {
	route := c.userCategoryRoute(userID, teamID) + "/order"
	r, err := c.DoAPIGet(route, etag)
	if err != nil {
		return nil, BuildResponse(r), err
	}
	defer closeBody(r)
	return ArrayFromJSON(r.Body), BuildResponse(r), nil
}

func (c *Client4) UpdateSidebarCategoryOrderForTeamForUser(userID, teamID string, order []string) ([]string, *Response, error) {
	payload, _ := json.Marshal(order)
	route := c.userCategoryRoute(userID, teamID) + "/order"
	r, err := c.DoAPIPutBytes(route, payload)
	if err != nil {
		return nil, BuildResponse(r), err
	}
	defer closeBody(r)
	return ArrayFromJSON(r.Body), BuildResponse(r), nil
}

func (c *Client4) GetSidebarCategoryForTeamForUser(userID, teamID, categoryID, etag string) (*SidebarCategoryWithChannels, *Response, error) {
	route := c.userCategoryRoute(userID, teamID) + "/" + categoryID
	r, err := c.DoAPIGet(route, etag)
	if err != nil {
		return nil, BuildResponse(r), err
	}
	defer closeBody(r)
	var cat *SidebarCategoryWithChannels
	err = json.NewDecoder(r.Body).Decode(&cat)
	if err != nil {
		return nil, BuildResponse(r), NewAppError("Client4.UpdateSidebarCategoriesForTeamForUser", "model.utils.decode_json.app_error", nil, err.Error(), r.StatusCode)
	}

	return cat, BuildResponse(r), nil
}

func (c *Client4) UpdateSidebarCategoryForTeamForUser(userID, teamID, categoryID string, category *SidebarCategoryWithChannels) (*SidebarCategoryWithChannels, *Response, error) {
	payload, _ := json.Marshal(category)
	route := c.userCategoryRoute(userID, teamID) + "/" + categoryID
	r, err := c.DoAPIPutBytes(route, payload)
	if err != nil {
		return nil, BuildResponse(r), err
	}
	defer closeBody(r)
	var cat *SidebarCategoryWithChannels
	err = json.NewDecoder(r.Body).Decode(&cat)
	if err != nil {
		return nil, BuildResponse(r), NewAppError("Client4.UpdateSidebarCategoriesForTeamForUser", "model.utils.decode_json.app_error", nil, err.Error(), r.StatusCode)
	}

	return cat, BuildResponse(r), nil
}

// CheckIntegrity performs a database integrity check.
func (c *Client4) CheckIntegrity() ([]IntegrityCheckResult, *Response, error) {
	r, err := c.DoAPIPost("/integrity", "")
	if err != nil {
		return nil, BuildResponse(r), err
	}
	defer closeBody(r)
	var results []IntegrityCheckResult
	if err := json.NewDecoder(r.Body).Decode(&results); err != nil {
		return nil, BuildResponse(r), NewAppError("Api4.CheckIntegrity", "api.marshal_error", nil, err.Error(), http.StatusInternalServerError)
	}
	return results, BuildResponse(r), nil
}

func (c *Client4) GetNotices(lastViewed int64, teamId string, client NoticeClientType, clientVersion, locale, etag string) (NoticeMessages, *Response, error) {
	url := fmt.Sprintf("/system/notices/%s?lastViewed=%d&client=%s&clientVersion=%s&locale=%s", teamId, lastViewed, client, clientVersion, locale)
	r, err := c.DoAPIGet(url, etag)
	if err != nil {
		return nil, BuildResponse(r), err
	}
	defer closeBody(r)
	notices, err := UnmarshalProductNoticeMessages(r.Body)
	if err != nil {
		return nil, BuildResponse(r), err
	}
	return notices, BuildResponse(r), nil
}

func (c *Client4) MarkNoticesViewed(ids []string) (*Response, error) {
	r, err := c.DoAPIPut("/system/notices/view", ArrayToJSON(ids))
	if err != nil {
		return BuildResponse(r), err
	}
	defer closeBody(r)
	return BuildResponse(r), nil
}

// CreateUpload creates a new upload session.
func (c *Client4) CreateUpload(us *UploadSession) (*UploadSession, *Response, error) {
	buf, err := json.Marshal(us)
	if err != nil {
		return nil, nil, NewAppError("CreateUpload", "api.marshal_error", nil, err.Error(), http.StatusInternalServerError)
	}
	r, err := c.DoAPIPostBytes(c.uploadsRoute(), buf)
	if err != nil {
		return nil, BuildResponse(r), err
	}
	defer closeBody(r)

	var s UploadSession
	if jsonErr := json.NewDecoder(r.Body).Decode(&s); jsonErr != nil {
		return nil, nil, NewAppError("CreateUpload", "api.unmarshal_error", nil, jsonErr.Error(), http.StatusInternalServerError)
	}
	return &s, BuildResponse(r), nil
}

// GetUpload returns the upload session for the specified uploadId.
func (c *Client4) GetUpload(uploadId string) (*UploadSession, *Response, error) {
	r, err := c.DoAPIGet(c.uploadRoute(uploadId), "")
	if err != nil {
		return nil, BuildResponse(r), err
	}
	defer closeBody(r)
	var s UploadSession
	if jsonErr := json.NewDecoder(r.Body).Decode(&s); jsonErr != nil {
		return nil, nil, NewAppError("GetUpload", "api.unmarshal_error", nil, jsonErr.Error(), http.StatusInternalServerError)
	}
	return &s, BuildResponse(r), nil
}

// GetUploadsForUser returns the upload sessions created by the specified
// userId.
func (c *Client4) GetUploadsForUser(userId string) ([]*UploadSession, *Response, error) {
	r, err := c.DoAPIGet(c.userRoute(userId)+"/uploads", "")
	if err != nil {
		return nil, BuildResponse(r), err
	}
	defer closeBody(r)
	var list []*UploadSession
	if jsonErr := json.NewDecoder(r.Body).Decode(&list); jsonErr != nil {
		return nil, nil, NewAppError("GetUploadsForUser", "api.unmarshal_error", nil, jsonErr.Error(), http.StatusInternalServerError)
	}
	return list, BuildResponse(r), nil
}

// UploadData performs an upload. On success it returns
// a FileInfo object.
func (c *Client4) UploadData(uploadId string, data io.Reader) (*FileInfo, *Response, error) {
	url := c.uploadRoute(uploadId)
	r, err := c.DoAPIRequestReader("POST", c.APIURL+url, data, nil)
	if err != nil {
		return nil, BuildResponse(r), err
	}
	defer closeBody(r)
	var fi FileInfo
	if r.StatusCode == http.StatusNoContent {
		return nil, BuildResponse(r), nil
	}
	if jsonErr := json.NewDecoder(r.Body).Decode(&fi); jsonErr != nil {
		return nil, nil, NewAppError("UploadData", "api.unmarshal_error", nil, jsonErr.Error(), http.StatusInternalServerError)
	}
	return &fi, BuildResponse(r), nil
}

func (c *Client4) UpdatePassword(userId, currentPassword, newPassword string) (*Response, error) {
	requestBody := map[string]string{"current_password": currentPassword, "new_password": newPassword}
	r, err := c.DoAPIPut(c.userRoute(userId)+"/password", MapToJSON(requestBody))
	if err != nil {
		return BuildResponse(r), err
	}
	defer closeBody(r)
	return BuildResponse(r), nil
}

// Cloud Section

func (c *Client4) GetCloudProducts() ([]*Product, *Response, error) {
	r, err := c.DoAPIGet(c.cloudRoute()+"/products", "")
	if err != nil {
		return nil, BuildResponse(r), err
	}
	defer closeBody(r)

	var cloudProducts []*Product
	json.NewDecoder(r.Body).Decode(&cloudProducts)

	return cloudProducts, BuildResponse(r), nil
}

func (c *Client4) CreateCustomerPayment() (*StripeSetupIntent, *Response, error) {
	r, err := c.DoAPIPost(c.cloudRoute()+"/payment", "")
	if err != nil {
		return nil, BuildResponse(r), err
	}
	defer closeBody(r)

	var setupIntent *StripeSetupIntent
	json.NewDecoder(r.Body).Decode(&setupIntent)

	return setupIntent, BuildResponse(r), nil
}

func (c *Client4) ConfirmCustomerPayment(confirmRequest *ConfirmPaymentMethodRequest) (*Response, error) {
	json, _ := json.Marshal(confirmRequest)

	r, err := c.DoAPIPostBytes(c.cloudRoute()+"/payment/confirm", json)
	if err != nil {
		return BuildResponse(r), err
	}
	defer closeBody(r)

	return BuildResponse(r), nil
}

func (c *Client4) GetCloudCustomer() (*CloudCustomer, *Response, error) {
	r, err := c.DoAPIGet(c.cloudRoute()+"/customer", "")
	if err != nil {
		return nil, BuildResponse(r), err
	}
	defer closeBody(r)

	var cloudCustomer *CloudCustomer
	json.NewDecoder(r.Body).Decode(&cloudCustomer)

	return cloudCustomer, BuildResponse(r), nil
}

func (c *Client4) GetSubscription() (*Subscription, *Response, error) {
	r, err := c.DoAPIGet(c.cloudRoute()+"/subscription", "")
	if err != nil {
		return nil, BuildResponse(r), err
	}
	defer closeBody(r)

	var subscription *Subscription
	json.NewDecoder(r.Body).Decode(&subscription)

	return subscription, BuildResponse(r), nil
}

func (c *Client4) GetSubscriptionStats() (*SubscriptionStats, *Response, error) {
	r, err := c.DoAPIGet(c.cloudRoute()+"/subscription/stats", "")
	if err != nil {
		return nil, BuildResponse(r), err
	}
	defer closeBody(r)

	var stats *SubscriptionStats
	json.NewDecoder(r.Body).Decode(&stats)
	return stats, BuildResponse(r), nil
}

func (c *Client4) GetInvoicesForSubscription() ([]*Invoice, *Response, error) {
	r, err := c.DoAPIGet(c.cloudRoute()+"/subscription/invoices", "")
	if err != nil {
		return nil, BuildResponse(r), err
	}
	defer closeBody(r)

	var invoices []*Invoice
	json.NewDecoder(r.Body).Decode(&invoices)

	return invoices, BuildResponse(r), nil
}

func (c *Client4) UpdateCloudCustomer(customerInfo *CloudCustomerInfo) (*CloudCustomer, *Response, error) {
	customerBytes, _ := json.Marshal(customerInfo)

	r, err := c.DoAPIPutBytes(c.cloudRoute()+"/customer", customerBytes)
	if err != nil {
		return nil, BuildResponse(r), err
	}
	defer closeBody(r)

	var customer *CloudCustomer
	json.NewDecoder(r.Body).Decode(&customer)

	return customer, BuildResponse(r), nil
}

func (c *Client4) UpdateCloudCustomerAddress(address *Address) (*CloudCustomer, *Response, error) {
	addressBytes, _ := json.Marshal(address)

	r, err := c.DoAPIPutBytes(c.cloudRoute()+"/customer/address", addressBytes)
	if err != nil {
		return nil, BuildResponse(r), err
	}
	defer closeBody(r)

	var customer *CloudCustomer
	json.NewDecoder(r.Body).Decode(&customer)

	return customer, BuildResponse(r), nil
}

func (c *Client4) ListImports() ([]string, *Response, error) {
	r, err := c.DoAPIGet(c.importsRoute(), "")
	if err != nil {
		return nil, BuildResponse(r), err
	}
	defer closeBody(r)
	return ArrayFromJSON(r.Body), BuildResponse(r), nil
}

func (c *Client4) ListExports() ([]string, *Response, error) {
	r, err := c.DoAPIGet(c.exportsRoute(), "")
	if err != nil {
		return nil, BuildResponse(r), err
	}
	defer closeBody(r)
	return ArrayFromJSON(r.Body), BuildResponse(r), nil
}

func (c *Client4) DeleteExport(name string) (*Response, error) {
	r, err := c.DoAPIDelete(c.exportRoute(name))
	if err != nil {
		return BuildResponse(r), err
	}
	defer closeBody(r)
	return BuildResponse(r), nil
}

func (c *Client4) DownloadExport(name string, wr io.Writer, offset int64) (int64, *Response, error) {
	var headers map[string]string
	if offset > 0 {
		headers = map[string]string{
			HeaderRange: fmt.Sprintf("bytes=%d-", offset),
		}
	}
	r, err := c.DoAPIRequestWithHeaders(http.MethodGet, c.APIURL+c.exportRoute(name), "", headers)
	if err != nil {
		return 0, BuildResponse(r), err
	}
	defer closeBody(r)
	n, err := io.Copy(wr, r.Body)
	if err != nil {
		return n, BuildResponse(r), NewAppError("DownloadExport", "model.client.copy.app_error", nil, err.Error(), r.StatusCode)
	}
	return n, BuildResponse(r), nil
}

func (c *Client4) GetUserThreads(userId, teamId string, options GetUserThreadsOpts) (*Threads, *Response, error) {
	v := url.Values{}
	if options.Since != 0 {
		v.Set("since", fmt.Sprintf("%d", options.Since))
	}
	if options.Before != "" {
		v.Set("before", options.Before)
	}
	if options.After != "" {
		v.Set("after", options.After)
	}
	if options.PageSize != 0 {
		v.Set("per_page", fmt.Sprintf("%d", options.PageSize))
	}
	if options.Extended {
		v.Set("extended", "true")
	}
	if options.Deleted {
		v.Set("deleted", "true")
	}
	if options.Unread {
		v.Set("unread", "true")
	}
	url := c.userThreadsRoute(userId, teamId)
	if len(v) > 0 {
		url += "?" + v.Encode()
	}

	r, err := c.DoAPIGet(url, "")
	if err != nil {
		return nil, BuildResponse(r), err
	}
	defer closeBody(r)

	var threads Threads
	json.NewDecoder(r.Body).Decode(&threads)

	return &threads, BuildResponse(r), nil
}

func (c *Client4) GetUserThread(userId, teamId, threadId string, extended bool) (*ThreadResponse, *Response, error) {
	url := c.userThreadRoute(userId, teamId, threadId)
	if extended {
		url += "?extended=true"
	}
	r, err := c.DoAPIGet(url, "")
	if err != nil {
		return nil, BuildResponse(r), err
	}
	defer closeBody(r)

	var thread ThreadResponse
	json.NewDecoder(r.Body).Decode(&thread)

	return &thread, BuildResponse(r), nil
}

func (c *Client4) UpdateThreadsReadForUser(userId, teamId string) (*Response, error) {
	r, err := c.DoAPIPut(fmt.Sprintf("%s/read", c.userThreadsRoute(userId, teamId)), "")
	if err != nil {
		return BuildResponse(r), err
	}
	defer closeBody(r)

	return BuildResponse(r), nil
}

func (c *Client4) UpdateThreadReadForUser(userId, teamId, threadId string, timestamp int64) (*ThreadResponse, *Response, error) {
	r, err := c.DoAPIPut(fmt.Sprintf("%s/read/%d", c.userThreadRoute(userId, teamId, threadId), timestamp), "")
	if err != nil {
		return nil, BuildResponse(r), err
	}
	defer closeBody(r)
	var thread ThreadResponse
	json.NewDecoder(r.Body).Decode(&thread)

	return &thread, BuildResponse(r), nil
}

func (c *Client4) UpdateThreadFollowForUser(userId, teamId, threadId string, state bool) (*Response, error) {
	var err error
	var r *http.Response
	if state {
		r, err = c.DoAPIPut(c.userThreadRoute(userId, teamId, threadId)+"/following", "")
	} else {
		r, err = c.DoAPIDelete(c.userThreadRoute(userId, teamId, threadId) + "/following")
	}
	if err != nil {
		return BuildResponse(r), err
	}
	defer closeBody(r)

	return BuildResponse(r), nil
}

func (c *Client4) SendAdminUpgradeRequestEmail() (*Response, error) {
	r, err := c.DoAPIPost(c.cloudRoute()+"/subscription/limitreached/invite", "")
	if err != nil {
		return BuildResponse(r), err
	}
	defer closeBody(r)

	return BuildResponse(r), nil
}

func (c *Client4) SendAdminUpgradeRequestEmailOnJoin() (*Response, error) {
	r, err := c.DoAPIPost(c.cloudRoute()+"/subscription/limitreached/join", "")
	if err != nil {
		return BuildResponse(r), err
	}
	defer closeBody(r)

	return BuildResponse(r), nil
}

func (c *Client4) GetAllSharedChannels(teamID string, page, perPage int) ([]*SharedChannel, *Response, error) {
	url := fmt.Sprintf("%s/%s?page=%d&per_page=%d", c.sharedChannelsRoute(), teamID, page, perPage)
	r, err := c.DoAPIGet(url, "")
	if err != nil {
		return nil, BuildResponse(r), err
	}
	defer closeBody(r)

	var channels []*SharedChannel
	json.NewDecoder(r.Body).Decode(&channels)

	return channels, BuildResponse(r), nil
}

func (c *Client4) GetRemoteClusterInfo(remoteID string) (RemoteClusterInfo, *Response, error) {
	url := fmt.Sprintf("%s/remote_info/%s", c.sharedChannelsRoute(), remoteID)
	r, err := c.DoAPIGet(url, "")
	if err != nil {
		return RemoteClusterInfo{}, BuildResponse(r), err
	}
	defer closeBody(r)

	var rci RemoteClusterInfo
	json.NewDecoder(r.Body).Decode(&rci)

	return rci, BuildResponse(r), nil
}

func (c *Client4) GetAncillaryPermissions(subsectionPermissions []string) ([]string, *Response, error) {
	var returnedPermissions []string
	url := fmt.Sprintf("%s/ancillary?subsection_permissions=%s", c.permissionsRoute(), strings.Join(subsectionPermissions, ","))
	r, err := c.DoAPIGet(url, "")
	if err != nil {
		return returnedPermissions, BuildResponse(r), err
	}
	defer closeBody(r)

	json.NewDecoder(r.Body).Decode(&returnedPermissions)
	return returnedPermissions, BuildResponse(r), nil
}<|MERGE_RESOLUTION|>--- conflicted
+++ resolved
@@ -3087,8 +3087,6 @@
 	route := fmt.Sprintf(c.userRoute(userId) + c.teamRoute(teamId) + "/channels")
 	route += fmt.Sprintf("?include_deleted=%v&last_delete_at=%d", includeDeleted, lastDeleteAt)
 	r, err := c.DoAPIGet(route, etag)
-<<<<<<< HEAD
-=======
 	if err != nil {
 		return nil, BuildResponse(r), err
 	}
@@ -3107,7 +3105,6 @@
 	route := fmt.Sprintf(c.userRoute(userID) + "/channels")
 	route += fmt.Sprintf("?last_delete_at=%d", lastDeleteAt)
 	r, err := c.DoAPIGet(route, "")
->>>>>>> 929caaff
 	if err != nil {
 		return nil, BuildResponse(r), err
 	}
@@ -3116,11 +3113,7 @@
 	var ch []*Channel
 	err = json.NewDecoder(r.Body).Decode(&ch)
 	if err != nil {
-<<<<<<< HEAD
-		return nil, BuildResponse(r), NewAppError("GetChannelsForTeamAndUserWithLastDeleteAt", "api.marshal_error", nil, err.Error(), http.StatusInternalServerError)
-=======
 		return nil, BuildResponse(r), NewAppError("GetChannelsForUserWithLastDeleteAt", "api.marshal_error", nil, err.Error(), http.StatusInternalServerError)
->>>>>>> 929caaff
 	}
 	return ch, BuildResponse(r), nil
 }
@@ -3172,8 +3165,6 @@
 		return nil, nil, NewAppError("SearchAllChannels", "api.marshal_error", nil, jsonErr.Error(), http.StatusInternalServerError)
 	}
 	r, err := c.DoAPIPost(c.channelsRoute()+"/search", string(searchJSON))
-<<<<<<< HEAD
-=======
 	if err != nil {
 		return nil, BuildResponse(r), err
 	}
@@ -3197,7 +3188,6 @@
 		return nil, nil, NewAppError("SearchAllChannelsForUser", "api.marshal_error", nil, jsonErr.Error(), http.StatusInternalServerError)
 	}
 	r, err := c.DoAPIPost(c.channelsRoute()+"/search?system_console=false", string(searchJSON))
->>>>>>> 929caaff
 	if err != nil {
 		return nil, BuildResponse(r), err
 	}
@@ -3206,11 +3196,7 @@
 	var ch ChannelListWithTeamData
 	err = json.NewDecoder(r.Body).Decode(&ch)
 	if err != nil {
-<<<<<<< HEAD
-		return nil, BuildResponse(r), NewAppError("SearchAllChannels", "api.marshal_error", nil, err.Error(), http.StatusInternalServerError)
-=======
 		return nil, BuildResponse(r), NewAppError("SearchAllChannelsForUser", "api.marshal_error", nil, err.Error(), http.StatusInternalServerError)
->>>>>>> 929caaff
 	}
 	return ch, BuildResponse(r), nil
 }
@@ -3346,8 +3332,6 @@
 // GetChannelByNameForTeamNameIncludeDeleted returns a channel based on the provided channel name and team name strings. Other then GetChannelByNameForTeamName it will also return deleted channels.
 func (c *Client4) GetChannelByNameForTeamNameIncludeDeleted(channelName, teamName string, etag string) (*Channel, *Response, error) {
 	r, err := c.DoAPIGet(c.channelByNameForTeamNameRoute(channelName, teamName)+"?include_deleted="+c.boolString(true), etag)
-<<<<<<< HEAD
-=======
 	if err != nil {
 		return nil, BuildResponse(r), err
 	}
@@ -3365,54 +3349,32 @@
 func (c *Client4) GetChannelMembers(channelId string, page, perPage int, etag string) (ChannelMembers, *Response, error) {
 	query := fmt.Sprintf("?page=%v&per_page=%v", page, perPage)
 	r, err := c.DoAPIGet(c.channelMembersRoute(channelId)+query, etag)
->>>>>>> 929caaff
-	if err != nil {
-		return nil, BuildResponse(r), err
-	}
-	defer closeBody(r)
-
-<<<<<<< HEAD
-	var ch *Channel
-	err = json.NewDecoder(r.Body).Decode(&ch)
-	if err != nil {
-		return nil, BuildResponse(r), NewAppError("GetChannelByNameForTeamNameIncludeDeleted", "api.marshal_error", nil, err.Error(), http.StatusInternalServerError)
-=======
+	if err != nil {
+		return nil, BuildResponse(r), err
+	}
+	defer closeBody(r)
+
 	var ch ChannelMembers
 	err = json.NewDecoder(r.Body).Decode(&ch)
 	if err != nil {
 		return nil, BuildResponse(r), NewAppError("GetChannelMembers", "api.marshal_error", nil, err.Error(), http.StatusInternalServerError)
->>>>>>> 929caaff
 	}
 	return ch, BuildResponse(r), nil
 }
 
-<<<<<<< HEAD
-// GetChannelMembers gets a page of channel members.
-func (c *Client4) GetChannelMembers(channelId string, page, perPage int, etag string) (ChannelMembers, *Response, error) {
-	query := fmt.Sprintf("?page=%v&per_page=%v", page, perPage)
-	r, err := c.DoAPIGet(c.channelMembersRoute(channelId)+query, etag)
-=======
 // GetChannelMembersWithTeamData gets a page of all channel members for a user.
 func (c *Client4) GetChannelMembersWithTeamData(userID string, page, perPage int) (ChannelMembersWithTeamData, *Response, error) {
 	query := fmt.Sprintf("?page=%v&per_page=%v", page, perPage)
 	r, err := c.DoAPIGet(c.userRoute(userID)+"/channel_members"+query, "")
->>>>>>> 929caaff
-	if err != nil {
-		return nil, BuildResponse(r), err
-	}
-	defer closeBody(r)
-
-<<<<<<< HEAD
-	var ch ChannelMembers
-	err = json.NewDecoder(r.Body).Decode(&ch)
-	if err != nil {
-		return nil, BuildResponse(r), NewAppError("GetChannelMembers", "api.marshal_error", nil, err.Error(), http.StatusInternalServerError)
-=======
+	if err != nil {
+		return nil, BuildResponse(r), err
+	}
+	defer closeBody(r)
+
 	var ch ChannelMembersWithTeamData
 	err = json.NewDecoder(r.Body).Decode(&ch)
 	if err != nil {
 		return nil, BuildResponse(r), NewAppError("GetChannelMembersWithTeamData", "api.marshal_error", nil, err.Error(), http.StatusInternalServerError)
->>>>>>> 929caaff
 	}
 	return ch, BuildResponse(r), nil
 }
@@ -3684,19 +3646,11 @@
 // PatchPost partially updates a post. Any missing fields are not updated.
 func (c *Client4) PatchPost(postId string, patch *PostPatch) (*Post, *Response, error) {
 	buf, err := json.Marshal(patch)
-<<<<<<< HEAD
 	if err != nil {
 		return nil, nil, NewAppError("PatchPost", "api.marshal_error", nil, err.Error(), http.StatusInternalServerError)
 	}
 	r, err := c.DoAPIPutBytes(c.postRoute(postId)+"/patch", buf)
 	if err != nil {
-=======
-	if err != nil {
-		return nil, nil, NewAppError("PatchPost", "api.marshal_error", nil, err.Error(), http.StatusInternalServerError)
-	}
-	r, err := c.DoAPIPutBytes(c.postRoute(postId)+"/patch", buf)
-	if err != nil {
->>>>>>> 929caaff
 		return nil, BuildResponse(r), err
 	}
 	defer closeBody(r)
@@ -4003,9 +3957,6 @@
 	if jsonErr != nil {
 		return nil, nil, NewAppError("SearchFilesWithParams", "api.marshal_error", nil, jsonErr.Error(), http.StatusInternalServerError)
 	}
-<<<<<<< HEAD
-	r, err := c.DoAPIPost(c.teamRoute(teamId)+"/posts/search", string(js))
-=======
 	var route string
 	if teamId == "" {
 		route = c.postsRoute() + "/search"
@@ -4013,7 +3964,6 @@
 		route = c.teamRoute(teamId) + "/posts/search"
 	}
 	r, err := c.DoAPIPost(route, string(js))
->>>>>>> 929caaff
 	if err != nil {
 		return nil, BuildResponse(r), err
 	}
@@ -4031,9 +3981,6 @@
 // SearchPostsWithMatches returns any posts with matching terms string, including.
 func (c *Client4) SearchPostsWithMatches(teamId string, terms string, isOrSearch bool) (*PostSearchResults, *Response, error) {
 	requestBody := map[string]interface{}{"terms": terms, "is_or_search": isOrSearch}
-<<<<<<< HEAD
-	r, err := c.DoAPIPost(c.teamRoute(teamId)+"/posts/search", StringInterfaceToJSON(requestBody))
-=======
 	var route string
 	if teamId == "" {
 		route = c.postsRoute() + "/search"
@@ -4041,7 +3988,6 @@
 		route = c.teamRoute(teamId) + "/posts/search"
 	}
 	r, err := c.DoAPIPost(route, StringInterfaceToJSON(requestBody))
->>>>>>> 929caaff
 	if err != nil {
 		return nil, BuildResponse(r), err
 	}
@@ -4371,19 +4317,11 @@
 // TestS3Connection will attempt to connect to the AWS S3.
 func (c *Client4) TestS3Connection(config *Config) (*Response, error) {
 	buf, err := json.Marshal(config)
-<<<<<<< HEAD
 	if err != nil {
 		return nil, NewAppError("TestS3Connection", "api.marshal_error", nil, err.Error(), http.StatusInternalServerError)
 	}
 	r, err := c.DoAPIPostBytes(c.testS3Route(), buf)
 	if err != nil {
-=======
-	if err != nil {
-		return nil, NewAppError("TestS3Connection", "api.marshal_error", nil, err.Error(), http.StatusInternalServerError)
-	}
-	r, err := c.DoAPIPostBytes(c.testS3Route(), buf)
-	if err != nil {
->>>>>>> 929caaff
 		return BuildResponse(r), err
 	}
 	defer closeBody(r)
@@ -4568,19 +4506,11 @@
 // CreateIncomingWebhook creates an incoming webhook for a channel.
 func (c *Client4) CreateIncomingWebhook(hook *IncomingWebhook) (*IncomingWebhook, *Response, error) {
 	buf, err := json.Marshal(hook)
-<<<<<<< HEAD
 	if err != nil {
 		return nil, nil, NewAppError("CreateIncomingWebhook", "api.marshal_error", nil, err.Error(), http.StatusInternalServerError)
 	}
 	r, err := c.DoAPIPostBytes(c.incomingWebhooksRoute(), buf)
 	if err != nil {
-=======
-	if err != nil {
-		return nil, nil, NewAppError("CreateIncomingWebhook", "api.marshal_error", nil, err.Error(), http.StatusInternalServerError)
-	}
-	r, err := c.DoAPIPostBytes(c.incomingWebhooksRoute(), buf)
-	if err != nil {
->>>>>>> 929caaff
 		return nil, BuildResponse(r), err
 	}
 	defer closeBody(r)
@@ -4595,19 +4525,11 @@
 // UpdateIncomingWebhook updates an incoming webhook for a channel.
 func (c *Client4) UpdateIncomingWebhook(hook *IncomingWebhook) (*IncomingWebhook, *Response, error) {
 	buf, err := json.Marshal(hook)
-<<<<<<< HEAD
 	if err != nil {
 		return nil, nil, NewAppError("UpdateIncomingWebhook", "api.marshal_error", nil, err.Error(), http.StatusInternalServerError)
 	}
 	r, err := c.DoAPIPutBytes(c.incomingWebhookRoute(hook.Id), buf)
 	if err != nil {
-=======
-	if err != nil {
-		return nil, nil, NewAppError("UpdateIncomingWebhook", "api.marshal_error", nil, err.Error(), http.StatusInternalServerError)
-	}
-	r, err := c.DoAPIPutBytes(c.incomingWebhookRoute(hook.Id), buf)
-	if err != nil {
->>>>>>> 929caaff
 		return nil, BuildResponse(r), err
 	}
 	defer closeBody(r)
@@ -4703,19 +4625,11 @@
 // UpdateOutgoingWebhook creates an outgoing webhook for a team or channel.
 func (c *Client4) UpdateOutgoingWebhook(hook *OutgoingWebhook) (*OutgoingWebhook, *Response, error) {
 	buf, err := json.Marshal(hook)
-<<<<<<< HEAD
 	if err != nil {
 		return nil, nil, NewAppError("UpdateOutgoingWebhook", "api.marshal_error", nil, err.Error(), http.StatusInternalServerError)
 	}
 	r, err := c.DoAPIPutBytes(c.outgoingWebhookRoute(hook.Id), buf)
 	if err != nil {
-=======
-	if err != nil {
-		return nil, nil, NewAppError("UpdateOutgoingWebhook", "api.marshal_error", nil, err.Error(), http.StatusInternalServerError)
-	}
-	r, err := c.DoAPIPutBytes(c.outgoingWebhookRoute(hook.Id), buf)
-	if err != nil {
->>>>>>> 929caaff
 		return nil, BuildResponse(r), err
 	}
 	defer closeBody(r)
@@ -4838,19 +4752,11 @@
 // UpdatePreferences saves the user's preferences.
 func (c *Client4) UpdatePreferences(userId string, preferences Preferences) (*Response, error) {
 	buf, err := json.Marshal(preferences)
-<<<<<<< HEAD
 	if err != nil {
 		return nil, NewAppError("UpdatePreferences", "api.marshal_error", nil, err.Error(), http.StatusInternalServerError)
 	}
 	r, err := c.DoAPIPutBytes(c.preferencesRoute(userId), buf)
 	if err != nil {
-=======
-	if err != nil {
-		return nil, NewAppError("UpdatePreferences", "api.marshal_error", nil, err.Error(), http.StatusInternalServerError)
-	}
-	r, err := c.DoAPIPutBytes(c.preferencesRoute(userId), buf)
-	if err != nil {
->>>>>>> 929caaff
 		return BuildResponse(r), err
 	}
 	defer closeBody(r)
@@ -6237,7 +6143,6 @@
 		return nil, nil, NewAppError("UpdateUserStatus", "api.marshal_error", nil, err.Error(), http.StatusInternalServerError)
 	}
 	r, err := c.DoAPIPutBytes(c.userStatusRoute(userId), buf)
-<<<<<<< HEAD
 	if err != nil {
 		return nil, BuildResponse(r), err
 	}
@@ -6247,16 +6152,6 @@
 		return nil, nil, NewAppError("UpdateUserStatus", "api.unmarshal_error", nil, jsonErr.Error(), http.StatusInternalServerError)
 	}
 	return &s, BuildResponse(r), nil
-=======
-	if err != nil {
-		return nil, BuildResponse(r), err
-	}
-	defer closeBody(r)
-	var s Status
-	if jsonErr := json.NewDecoder(r.Body).Decode(&s); jsonErr != nil {
-		return nil, nil, NewAppError("UpdateUserStatus", "api.unmarshal_error", nil, jsonErr.Error(), http.StatusInternalServerError)
-	}
-	return &s, BuildResponse(r), nil
 }
 
 // UpdateUserCustomStatus sets a user's custom status based on the provided user id string.
@@ -6295,7 +6190,6 @@
 	}
 	defer closeBody(r)
 	return BuildResponse(r), nil
->>>>>>> 929caaff
 }
 
 // Emoji Section
@@ -6314,7 +6208,6 @@
 
 	if _, err := io.Copy(part, bytes.NewBuffer(image)); err != nil {
 		return nil, nil, err
-<<<<<<< HEAD
 	}
 
 	emojiJSON, jsonErr := json.Marshal(emoji)
@@ -6322,15 +6215,6 @@
 		return nil, nil, NewAppError("CreateEmoji", "api.marshal_error", nil, jsonErr.Error(), 0)
 	}
 
-=======
-	}
-
-	emojiJSON, jsonErr := json.Marshal(emoji)
-	if jsonErr != nil {
-		return nil, nil, NewAppError("CreateEmoji", "api.marshal_error", nil, jsonErr.Error(), 0)
-	}
-
->>>>>>> 929caaff
 	if err := writer.WriteField("emoji", string(emojiJSON)); err != nil {
 		return nil, nil, err
 	}
