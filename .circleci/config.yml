--- conflicted
+++ resolved
@@ -376,14 +376,9 @@
             mkdir -p mattermost-server/client/plugins
             echo "Creating databases"
             docker-compose --no-ansi exec -T postgres sh -c 'exec echo "CREATE DATABASE migrated; CREATE DATABASE latest;" | exec psql -U mmuser mattermost_test'
-<<<<<<< HEAD
-            echo "Importing postgres dump from version 6.0"
-            docker-compose --no-ansi exec -T postgres psql -U mmuser -d migrated < ../scripts/mattermost-postgresql-6.0.sql
-=======
             echo "Importing postgres dump from version 6.0.0"
             docker-compose --no-ansi exec -T postgres psql -U mmuser -d migrated < ../scripts/mattermost-postgresql-6.0.0.sql
             docker-compose --no-ansi exec -T postgres psql -U mmuser -d migrated -c "INSERT INTO Systems (Name, Value) VALUES ('Version', '6.0.0')"
->>>>>>> 929caaff
             docker run -it --net circleci_mm-test \
               --env-file="dotenv/test-schema-validation.env" \
               --env MM_SQLSETTINGS_DATASOURCE="postgres://mmuser:mostest@postgres:5432/migrated?sslmode=disable&connect_timeout=10" \
@@ -410,14 +405,9 @@
             mkdir -p mattermost-server/client/plugins
             echo "Creating databases"
             docker-compose --no-ansi exec -T mysql mysql -uroot -pmostest -e "CREATE DATABASE migrated; CREATE DATABASE latest; GRANT ALL PRIVILEGES ON migrated.* TO mmuser; GRANT ALL PRIVILEGES ON latest.* TO mmuser"
-<<<<<<< HEAD
-            echo "Importing mysql dump from version 6.0"
-            docker-compose --no-ansi exec -T mysql mysql -D migrated -uroot -pmostest < ../scripts/mattermost-mysql-6.0.sql
-=======
             echo "Importing mysql dump from version 6.0.0"
             docker-compose --no-ansi exec -T mysql mysql -D migrated -uroot -pmostest < ../scripts/mattermost-mysql-6.0.0.sql
             docker-compose --no-ansi exec -T mysql mysql -D migrated -uroot -pmostest -e "INSERT INTO Systems (Name, Value) VALUES ('Version', '6.0.0')"
->>>>>>> 929caaff
 
             docker run -it --net circleci_mm-test \
               --env-file="dotenv/test-schema-validation.env" \
@@ -675,8 +665,5 @@
             - check-store-layers
             - check-mocks
             - check-migrations
-<<<<<<< HEAD
-=======
-            - check-email-templates
->>>>>>> 929caaff
+            - check-email-templates
       # test-schema for master run in .gitlab-ci.yml