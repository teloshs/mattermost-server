// Copyright (c) 2015-present Mattermost, Inc. All Rights Reserved.
// See LICENSE.txt for license information.

package app

import (
	"bytes"
	"context"
	"crypto/sha1"
	"errors"
	"fmt"
	"io/ioutil"
	"net/http"
	"os"
	"path"
	"strings"

	"github.com/mattermost/mattermost-server/v5/mlog"
	"github.com/mattermost/mattermost-server/v5/model"
	"github.com/mattermost/mattermost-server/v5/store"
	"github.com/mattermost/mattermost-server/v5/utils"
)

//
// -- Bulk Import Functions --
// These functions import data directly into the database. Security and permission checks are bypassed but validity is
// still enforced.
//

func (a *App) importScheme(data *SchemeImportData, dryRun bool) *model.AppError {
	if err := validateSchemeImportData(data); err != nil {
		return err
	}

	// If this is a Dry Run, do not continue any further.
	if dryRun {
		return nil
	}

	scheme, err := a.GetSchemeByName(*data.Name)
	if err != nil {
		scheme = new(model.Scheme)
	} else if scheme.Scope != *data.Scope {
		return model.NewAppError("BulkImport", "app.import.import_scheme.scope_change.error", map[string]interface{}{"SchemeName": scheme.Name}, "", http.StatusBadRequest)
	}

	scheme.Name = *data.Name
	scheme.DisplayName = *data.DisplayName
	scheme.Scope = *data.Scope

	if data.Description != nil {
		scheme.Description = *data.Description
	}

	if scheme.Id == "" {
		scheme, err = a.CreateScheme(scheme)
	} else {
		scheme, err = a.UpdateScheme(scheme)
	}

	if err != nil {
		return err
	}

	if scheme.Scope == model.SCHEME_SCOPE_TEAM {
		data.DefaultTeamAdminRole.Name = &scheme.DefaultTeamAdminRole
		if err := a.importRole(data.DefaultTeamAdminRole, dryRun, true); err != nil {
			return err
		}

		data.DefaultTeamUserRole.Name = &scheme.DefaultTeamUserRole
		if err := a.importRole(data.DefaultTeamUserRole, dryRun, true); err != nil {
			return err
		}

		if data.DefaultTeamGuestRole == nil {
			data.DefaultTeamGuestRole = &RoleImportData{
				DisplayName: model.NewString("Team Guest Role for Scheme"),
			}
		}
		data.DefaultTeamGuestRole.Name = &scheme.DefaultTeamGuestRole
		if err := a.importRole(data.DefaultTeamGuestRole, dryRun, true); err != nil {
			return err
		}
	}

	if scheme.Scope == model.SCHEME_SCOPE_TEAM || scheme.Scope == model.SCHEME_SCOPE_CHANNEL {
		data.DefaultChannelAdminRole.Name = &scheme.DefaultChannelAdminRole
		if err := a.importRole(data.DefaultChannelAdminRole, dryRun, true); err != nil {
			return err
		}

		data.DefaultChannelUserRole.Name = &scheme.DefaultChannelUserRole
		if err := a.importRole(data.DefaultChannelUserRole, dryRun, true); err != nil {
			return err
		}

		if data.DefaultChannelGuestRole == nil {
			data.DefaultChannelGuestRole = &RoleImportData{
				DisplayName: model.NewString("Channel Guest Role for Scheme"),
			}
		}
		data.DefaultChannelGuestRole.Name = &scheme.DefaultChannelGuestRole
		if err := a.importRole(data.DefaultChannelGuestRole, dryRun, true); err != nil {
			return err
		}
	}

	return nil
}

func (a *App) importRole(data *RoleImportData, dryRun bool, isSchemeRole bool) *model.AppError {
	if !isSchemeRole {
		if err := validateRoleImportData(data); err != nil {
			return err
		}
	}

	// If this is a Dry Run, do not continue any further.
	if dryRun {
		return nil
	}

	role, err := a.GetRoleByName(*data.Name)
	if err != nil {
		role = new(model.Role)
	}

	role.Name = *data.Name

	if data.DisplayName != nil {
		role.DisplayName = *data.DisplayName
	}

	if data.Description != nil {
		role.Description = *data.Description
	}

	if data.Permissions != nil {
		role.Permissions = *data.Permissions
	}

	if isSchemeRole {
		role.SchemeManaged = true
	} else {
		role.SchemeManaged = false
	}

	if role.Id == "" {
		_, err = a.CreateRole(role)
	} else {
		_, err = a.UpdateRole(role)
	}

	return err
}

func (a *App) importTeam(data *TeamImportData, dryRun bool) *model.AppError {
	if err := validateTeamImportData(data); err != nil {
		return err
	}

	// If this is a Dry Run, do not continue any further.
	if dryRun {
		return nil
	}

	var team *model.Team
	team, err := a.Srv().Store.Team().GetByName(*data.Name)

	if err != nil {
		team = &model.Team{}
	}

	team.Name = *data.Name
	team.DisplayName = *data.DisplayName
	team.Type = *data.Type

	if data.Description != nil {
		team.Description = *data.Description
	}

	if data.AllowOpenInvite != nil {
		team.AllowOpenInvite = *data.AllowOpenInvite
	}

	if data.Scheme != nil {
		scheme, err := a.GetSchemeByName(*data.Scheme)
		if err != nil {
			return err
		}

		if scheme.DeleteAt != 0 {
			return model.NewAppError("BulkImport", "app.import.import_team.scheme_deleted.error", nil, "", http.StatusBadRequest)
		}

		if scheme.Scope != model.SCHEME_SCOPE_TEAM {
			return model.NewAppError("BulkImport", "app.import.import_team.scheme_wrong_scope.error", nil, "", http.StatusBadRequest)
		}

		team.SchemeId = &scheme.Id
	}

	if team.Id == "" {
		if _, err := a.CreateTeam(team); err != nil {
			return err
		}
	} else {
		if _, err := a.updateTeamUnsanitized(team); err != nil {
			return err
		}
	}

	return nil
}

func (a *App) importChannel(data *ChannelImportData, dryRun bool) *model.AppError {
	if err := validateChannelImportData(data); err != nil {
		return err
	}

	// If this is a Dry Run, do not continue any further.
	if dryRun {
		return nil
	}

	team, err := a.Srv().Store.Team().GetByName(*data.Team)
	if err != nil {
		return model.NewAppError("BulkImport", "app.import.import_channel.team_not_found.error", map[string]interface{}{"TeamName": *data.Team}, err.Error(), http.StatusBadRequest)
	}

	var channel *model.Channel
	if result, err := a.Srv().Store.Channel().GetByNameIncludeDeleted(team.Id, *data.Name, true); err == nil {
		channel = result
	} else {
		channel = &model.Channel{}
	}

	channel.TeamId = team.Id
	channel.Name = *data.Name
	channel.DisplayName = *data.DisplayName
	channel.Type = *data.Type

	if data.Header != nil {
		channel.Header = *data.Header
	}

	if data.Purpose != nil {
		channel.Purpose = *data.Purpose
	}

	if data.Scheme != nil {
		scheme, err := a.GetSchemeByName(*data.Scheme)
		if err != nil {
			return err
		}

		if scheme.DeleteAt != 0 {
			return model.NewAppError("BulkImport", "app.import.import_channel.scheme_deleted.error", nil, "", http.StatusBadRequest)
		}

		if scheme.Scope != model.SCHEME_SCOPE_CHANNEL {
			return model.NewAppError("BulkImport", "app.import.import_channel.scheme_wrong_scope.error", nil, "", http.StatusBadRequest)
		}

		channel.SchemeId = &scheme.Id
	}

	if channel.Id == "" {
		if _, err := a.CreateChannel(channel, false); err != nil {
			return err
		}
	} else {
		if _, err := a.UpdateChannel(channel); err != nil {
			return err
		}
	}

	return nil
}

func (a *App) importUser(data *UserImportData, dryRun bool) *model.AppError {
	if err := validateUserImportData(data); err != nil {
		return err
	}

	// If this is a Dry Run, do not continue any further.
	if dryRun {
		return nil
	}

	// We want to avoid database writes if nothing has changed.
	hasUserChanged := false
	hasNotifyPropsChanged := false
	hasUserRolesChanged := false
	hasUserAuthDataChanged := false
	hasUserEmailVerifiedChanged := false

	var user *model.User
	var nErr error
	user, nErr = a.Srv().Store.User().GetByUsername(*data.Username)
	if nErr != nil {
		user = &model.User{}
		user.MakeNonNil()
		user.SetDefaultNotifications()
		hasUserChanged = true
	}

	user.Username = *data.Username

	if user.Email != *data.Email {
		hasUserChanged = true
		hasUserEmailVerifiedChanged = true // Changing the email resets email verified to false by default.
		user.Email = *data.Email
		user.Email = strings.ToLower(user.Email)
	}

	var password string
	var authService string
	var authData *string

	if data.AuthService != nil {
		if user.AuthService != *data.AuthService {
			hasUserAuthDataChanged = true
		}
		authService = *data.AuthService
	}

	// AuthData and Password are mutually exclusive.
	if data.AuthData != nil {
		if user.AuthData == nil || *user.AuthData != *data.AuthData {
			hasUserAuthDataChanged = true
		}
		authData = data.AuthData
		password = ""
	} else if data.Password != nil {
		password = *data.Password
		authData = nil
	} else {
		// If no AuthData or Password is specified, we must generate a password.
		password = model.GeneratePassword(*a.Config().PasswordSettings.MinimumLength)
		authData = nil
	}

	user.Password = password
	user.AuthService = authService
	user.AuthData = authData

	// Automatically assume all emails are verified.
	emailVerified := true
	if user.EmailVerified != emailVerified {
		user.EmailVerified = emailVerified
		hasUserEmailVerifiedChanged = true
	}

	if data.Nickname != nil {
		if user.Nickname != *data.Nickname {
			user.Nickname = *data.Nickname
			hasUserChanged = true
		}
	}

	if data.FirstName != nil {
		if user.FirstName != *data.FirstName {
			user.FirstName = *data.FirstName
			hasUserChanged = true
		}
	}

	if data.LastName != nil {
		if user.LastName != *data.LastName {
			user.LastName = *data.LastName
			hasUserChanged = true
		}
	}

	if data.Position != nil {
		if user.Position != *data.Position {
			user.Position = *data.Position
			hasUserChanged = true
		}
	}

	if data.Locale != nil {
		if user.Locale != *data.Locale {
			user.Locale = *data.Locale
			hasUserChanged = true
		}
	} else {
		if user.Locale != *a.Config().LocalizationSettings.DefaultClientLocale {
			user.Locale = *a.Config().LocalizationSettings.DefaultClientLocale
			hasUserChanged = true
		}
	}

	if data.DeleteAt != nil {
		if user.DeleteAt != *data.DeleteAt {
			user.DeleteAt = *data.DeleteAt
			hasUserChanged = true
		}
	}

	var roles string
	if data.Roles != nil {
		if user.Roles != *data.Roles {
			roles = *data.Roles
			hasUserRolesChanged = true
		}
	} else if user.Roles == "" {
		// Set SYSTEM_USER roles on newly created users by default.
		if user.Roles != model.SYSTEM_USER_ROLE_ID {
			roles = model.SYSTEM_USER_ROLE_ID
			hasUserRolesChanged = true
		}
	}
	user.Roles = roles

	if data.NotifyProps != nil {
		if data.NotifyProps.Desktop != nil {
			if value, ok := user.NotifyProps[model.DESKTOP_NOTIFY_PROP]; !ok || value != *data.NotifyProps.Desktop {
				user.AddNotifyProp(model.DESKTOP_NOTIFY_PROP, *data.NotifyProps.Desktop)
				hasNotifyPropsChanged = true
			}
		}

		if data.NotifyProps.DesktopSound != nil {
			if value, ok := user.NotifyProps[model.DESKTOP_SOUND_NOTIFY_PROP]; !ok || value != *data.NotifyProps.DesktopSound {
				user.AddNotifyProp(model.DESKTOP_SOUND_NOTIFY_PROP, *data.NotifyProps.DesktopSound)
				hasNotifyPropsChanged = true
			}
		}

		if data.NotifyProps.Email != nil {
			if value, ok := user.NotifyProps[model.EMAIL_NOTIFY_PROP]; !ok || value != *data.NotifyProps.Email {
				user.AddNotifyProp(model.EMAIL_NOTIFY_PROP, *data.NotifyProps.Email)
				hasNotifyPropsChanged = true
			}
		}

		if data.NotifyProps.Mobile != nil {
			if value, ok := user.NotifyProps[model.PUSH_NOTIFY_PROP]; !ok || value != *data.NotifyProps.Mobile {
				user.AddNotifyProp(model.PUSH_NOTIFY_PROP, *data.NotifyProps.Mobile)
				hasNotifyPropsChanged = true
			}
		}

		if data.NotifyProps.MobilePushStatus != nil {
			if value, ok := user.NotifyProps[model.PUSH_STATUS_NOTIFY_PROP]; !ok || value != *data.NotifyProps.MobilePushStatus {
				user.AddNotifyProp(model.PUSH_STATUS_NOTIFY_PROP, *data.NotifyProps.MobilePushStatus)
				hasNotifyPropsChanged = true
			}
		}

		if data.NotifyProps.ChannelTrigger != nil {
			if value, ok := user.NotifyProps[model.CHANNEL_MENTIONS_NOTIFY_PROP]; !ok || value != *data.NotifyProps.ChannelTrigger {
				user.AddNotifyProp(model.CHANNEL_MENTIONS_NOTIFY_PROP, *data.NotifyProps.ChannelTrigger)
				hasNotifyPropsChanged = true
			}
		}

		if data.NotifyProps.CommentsTrigger != nil {
			if value, ok := user.NotifyProps[model.COMMENTS_NOTIFY_PROP]; !ok || value != *data.NotifyProps.CommentsTrigger {
				user.AddNotifyProp(model.COMMENTS_NOTIFY_PROP, *data.NotifyProps.CommentsTrigger)
				hasNotifyPropsChanged = true
			}
		}

		if data.NotifyProps.MentionKeys != nil {
			if value, ok := user.NotifyProps[model.MENTION_KEYS_NOTIFY_PROP]; !ok || value != *data.NotifyProps.MentionKeys {
				user.AddNotifyProp(model.MENTION_KEYS_NOTIFY_PROP, *data.NotifyProps.MentionKeys)
				hasNotifyPropsChanged = true
			}
		} else {
			user.UpdateMentionKeysFromUsername("")
		}
	}

	var savedUser *model.User
	var err *model.AppError
	if user.Id == "" {
		if savedUser, err = a.createUser(user); err != nil {
			return err
		}
	} else {
		if hasUserChanged {
			if savedUser, err = a.UpdateUser(user, false); err != nil {
				return err
			}
		}
		if hasUserRolesChanged {
			if savedUser, err = a.UpdateUserRoles(user.Id, roles, false); err != nil {
				return err
			}
		}
		if hasNotifyPropsChanged {
			if savedUser, err = a.UpdateUserNotifyProps(user.Id, user.NotifyProps, false); err != nil {
				return err
			}
		}
		if password != "" {
			if err = a.UpdatePassword(user, password); err != nil {
				return err
			}
		} else {
			if hasUserAuthDataChanged {
				if _, nErr := a.Srv().Store.User().UpdateAuthData(user.Id, authService, authData, user.Email, false); nErr != nil {
					var invErr *store.ErrInvalidInput
					switch {
					case errors.As(nErr, &invErr):
						return model.NewAppError("importUser", "app.user.update_auth_data.email_exists.app_error", nil, invErr.Error(), http.StatusBadRequest)
					default:
						return model.NewAppError("importUser", "app.user.update_auth_data.app_error", nil, nErr.Error(), http.StatusInternalServerError)
					}
				}
			}
		}
		if emailVerified {
			if hasUserEmailVerifiedChanged {
				if err := a.VerifyUserEmail(user.Id, user.Email); err != nil {
					return err
				}
			}
		}
	}

	if savedUser == nil {
		savedUser = user
	}

	if data.ProfileImage != nil {
		file, err := os.Open(*data.ProfileImage)
		if err != nil {
			mlog.Warn("Unable to open the profile image.", mlog.Err(err))
		}
		defer file.Close()
		if err == nil {
			if err := a.SetProfileImageFromMultiPartFile(savedUser.Id, file); err != nil {
				mlog.Warn("Unable to set the profile image from a file.", mlog.Err(err))
			}
		}
	}

	// Preferences.
	var preferences model.Preferences

	if data.Theme != nil {
		preferences = append(preferences, model.Preference{
			UserId:   savedUser.Id,
			Category: model.PREFERENCE_CATEGORY_THEME,
			Name:     "",
			Value:    *data.Theme,
		})
	}

	if data.UseMilitaryTime != nil {
		preferences = append(preferences, model.Preference{
			UserId:   savedUser.Id,
			Category: model.PREFERENCE_CATEGORY_DISPLAY_SETTINGS,
			Name:     model.PREFERENCE_NAME_USE_MILITARY_TIME,
			Value:    *data.UseMilitaryTime,
		})
	}

	if data.CollapsePreviews != nil {
		preferences = append(preferences, model.Preference{
			UserId:   savedUser.Id,
			Category: model.PREFERENCE_CATEGORY_DISPLAY_SETTINGS,
			Name:     model.PREFERENCE_NAME_COLLAPSE_SETTING,
			Value:    *data.CollapsePreviews,
		})
	}

	if data.MessageDisplay != nil {
		preferences = append(preferences, model.Preference{
			UserId:   savedUser.Id,
			Category: model.PREFERENCE_CATEGORY_DISPLAY_SETTINGS,
			Name:     model.PREFERENCE_NAME_MESSAGE_DISPLAY,
			Value:    *data.MessageDisplay,
		})
	}

	if data.ChannelDisplayMode != nil {
		preferences = append(preferences, model.Preference{
			UserId:   savedUser.Id,
			Category: model.PREFERENCE_CATEGORY_DISPLAY_SETTINGS,
			Name:     "channel_display_mode",
			Value:    *data.ChannelDisplayMode,
		})
	}

	if data.TutorialStep != nil {
		preferences = append(preferences, model.Preference{
			UserId:   savedUser.Id,
			Category: model.PREFERENCE_CATEGORY_TUTORIAL_STEPS,
			Name:     savedUser.Id,
			Value:    *data.TutorialStep,
		})
	}

	if data.UseMarkdownPreview != nil {
		preferences = append(preferences, model.Preference{
			UserId:   savedUser.Id,
			Category: model.PREFERENCE_CATEGORY_ADVANCED_SETTINGS,
			Name:     "feature_enabled_markdown_preview",
			Value:    *data.UseMarkdownPreview,
		})
	}

	if data.UseFormatting != nil {
		preferences = append(preferences, model.Preference{
			UserId:   savedUser.Id,
			Category: model.PREFERENCE_CATEGORY_ADVANCED_SETTINGS,
			Name:     "formatting",
			Value:    *data.UseFormatting,
		})
	}

	if data.ShowUnreadSection != nil {
		preferences = append(preferences, model.Preference{
			UserId:   savedUser.Id,
			Category: model.PREFERENCE_CATEGORY_SIDEBAR_SETTINGS,
			Name:     "show_unread_section",
			Value:    *data.ShowUnreadSection,
		})
	}

	if data.EmailInterval != nil || savedUser.NotifyProps[model.EMAIL_NOTIFY_PROP] == "false" {
		var intervalSeconds string
		if value := savedUser.NotifyProps[model.EMAIL_NOTIFY_PROP]; value == "false" {
			intervalSeconds = "0"
		} else {
			switch *data.EmailInterval {
			case model.PREFERENCE_EMAIL_INTERVAL_IMMEDIATELY:
				intervalSeconds = model.PREFERENCE_EMAIL_INTERVAL_NO_BATCHING_SECONDS
			case model.PREFERENCE_EMAIL_INTERVAL_FIFTEEN:
				intervalSeconds = model.PREFERENCE_EMAIL_INTERVAL_FIFTEEN_AS_SECONDS
			case model.PREFERENCE_EMAIL_INTERVAL_HOUR:
				intervalSeconds = model.PREFERENCE_EMAIL_INTERVAL_HOUR_AS_SECONDS
			}
		}
		if intervalSeconds != "" {
			preferences = append(preferences, model.Preference{
				UserId:   savedUser.Id,
				Category: model.PREFERENCE_CATEGORY_NOTIFICATIONS,
				Name:     model.PREFERENCE_NAME_EMAIL_INTERVAL,
				Value:    intervalSeconds,
			})
		}
	}

	if len(preferences) > 0 {
		if err := a.Srv().Store.Preference().Save(&preferences); err != nil {
			return model.NewAppError("BulkImport", "app.import.import_user.save_preferences.error", nil, err.Error(), http.StatusInternalServerError)
		}
	}

	return a.importUserTeams(savedUser, data.Teams)
}

func (a *App) importUserTeams(user *model.User, data *[]UserTeamImportData) *model.AppError {
	if data == nil {
		return nil
	}

	teamNames := []string{}
	for _, tdata := range *data {
		teamNames = append(teamNames, *tdata.Name)
	}
	allTeams, err := a.getTeamsByNames(teamNames)
	if err != nil {
		return err
	}

	teamThemePreferencesByID := map[string]model.Preferences{}
	channels := map[string][]UserChannelImportData{}
	teamsByID := map[string]*model.Team{}
	teamMemberByTeamID := map[string]*model.TeamMember{}
	newTeamMembers := []*model.TeamMember{}
	oldTeamMembers := []*model.TeamMember{}
	rolesByTeamId := map[string]string{}
	isGuestByTeamId := map[string]bool{}
	isUserByTeamId := map[string]bool{}
	isAdminByTeamId := map[string]bool{}
	existingMemberships, nErr := a.Srv().Store.Team().GetTeamsForUser(context.Background(), user.Id)
	if nErr != nil {
		return model.NewAppError("importUserTeams", "app.team.get_members.app_error", nil, nErr.Error(), http.StatusInternalServerError)
	}
	existingMembershipsByTeamId := map[string]*model.TeamMember{}
	for _, teamMembership := range existingMemberships {
		existingMembershipsByTeamId[teamMembership.TeamId] = teamMembership
	}
	for _, tdata := range *data {
		team := allTeams[*tdata.Name]

		// Team-specific theme Preferences.
		if tdata.Theme != nil {
			teamThemePreferencesByID[team.Id] = append(teamThemePreferencesByID[team.Id], model.Preference{
				UserId:   user.Id,
				Category: model.PREFERENCE_CATEGORY_THEME,
				Name:     team.Id,
				Value:    *tdata.Theme,
			})
		}

		isGuestByTeamId[team.Id] = false
		isUserByTeamId[team.Id] = true
		isAdminByTeamId[team.Id] = false

		if tdata.Roles == nil {
			isUserByTeamId[team.Id] = true
		} else {
			rawRoles := *tdata.Roles
			explicitRoles := []string{}
			for _, role := range strings.Fields(rawRoles) {
				if role == model.TEAM_GUEST_ROLE_ID {
					isGuestByTeamId[team.Id] = true
					isUserByTeamId[team.Id] = false
				} else if role == model.TEAM_USER_ROLE_ID {
					isUserByTeamId[team.Id] = true
				} else if role == model.TEAM_ADMIN_ROLE_ID {
					isAdminByTeamId[team.Id] = true
				} else {
					explicitRoles = append(explicitRoles, role)
				}
			}
			rolesByTeamId[team.Id] = strings.Join(explicitRoles, " ")
		}

		member := &model.TeamMember{
			TeamId:      team.Id,
			UserId:      user.Id,
			SchemeGuest: user.IsGuest(),
			SchemeUser:  !user.IsGuest(),
			SchemeAdmin: team.Email == user.Email && !user.IsGuest(),
		}
		if !user.IsGuest() {
			var userShouldBeAdmin bool
			userShouldBeAdmin, err = a.UserIsInAdminRoleGroup(user.Id, team.Id, model.GroupSyncableTypeTeam)
			if err != nil {
				return err
			}
			member.SchemeAdmin = userShouldBeAdmin
		}

		if tdata.Channels != nil {
			channels[team.Id] = append(channels[team.Id], *tdata.Channels...)
		}
		if !user.IsGuest() {
			channels[team.Id] = append(channels[team.Id], UserChannelImportData{Name: model.NewString(model.DEFAULT_CHANNEL)})
		}

		teamsByID[team.Id] = team
		teamMemberByTeamID[team.Id] = member
		if _, ok := existingMembershipsByTeamId[team.Id]; !ok {
			newTeamMembers = append(newTeamMembers, member)
		} else {
			oldTeamMembers = append(oldTeamMembers, member)
		}
	}

	oldMembers, nErr := a.Srv().Store.Team().UpdateMultipleMembers(oldTeamMembers)
	if nErr != nil {
		var appErr *model.AppError
		switch {
		case errors.As(nErr, &appErr):
			return appErr
		default:
			return model.NewAppError("importUserTeams", "app.team.save_member.save.app_error", nil, nErr.Error(), http.StatusInternalServerError)
		}
	}

	newMembers := []*model.TeamMember{}
	if len(newTeamMembers) > 0 {
		var nErr error
		newMembers, nErr = a.Srv().Store.Team().SaveMultipleMembers(newTeamMembers, *a.Config().TeamSettings.MaxUsersPerTeam)
		if nErr != nil {
			var appErr *model.AppError
			var conflictErr *store.ErrConflict
			var limitExeededErr *store.ErrLimitExceeded
			switch {
			case errors.As(nErr, &appErr): // in case we haven't converted to plain error.
				return appErr
			case errors.As(nErr, &conflictErr):
				return model.NewAppError("BulkImport", "app.import.import_user_teams.save_members.conflict.app_error", nil, nErr.Error(), http.StatusBadRequest)
			case errors.As(nErr, &limitExeededErr):
				return model.NewAppError("BulkImport", "app.import.import_user_teams.save_members.max_accounts.app_error", nil, nErr.Error(), http.StatusBadRequest)
			default: // last fallback in case it doesn't map to an existing app error.
				return model.NewAppError("BulkImport", "app.import.import_user_teams.save_members.error", nil, nErr.Error(), http.StatusInternalServerError)
			}
		}
	}

	for _, member := range append(newMembers, oldMembers...) {
		if member.ExplicitRoles != rolesByTeamId[member.TeamId] {
			if _, err = a.UpdateTeamMemberRoles(member.TeamId, user.Id, rolesByTeamId[member.TeamId]); err != nil {
				return err
			}
		}

		a.UpdateTeamMemberSchemeRoles(member.TeamId, user.Id, isGuestByTeamId[member.TeamId], isUserByTeamId[member.TeamId], isAdminByTeamId[member.TeamId])
	}

	for _, team := range allTeams {
		if len(teamThemePreferencesByID[team.Id]) > 0 {
			pref := teamThemePreferencesByID[team.Id]
			if err := a.Srv().Store.Preference().Save(&pref); err != nil {
				return model.NewAppError("BulkImport", "app.import.import_user_teams.save_preferences.error", nil, err.Error(), http.StatusInternalServerError)
			}
		}
		channelsToImport := channels[team.Id]
		if err := a.importUserChannels(user, team, &channelsToImport); err != nil {
			return err
		}
	}

	return nil
}

func (a *App) importUserChannels(user *model.User, team *model.Team, data *[]UserChannelImportData) *model.AppError {
	if data == nil {
		return nil
	}

	channelNames := []string{}
	for _, tdata := range *data {
		channelNames = append(channelNames, *tdata.Name)
	}
	allChannels, err := a.getChannelsByNames(channelNames, team.Id)
	if err != nil {
		return err
	}

	channelsByID := map[string]*model.Channel{}
	channelMemberByChannelID := map[string]*model.ChannelMember{}
	newChannelMembers := []*model.ChannelMember{}
	oldChannelMembers := []*model.ChannelMember{}
	rolesByChannelId := map[string]string{}
	channelPreferencesByID := map[string]model.Preferences{}
	isGuestByChannelId := map[string]bool{}
	isUserByChannelId := map[string]bool{}
	isAdminByChannelId := map[string]bool{}
	existingMemberships, nErr := a.Srv().Store.Channel().GetMembersForUser(team.Id, user.Id)
	if nErr != nil {
		return model.NewAppError("importUserChannels", "app.channel.get_members.app_error", nil, nErr.Error(), http.StatusInternalServerError)
	}
	existingMembershipsByChannelId := map[string]model.ChannelMember{}
	for _, channelMembership := range *existingMemberships {
		existingMembershipsByChannelId[channelMembership.ChannelId] = channelMembership
	}
	for _, cdata := range *data {
		channel, ok := allChannels[*cdata.Name]
		if !ok {
			return model.NewAppError("BulkImport", "app.import.import_user_channels.channel_not_found.error", nil, "", http.StatusInternalServerError)
		}
		if _, ok = channelsByID[channel.Id]; ok && *cdata.Name == model.DEFAULT_CHANNEL {
			// town-square membership was in the import and added by the importer (skip the added by the importer)
			continue
		}

		isGuestByChannelId[channel.Id] = false
		isUserByChannelId[channel.Id] = true
		isAdminByChannelId[channel.Id] = false

		if cdata.Roles == nil {
			isUserByChannelId[channel.Id] = true
		} else {
			rawRoles := *cdata.Roles
			explicitRoles := []string{}
			for _, role := range strings.Fields(rawRoles) {
				if role == model.CHANNEL_GUEST_ROLE_ID {
					isGuestByChannelId[channel.Id] = true
					isUserByChannelId[channel.Id] = false
				} else if role == model.CHANNEL_USER_ROLE_ID {
					isUserByChannelId[channel.Id] = true
				} else if role == model.CHANNEL_ADMIN_ROLE_ID {
					isAdminByChannelId[channel.Id] = true
				} else {
					explicitRoles = append(explicitRoles, role)
				}
			}
			rolesByChannelId[channel.Id] = strings.Join(explicitRoles, " ")
		}

		if cdata.Favorite != nil && *cdata.Favorite {
			channelPreferencesByID[channel.Id] = append(channelPreferencesByID[channel.Id], model.Preference{
				UserId:   user.Id,
				Category: model.PREFERENCE_CATEGORY_FAVORITE_CHANNEL,
				Name:     channel.Id,
				Value:    "true",
			})
		}

		member := &model.ChannelMember{
			ChannelId:   channel.Id,
			UserId:      user.Id,
			NotifyProps: model.GetDefaultChannelNotifyProps(),
			SchemeGuest: user.IsGuest(),
			SchemeUser:  !user.IsGuest(),
			SchemeAdmin: false,
		}
		if !user.IsGuest() {
			var userShouldBeAdmin bool
			userShouldBeAdmin, err = a.UserIsInAdminRoleGroup(user.Id, team.Id, model.GroupSyncableTypeTeam)
			if err != nil {
				return err
			}
			member.SchemeAdmin = userShouldBeAdmin
		}

		if cdata.NotifyProps != nil {
			if cdata.NotifyProps.Desktop != nil {
				member.NotifyProps[model.DESKTOP_NOTIFY_PROP] = *cdata.NotifyProps.Desktop
			}

			if cdata.NotifyProps.Mobile != nil {
				member.NotifyProps[model.PUSH_NOTIFY_PROP] = *cdata.NotifyProps.Mobile
			}

			if cdata.NotifyProps.MarkUnread != nil {
				member.NotifyProps[model.MARK_UNREAD_NOTIFY_PROP] = *cdata.NotifyProps.MarkUnread
			}
		}

		channelsByID[channel.Id] = channel
		channelMemberByChannelID[channel.Id] = member
		if _, ok := existingMembershipsByChannelId[channel.Id]; !ok {
			newChannelMembers = append(newChannelMembers, member)
		} else {
			oldChannelMembers = append(oldChannelMembers, member)
		}
	}

	oldMembers, nErr := a.Srv().Store.Channel().UpdateMultipleMembers(oldChannelMembers)
	if nErr != nil {
		var nfErr *store.ErrNotFound
		var appErr *model.AppError
		switch {
		case errors.As(nErr, &appErr):
			return appErr
		case errors.As(nErr, &nfErr):
			return model.NewAppError("importUserChannels", MissingChannelMemberError, nil, nfErr.Error(), http.StatusNotFound)
		default:
			return model.NewAppError("importUserChannels", "app.channel.get_member.app_error", nil, nErr.Error(), http.StatusInternalServerError)
		}
	}

	newMembers := []*model.ChannelMember{}
	if len(newChannelMembers) > 0 {
		newMembers, nErr = a.Srv().Store.Channel().SaveMultipleMembers(newChannelMembers)
		if nErr != nil {
			var cErr *store.ErrConflict
			var appErr *model.AppError
			switch {
			case errors.As(nErr, &cErr):
				switch cErr.Resource {
				case "ChannelMembers":
					return model.NewAppError("importUserChannels", "app.channel.save_member.exists.app_error", nil, cErr.Error(), http.StatusBadRequest)
				}
			case errors.As(nErr, &appErr):
				return appErr
			default:
				return model.NewAppError("importUserChannels", "app.channel.create_direct_channel.internal_error", nil, nErr.Error(), http.StatusInternalServerError)
			}
		}
	}

	for _, member := range append(newMembers, oldMembers...) {
		if member.ExplicitRoles != rolesByChannelId[member.ChannelId] {
			if _, err = a.UpdateChannelMemberRoles(member.ChannelId, user.Id, rolesByChannelId[member.ChannelId]); err != nil {
				return err
			}
		}

		a.UpdateChannelMemberSchemeRoles(member.ChannelId, user.Id, isGuestByChannelId[member.ChannelId], isUserByChannelId[member.ChannelId], isAdminByChannelId[member.ChannelId])
	}

	for _, channel := range allChannels {
		if len(channelPreferencesByID[channel.Id]) > 0 {
			pref := channelPreferencesByID[channel.Id]
			if err := a.Srv().Store.Preference().Save(&pref); err != nil {
				return model.NewAppError("BulkImport", "app.import.import_user_channels.save_preferences.error", nil, err.Error(), http.StatusInternalServerError)
			}
		}
	}

	return nil
}

func (a *App) importReaction(data *ReactionImportData, post *model.Post) *model.AppError {
	if err := validateReactionImportData(data, post.CreateAt); err != nil {
		return err
	}

	var user *model.User
	var nErr error
	if user, nErr = a.Srv().Store.User().GetByUsername(*data.User); nErr != nil {
		return model.NewAppError("BulkImport", "app.import.import_post.user_not_found.error", map[string]interface{}{"Username": data.User}, nErr.Error(), http.StatusBadRequest)
	}

	reaction := &model.Reaction{
		UserId:    user.Id,
		PostId:    post.Id,
		EmojiName: *data.EmojiName,
		CreateAt:  *data.CreateAt,
	}
	if _, nErr = a.Srv().Store.Reaction().Save(reaction); nErr != nil {
		var appErr *model.AppError
		switch {
		case errors.As(nErr, &appErr):
			return appErr
		default:
			return model.NewAppError("importReaction", "app.reaction.save.save.app_error", nil, nErr.Error(), http.StatusInternalServerError)
		}
	}

	return nil
}

func (a *App) importReplies(data []ReplyImportData, post *model.Post, teamID string) *model.AppError {
	var err *model.AppError
	usernames := []string{}
	for _, replyData := range data {
		replyData := replyData
		if err = validateReplyImportData(&replyData, post.CreateAt, a.MaxPostSize()); err != nil {
			return err
		}
		usernames = append(usernames, *replyData.User)
	}

	users, err := a.getUsersByUsernames(usernames)
	if err != nil {
		return err
	}

	postsWithData := []postAndData{}
	postsForCreateList := []*model.Post{}
	postsForOverwriteList := []*model.Post{}

	for _, replyData := range data {
		replyData := replyData
		user := users[*replyData.User]

		// Check if this post already exists.
		replies, nErr := a.Srv().Store.Post().GetPostsCreatedAt(post.ChannelId, *replyData.CreateAt)
		if nErr != nil {
			return model.NewAppError("importReplies", "app.post.get_posts_created_at.app_error", nil, nErr.Error(), http.StatusInternalServerError)
		}

		var reply *model.Post
		for _, r := range replies {
			if r.Message == *replyData.Message && r.RootId == post.Id {
				reply = r
				break
			}
		}

		if reply == nil {
			reply = &model.Post{}
		}
		reply.UserId = user.Id
		reply.ChannelId = post.ChannelId
		reply.ParentId = post.Id
		reply.RootId = post.Id
		reply.Message = *replyData.Message
		reply.CreateAt = *replyData.CreateAt

		fileIds, err := a.uploadAttachments(replyData.Attachments, reply, teamID)
		if err != nil {
			return err
		}
		for _, fileID := range reply.FileIds {
			if _, ok := fileIds[fileID]; !ok {
				a.Srv().Store.FileInfo().PermanentDelete(fileID)
			}
		}
		reply.FileIds = make([]string, 0)
		for fileID := range fileIds {
			reply.FileIds = append(reply.FileIds, fileID)
		}

		if reply.Id == "" {
			postsForCreateList = append(postsForCreateList, reply)
		} else {
			postsForOverwriteList = append(postsForOverwriteList, reply)
		}
		postsWithData = append(postsWithData, postAndData{post: reply, replyData: &replyData})
	}

	if len(postsForCreateList) > 0 {
		if _, _, err := a.Srv().Store.Post().SaveMultiple(postsForCreateList); err != nil {
			var appErr *model.AppError
			var invErr *store.ErrInvalidInput
			switch {
			case errors.As(err, &appErr):
				return appErr
			case errors.As(err, &invErr):
				return model.NewAppError("importReplies", "app.post.save.existing.app_error", nil, invErr.Error(), http.StatusBadRequest)
			default:
				return model.NewAppError("importReplies", "app.post.save.app_error", nil, err.Error(), http.StatusInternalServerError)
			}
		}
	}

	if _, _, nErr := a.Srv().Store.Post().OverwriteMultiple(postsForOverwriteList); nErr != nil {
		return model.NewAppError("importReplies", "app.post.overwrite.app_error", nil, nErr.Error(), http.StatusInternalServerError)
	}

	for _, postWithData := range postsWithData {
		a.updateFileInfoWithPostId(postWithData.post)
	}

	return nil
}

func (a *App) importAttachment(data *AttachmentImportData, post *model.Post, teamID string) (*model.FileInfo, *model.AppError) {
	file, err := os.Open(*data.Path)
	if file == nil || err != nil {
		return nil, model.NewAppError("BulkImport", "app.import.attachment.bad_file.error", map[string]interface{}{"FilePath": *data.Path}, "", http.StatusBadRequest)
	}
	defer file.Close()

	timestamp := utils.TimeFromMillis(post.CreateAt)

	fileData, err := ioutil.ReadAll(file)
	if err != nil {
		return nil, model.NewAppError("BulkImport", "app.import.attachment.read_file_data.error", map[string]interface{}{"FilePath": *data.Path}, "", http.StatusBadRequest)
	}

	// Go over existing files in the post and see if there already exists a file with the same name, size and hash. If so - skip it
	if post.Id != "" {
		oldFiles, err := a.GetFileInfosForPost(post.Id, true)
		if err != nil {
			return nil, model.NewAppError("BulkImport", "app.import.attachment.file_upload.error", map[string]interface{}{"FilePath": *data.Path}, "", http.StatusBadRequest)
		}
		for _, oldFile := range oldFiles {
			if oldFile.Name != path.Base(file.Name()) || oldFile.Size != int64(len(fileData)) {
				continue
			}
			// check md5
			newHash := sha1.Sum(fileData)
			oldFileData, err := a.GetFile(oldFile.Id)
			if err != nil {
				return nil, model.NewAppError("BulkImport", "app.import.attachment.file_upload.error", map[string]interface{}{"FilePath": *data.Path}, "", http.StatusBadRequest)
			}
			oldHash := sha1.Sum(oldFileData)

			if bytes.Equal(oldHash[:], newHash[:]) {
				mlog.Info("Skipping uploading of file because name already exists", mlog.Any("file_name", file.Name()))
				return oldFile, nil
			}
		}
	}
<<<<<<< HEAD

	mlog.Info("Uploading file with name", mlog.String("file_name", file.Name()))

	fileInfo, appErr := a.DoUploadFile(timestamp, teamId, post.ChannelId, post.UserId, file.Name(), fileData)
=======
	fileInfo, appErr := a.DoUploadFile(timestamp, teamID, post.ChannelId, post.UserId, file.Name(), buf.Bytes())
>>>>>>> 78b82769
	if appErr != nil {
		mlog.Error("Failed to upload file:", mlog.Err(appErr))
		return nil, appErr
	}

	if fileInfo.IsImage() {
		a.HandleImages([]string{fileInfo.PreviewPath}, []string{fileInfo.ThumbnailPath}, [][]byte{fileData})
	}

	return fileInfo, nil
}

type postAndData struct {
	post           *model.Post
	postData       *PostImportData
	directPostData *DirectPostImportData
	replyData      *ReplyImportData
	team           *model.Team
	lineNumber     int
}

func (a *App) getUsersByUsernames(usernames []string) (map[string]*model.User, *model.AppError) {
	uniqueUsernames := utils.RemoveDuplicatesFromStringArray(usernames)
	allUsers, err := a.Srv().Store.User().GetProfilesByUsernames(uniqueUsernames, nil)
	if err != nil {
		return nil, model.NewAppError("BulkImport", "app.import.get_users_by_username.some_users_not_found.error", nil, err.Error(), http.StatusBadRequest)
	}

	if len(allUsers) != len(uniqueUsernames) {
		return nil, model.NewAppError("BulkImport", "app.import.get_users_by_username.some_users_not_found.error", nil, "", http.StatusBadRequest)
	}

	users := make(map[string]*model.User)
	for _, user := range allUsers {
		users[user.Username] = user
	}
	return users, nil
}

func (a *App) getTeamsByNames(names []string) (map[string]*model.Team, *model.AppError) {
	allTeams, err := a.Srv().Store.Team().GetByNames(names)
	if err != nil {
		return nil, model.NewAppError("BulkImport", "app.import.get_teams_by_names.some_teams_not_found.error", nil, err.Error(), http.StatusBadRequest)
	}

	teams := make(map[string]*model.Team)
	for _, team := range allTeams {
		teams[team.Name] = team
	}
	return teams, nil
}

func (a *App) getChannelsByNames(names []string, teamID string) (map[string]*model.Channel, *model.AppError) {
	allChannels, err := a.Srv().Store.Channel().GetByNames(teamID, names, true)
	if err != nil {
		return nil, model.NewAppError("BulkImport", "app.import.get_teams_by_names.some_teams_not_found.error", nil, err.Error(), http.StatusBadRequest)
	}

	channels := make(map[string]*model.Channel)
	for _, channel := range allChannels {
		channels[channel.Name] = channel
	}
	return channels, nil
}

// getChannelsForPosts returns map[teamName]map[channelName]*model.Channel
func (a *App) getChannelsForPosts(teams map[string]*model.Team, data []*PostImportData) (map[string]map[string]*model.Channel, *model.AppError) {
	teamChannels := make(map[string]map[string]*model.Channel)
	for _, postData := range data {
		teamName := *postData.Team
		if _, ok := teamChannels[teamName]; !ok {
			teamChannels[teamName] = make(map[string]*model.Channel)
		}
		if channel, ok := teamChannels[teamName][*postData.Channel]; !ok || channel == nil {
			var err error
			channel, err = a.Srv().Store.Channel().GetByName(teams[teamName].Id, *postData.Channel, true)
			if err != nil {
				return nil, model.NewAppError("BulkImport", "app.import.import_post.channel_not_found.error", map[string]interface{}{"ChannelName": *postData.Channel}, err.Error(), http.StatusBadRequest)
			}
			teamChannels[teamName][*postData.Channel] = channel
		}
	}
	return teamChannels, nil
}

// getPostStrID returns a string ID composed of several post fields to
// uniquely identify a post before it's imported, so it has no ID yet
func getPostStrID(post *model.Post) string {
	return fmt.Sprintf("%d%s%s", post.CreateAt, post.ChannelId, post.Message)
}

// importMultiplePostLines will return an error and the line that
// caused it whenever possible
func (a *App) importMultiplePostLines(lines []LineImportWorkerData, dryRun bool) (int, *model.AppError) {
	if len(lines) == 0 {
		return 0, nil
	}

	for _, line := range lines {
		if err := validatePostImportData(line.Post, a.MaxPostSize()); err != nil {
			return line.LineNumber, err
		}
	}

	// If this is a Dry Run, do not continue any further.
	if dryRun {
		return 0, nil
	}

	usernames := []string{}
	teamNames := make([]string, len(lines))
	postsData := make([]*PostImportData, len(lines))
	for i, line := range lines {
		usernames = append(usernames, *line.Post.User)
		if line.Post.FlaggedBy != nil {
			usernames = append(usernames, *line.Post.FlaggedBy...)
		}
		teamNames[i] = *line.Post.Team
		postsData[i] = line.Post
	}

	users, err := a.getUsersByUsernames(usernames)
	if err != nil {
		return 0, err
	}

	teams, err := a.getTeamsByNames(teamNames)
	if err != nil {
		return 0, err
	}

	channels, err := a.getChannelsForPosts(teams, postsData)
	if err != nil {
		return 0, err
	}
	postsWithData := []postAndData{}
	postsForCreateList := []*model.Post{}
	postsForCreateMap := map[string]int{}
	postsForOverwriteList := []*model.Post{}
	postsForOverwriteMap := map[string]int{}

	for _, line := range lines {
		team := teams[*line.Post.Team]
		channel := channels[*line.Post.Team][*line.Post.Channel]
		user := users[*line.Post.User]

		// Check if this post already exists.
		posts, nErr := a.Srv().Store.Post().GetPostsCreatedAt(channel.Id, *line.Post.CreateAt)
		if nErr != nil {
			return line.LineNumber, model.NewAppError("importMultiplePostLines", "app.post.get_posts_created_at.app_error", nil, nErr.Error(), http.StatusInternalServerError)
		}

		var post *model.Post
		for _, p := range posts {
			if p.Message == *line.Post.Message {
				post = p
				break
			}
		}

		if post == nil {
			post = &model.Post{}
		}

		post.ChannelId = channel.Id
		post.Message = *line.Post.Message
		post.UserId = user.Id
		post.CreateAt = *line.Post.CreateAt
		post.Hashtags, _ = model.ParseHashtags(post.Message)

		if line.Post.Props != nil {
			post.Props = *line.Post.Props
		}

		fileIds, appErr := a.uploadAttachments(line.Post.Attachments, post, team.Id)
		if appErr != nil {
			return line.LineNumber, appErr
		}
		for _, fileID := range post.FileIds {
			if _, ok := fileIds[fileID]; !ok {
				a.Srv().Store.FileInfo().PermanentDelete(fileID)
			}
		}
		post.FileIds = make([]string, 0)
		for fileID := range fileIds {
			post.FileIds = append(post.FileIds, fileID)
		}

		if post.Id == "" {
			postsForCreateList = append(postsForCreateList, post)
			postsForCreateMap[getPostStrID(post)] = line.LineNumber
		} else {
			postsForOverwriteList = append(postsForOverwriteList, post)
			postsForOverwriteMap[getPostStrID(post)] = line.LineNumber
		}
		postsWithData = append(postsWithData, postAndData{post: post, postData: line.Post, team: team, lineNumber: line.LineNumber})
	}

	if len(postsForCreateList) > 0 {
		if _, idx, nErr := a.Srv().Store.Post().SaveMultiple(postsForCreateList); nErr != nil {
			var appErr *model.AppError
			var invErr *store.ErrInvalidInput
			var retErr *model.AppError
			switch {
			case errors.As(nErr, &appErr):
				retErr = appErr
			case errors.As(nErr, &invErr):
				retErr = model.NewAppError("importMultiplePostLines", "app.post.save.existing.app_error", nil, invErr.Error(), http.StatusBadRequest)
			default:
				retErr = model.NewAppError("importMultiplePostLines", "app.post.save.app_error", nil, nErr.Error(), http.StatusInternalServerError)
			}

			if idx != -1 && idx < len(postsForCreateList) {
				post := postsForCreateList[idx]
				if lineNumber, ok := postsForCreateMap[getPostStrID(post)]; ok {
					return lineNumber, retErr
				}
			}
			return 0, retErr
		}
	}

	if _, idx, err := a.Srv().Store.Post().OverwriteMultiple(postsForOverwriteList); err != nil {
		if idx != -1 && idx < len(postsForOverwriteList) {
			post := postsForOverwriteList[idx]
			if lineNumber, ok := postsForOverwriteMap[getPostStrID(post)]; ok {
				return lineNumber, model.NewAppError("importMultiplePostLines", "app.post.overwrite.app_error", nil, err.Error(), http.StatusInternalServerError)
			}
		}
		return 0, model.NewAppError("importMultiplePostLines", "app.post.overwrite.app_error", nil, err.Error(), http.StatusInternalServerError)
	}

	for _, postWithData := range postsWithData {
		postWithData := postWithData
		if postWithData.postData.FlaggedBy != nil {
			var preferences model.Preferences

			for _, username := range *postWithData.postData.FlaggedBy {
				user := users[username]

				preferences = append(preferences, model.Preference{
					UserId:   user.Id,
					Category: model.PREFERENCE_CATEGORY_FLAGGED_POST,
					Name:     postWithData.post.Id,
					Value:    "true",
				})
			}

			if len(preferences) > 0 {
				if err := a.Srv().Store.Preference().Save(&preferences); err != nil {
					return postWithData.lineNumber, model.NewAppError("BulkImport", "app.import.import_post.save_preferences.error", nil, err.Error(), http.StatusInternalServerError)
				}
			}
		}

		if postWithData.postData.Reactions != nil {
			for _, reaction := range *postWithData.postData.Reactions {
				reaction := reaction
				if err := a.importReaction(&reaction, postWithData.post); err != nil {
					return postWithData.lineNumber, err
				}
			}
		}

		if postWithData.postData.Replies != nil && len(*postWithData.postData.Replies) > 0 {
			err := a.importReplies(*postWithData.postData.Replies, postWithData.post, postWithData.team.Id)
			if err != nil {
				return postWithData.lineNumber, err
			}
		}
		a.updateFileInfoWithPostId(postWithData.post)
	}
	return 0, nil
}

// uploadAttachments imports new attachments and returns current attachments of the post as a map
func (a *App) uploadAttachments(attachments *[]AttachmentImportData, post *model.Post, teamID string) (map[string]bool, *model.AppError) {
	if attachments == nil {
		return nil, nil
	}
	fileIds := make(map[string]bool)
	for _, attachment := range *attachments {
		attachment := attachment
		fileInfo, err := a.importAttachment(&attachment, post, teamID)
		if err != nil {
			return nil, err
		}
		fileIds[fileInfo.Id] = true
	}
	return fileIds, nil
}

func (a *App) updateFileInfoWithPostId(post *model.Post) {
	for _, fileId := range post.FileIds {
		if err := a.Srv().Store.FileInfo().AttachToPost(fileId, post.Id, post.UserId); err != nil {
			mlog.Error("Error attaching files to post.", mlog.String("post_id", post.Id), mlog.Any("post_file_ids", post.FileIds), mlog.Err(err))
		}
	}
}
func (a *App) importDirectChannel(data *DirectChannelImportData, dryRun bool) *model.AppError {
	var err *model.AppError
	if err = validateDirectChannelImportData(data); err != nil {
		return err
	}

	// If this is a Dry Run, do not continue any further.
	if dryRun {
		return nil
	}

	var userIDs []string
	userMap, err := a.getUsersByUsernames(*data.Members)
	if err != nil {
		return err
	}
	for _, user := range *data.Members {
		userIDs = append(userIDs, userMap[user].Id)
	}

	var channel *model.Channel

	if len(userIDs) == 2 {
		ch, err := a.createDirectChannel(userIDs[0], userIDs[1])
		if err != nil && err.Id != store.ChannelExistsError {
			return model.NewAppError("BulkImport", "app.import.import_direct_channel.create_direct_channel.error", nil, err.Error(), http.StatusBadRequest)
		}
		channel = ch
	} else {
		ch, err := a.createGroupChannel(userIDs)
		if err != nil && err.Id != store.ChannelExistsError {
			return model.NewAppError("BulkImport", "app.import.import_direct_channel.create_group_channel.error", nil, err.Error(), http.StatusBadRequest)
		}
		channel = ch
	}

	var preferences model.Preferences

	for _, userID := range userIDs {
		preferences = append(preferences, model.Preference{
			UserId:   userID,
			Category: model.PREFERENCE_CATEGORY_DIRECT_CHANNEL_SHOW,
			Name:     channel.Id,
			Value:    "true",
		})
	}

	if data.FavoritedBy != nil {
		for _, favoriter := range *data.FavoritedBy {
			preferences = append(preferences, model.Preference{
				UserId:   userMap[favoriter].Id,
				Category: model.PREFERENCE_CATEGORY_FAVORITE_CHANNEL,
				Name:     channel.Id,
				Value:    "true",
			})
		}
	}

	if err := a.Srv().Store.Preference().Save(&preferences); err != nil {
		var appErr *model.AppError
		switch {
		case errors.As(err, &appErr):
			appErr.StatusCode = http.StatusBadRequest
			return appErr
		default:
			return model.NewAppError("importDirectChannel", "app.preference.save.updating.app_error", nil, err.Error(), http.StatusBadRequest)
		}
	}

	if data.Header != nil {
		channel.Header = *data.Header
		if _, appErr := a.Srv().Store.Channel().Update(channel); appErr != nil {
			return model.NewAppError("BulkImport", "app.import.import_direct_channel.update_header_failed.error", nil, appErr.Error(), http.StatusBadRequest)
		}
	}

	return nil
}

// importMultipleDirectPostLines will return an error and the line
// that caused it whenever possible
func (a *App) importMultipleDirectPostLines(lines []LineImportWorkerData, dryRun bool) (int, *model.AppError) {
	if len(lines) == 0 {
		return 0, nil
	}

	for _, line := range lines {
		if err := validateDirectPostImportData(line.DirectPost, a.MaxPostSize()); err != nil {
			return line.LineNumber, err
		}
	}

	// If this is a Dry Run, do not continue any further.
	if dryRun {
		return 0, nil
	}

	usernames := []string{}
	for _, line := range lines {
		usernames = append(usernames, *line.DirectPost.User)
		if line.DirectPost.FlaggedBy != nil {
			usernames = append(usernames, *line.DirectPost.FlaggedBy...)
		}
		usernames = append(usernames, *line.DirectPost.ChannelMembers...)
	}

	users, err := a.getUsersByUsernames(usernames)
	if err != nil {
		return 0, err
	}

	postsWithData := []postAndData{}
	postsForCreateList := []*model.Post{}
	postsForCreateMap := map[string]int{}
	postsForOverwriteList := []*model.Post{}
	postsForOverwriteMap := map[string]int{}

	for _, line := range lines {
		var userIDs []string
		var err *model.AppError
		for _, username := range *line.DirectPost.ChannelMembers {
			user := users[username]
			userIDs = append(userIDs, user.Id)
		}

		var channel *model.Channel
		var ch *model.Channel
		if len(userIDs) == 2 {
			ch, err = a.GetOrCreateDirectChannel(userIDs[0], userIDs[1])
			if err != nil && err.Id != store.ChannelExistsError {
				return line.LineNumber, model.NewAppError("BulkImport", "app.import.import_direct_post.create_direct_channel.error", nil, err.Error(), http.StatusBadRequest)
			}
			channel = ch
		} else {
			ch, err = a.createGroupChannel(userIDs)
			if err != nil && err.Id != store.ChannelExistsError {
				return line.LineNumber, model.NewAppError("BulkImport", "app.import.import_direct_post.create_group_channel.error", nil, err.Error(), http.StatusBadRequest)
			}
			channel = ch
		}

		user := users[*line.DirectPost.User]

		// Check if this post already exists.
		posts, nErr := a.Srv().Store.Post().GetPostsCreatedAt(channel.Id, *line.DirectPost.CreateAt)
		if nErr != nil {
			return line.LineNumber, model.NewAppError("BulkImport", "app.post.get_posts_created_at.app_error", nil, nErr.Error(), http.StatusInternalServerError)
		}

		var post *model.Post
		for _, p := range posts {
			if p.Message == *line.DirectPost.Message {
				post = p
				break
			}
		}

		if post == nil {
			post = &model.Post{}
		}

		post.ChannelId = channel.Id
		post.Message = *line.DirectPost.Message
		post.UserId = user.Id
		post.CreateAt = *line.DirectPost.CreateAt
		post.Hashtags, _ = model.ParseHashtags(post.Message)

		if line.DirectPost.Props != nil {
			post.Props = *line.DirectPost.Props
		}

		fileIds, err := a.uploadAttachments(line.DirectPost.Attachments, post, "noteam")
		if err != nil {
			return line.LineNumber, err
		}
		for _, fileID := range post.FileIds {
			if _, ok := fileIds[fileID]; !ok {
				a.Srv().Store.FileInfo().PermanentDelete(fileID)
			}
		}
		post.FileIds = make([]string, 0)
		for fileID := range fileIds {
			post.FileIds = append(post.FileIds, fileID)
		}

		if post.Id == "" {
			postsForCreateList = append(postsForCreateList, post)
			postsForCreateMap[getPostStrID(post)] = line.LineNumber
		} else {
			postsForOverwriteList = append(postsForOverwriteList, post)
			postsForOverwriteMap[getPostStrID(post)] = line.LineNumber
		}
		postsWithData = append(postsWithData, postAndData{post: post, directPostData: line.DirectPost, lineNumber: line.LineNumber})
	}

	if len(postsForCreateList) > 0 {
		if _, idx, err := a.Srv().Store.Post().SaveMultiple(postsForCreateList); err != nil {
			var appErr *model.AppError
			var invErr *store.ErrInvalidInput
			var retErr *model.AppError
			switch {
			case errors.As(err, &appErr):
				retErr = appErr
			case errors.As(err, &invErr):
				retErr = model.NewAppError("importMultiplePostLines", "app.post.save.existing.app_error", nil, invErr.Error(), http.StatusBadRequest)
			default:
				retErr = model.NewAppError("importMultiplePostLines", "app.post.save.app_error", nil, err.Error(), http.StatusInternalServerError)
			}

			if idx != -1 && idx < len(postsForCreateList) {
				post := postsForCreateList[idx]
				if lineNumber, ok := postsForCreateMap[getPostStrID(post)]; ok {
					return lineNumber, retErr
				}
			}
			return 0, retErr
		}
	}
	if _, idx, err := a.Srv().Store.Post().OverwriteMultiple(postsForOverwriteList); err != nil {
		if idx != -1 && idx < len(postsForOverwriteList) {
			post := postsForOverwriteList[idx]
			if lineNumber, ok := postsForOverwriteMap[getPostStrID(post)]; ok {
				return lineNumber, model.NewAppError("importMultiplePostLines", "app.post.overwrite.app_error", nil, err.Error(), http.StatusInternalServerError)
			}
		}
		return 0, model.NewAppError("importMultiplePostLines", "app.post.overwrite.app_error", nil, err.Error(), http.StatusInternalServerError)
	}

	for _, postWithData := range postsWithData {
		if postWithData.directPostData.FlaggedBy != nil {
			var preferences model.Preferences

			for _, username := range *postWithData.directPostData.FlaggedBy {
				user := users[username]

				preferences = append(preferences, model.Preference{
					UserId:   user.Id,
					Category: model.PREFERENCE_CATEGORY_FLAGGED_POST,
					Name:     postWithData.post.Id,
					Value:    "true",
				})
			}

			if len(preferences) > 0 {
				if err := a.Srv().Store.Preference().Save(&preferences); err != nil {
					return postWithData.lineNumber, model.NewAppError("BulkImport", "app.import.import_post.save_preferences.error", nil, err.Error(), http.StatusInternalServerError)
				}
			}
		}

		if postWithData.directPostData.Reactions != nil {
			for _, reaction := range *postWithData.directPostData.Reactions {
				reaction := reaction
				if err := a.importReaction(&reaction, postWithData.post); err != nil {
					return postWithData.lineNumber, err
				}
			}
		}

		if postWithData.directPostData.Replies != nil {
			if err := a.importReplies(*postWithData.directPostData.Replies, postWithData.post, "noteam"); err != nil {
				return postWithData.lineNumber, err
			}
		}

		a.updateFileInfoWithPostId(postWithData.post)
	}
	return 0, nil
}

func (a *App) importEmoji(data *EmojiImportData, dryRun bool) *model.AppError {
	if err := validateEmojiImportData(data); err != nil {
		return err
	}

	// If this is a Dry Run, do not continue any further.
	if dryRun {
		return nil
	}

	var emoji *model.Emoji

	emoji, err := a.Srv().Store.Emoji().GetByName(*data.Name, true)
	if err != nil {
		var nfErr *store.ErrNotFound
		if !errors.As(err, &nfErr) {
			return model.NewAppError("importEmoji", "app.emoji.get_by_name.app_error", nil, err.Error(), http.StatusInternalServerError)
		}
	}

	alreadyExists := emoji != nil

	if !alreadyExists {
		emoji = &model.Emoji{
			Name: *data.Name,
		}
		emoji.PreSave()
	}

	file, err := os.Open(*data.Image)
	if err != nil {
		return model.NewAppError("BulkImport", "app.import.emoji.bad_file.error", map[string]interface{}{"EmojiName": *data.Name}, "", http.StatusBadRequest)
	}
	defer file.Close()

	if _, err := a.WriteFile(file, getEmojiImagePath(emoji.Id)); err != nil {
		return err
	}

	if !alreadyExists {
		if _, err := a.Srv().Store.Emoji().Save(emoji); err != nil {
			return model.NewAppError("importEmoji", "api.emoji.create.internal_error", nil, err.Error(), http.StatusBadRequest)
		}
	}

	return nil
}<|MERGE_RESOLUTION|>--- conflicted
+++ resolved
@@ -1150,14 +1150,10 @@
 			}
 		}
 	}
-<<<<<<< HEAD
 
 	mlog.Info("Uploading file with name", mlog.String("file_name", file.Name()))
 
 	fileInfo, appErr := a.DoUploadFile(timestamp, teamId, post.ChannelId, post.UserId, file.Name(), fileData)
-=======
-	fileInfo, appErr := a.DoUploadFile(timestamp, teamID, post.ChannelId, post.UserId, file.Name(), buf.Bytes())
->>>>>>> 78b82769
 	if appErr != nil {
 		mlog.Error("Failed to upload file:", mlog.Err(appErr))
 		return nil, appErr
