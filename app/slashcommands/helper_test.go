--- conflicted
+++ resolved
@@ -62,15 +62,11 @@
 	options = append(options, app.ConfigStore(memoryStore))
 	if includeCacheLayer {
 		options = append(options, app.StoreOverride(func(s *app.Server) store.Store {
-<<<<<<< HEAD
-			return localcachelayer.NewLocalCacheLayer(dbStore, s.Metrics, s.Cluster, s.CacheProvider)
-=======
 			lcl, err2 := localcachelayer.NewLocalCacheLayer(dbStore, s.Metrics, s.Cluster, s.CacheProvider)
 			if err2 != nil {
 				panic(err2)
 			}
 			return lcl
->>>>>>> 837b818b
 		}))
 	} else {
 		options = append(options, app.StoreOverride(dbStore))
