// Copyright (c) 2015-present Mattermost, Inc. All Rights Reserved.
// See LICENSE.txt for license information.

package slashcommands

import (
	"errors"
	"strings"

	goi18n "github.com/mattermost/go-i18n/i18n"
	"github.com/mattermost/mattermost-server/v5/app"
	"github.com/mattermost/mattermost-server/v5/mlog"
	"github.com/mattermost/mattermost-server/v5/model"
	"github.com/mattermost/mattermost-server/v5/store"
)

type msgProvider struct {
}

const (
	CmdMsg = "msg"
)

func init() {
	app.RegisterCommandProvider(&msgProvider{})
}

func (*msgProvider) GetTrigger() string {
<<<<<<< HEAD
	return CMD_MSG
=======
	return CmdMsg
>>>>>>> 837b818b
}

func (*msgProvider) GetCommand(a *app.App, T goi18n.TranslateFunc) *model.Command {
	return &model.Command{
		Trigger:          CmdMsg,
		AutoComplete:     true,
		AutoCompleteDesc: T("api.command_msg.desc"),
		AutoCompleteHint: T("api.command_msg.hint"),
		DisplayName:      T("api.command_msg.name"),
	}
}

func (*msgProvider) DoCommand(a *app.App, args *model.CommandArgs, message string) *model.CommandResponse {
	splitMessage := strings.SplitN(message, " ", 2)

	parsedMessage := ""
	targetUsername := ""

	if len(splitMessage) > 1 {
		parsedMessage = strings.SplitN(message, " ", 2)[1]
	}
	targetUsername = strings.SplitN(message, " ", 2)[0]
	targetUsername = strings.TrimPrefix(targetUsername, "@")

	userProfile, nErr := a.Srv().Store.User().GetByUsername(targetUsername)
	if nErr != nil {
		mlog.Error(nErr.Error())
		return &model.CommandResponse{Text: args.T("api.command_msg.missing.app_error"), ResponseType: model.COMMAND_RESPONSE_TYPE_EPHEMERAL}
	}

	if userProfile.Id == args.UserId {
		return &model.CommandResponse{Text: args.T("api.command_msg.missing.app_error"), ResponseType: model.COMMAND_RESPONSE_TYPE_EPHEMERAL}
	}

	canSee, err := a.UserCanSeeOtherUser(args.UserId, userProfile.Id)
	if err != nil {
		mlog.Error(err.Error())
		return &model.CommandResponse{Text: args.T("api.command_msg.fail.app_error"), ResponseType: model.COMMAND_RESPONSE_TYPE_EPHEMERAL}
	}
	if !canSee {
		return &model.CommandResponse{Text: args.T("api.command_msg.missing.app_error"), ResponseType: model.COMMAND_RESPONSE_TYPE_EPHEMERAL}
	}

	// Find the channel based on this user
	channelName := model.GetDMNameFromIds(args.UserId, userProfile.Id)

	targetChannelId := ""
	if channel, channelErr := a.Srv().Store.Channel().GetByName(args.TeamId, channelName, true); channelErr != nil {
		var nfErr *store.ErrNotFound
		if errors.As(channelErr, &nfErr) {
			if !a.HasPermissionTo(args.UserId, model.PERMISSION_CREATE_DIRECT_CHANNEL) {
				return &model.CommandResponse{Text: args.T("api.command_msg.permission.app_error"), ResponseType: model.COMMAND_RESPONSE_TYPE_EPHEMERAL}
			}

			var directChannel *model.Channel
			if directChannel, err = a.GetOrCreateDirectChannel(args.UserId, userProfile.Id); err != nil {
				mlog.Error(err.Error())
				return &model.CommandResponse{Text: args.T("api.command_msg.dm_fail.app_error"), ResponseType: model.COMMAND_RESPONSE_TYPE_EPHEMERAL}
			}
			targetChannelId = directChannel.Id
		} else {
			mlog.Error(channelErr.Error())
			return &model.CommandResponse{Text: args.T("api.command_msg.dm_fail.app_error"), ResponseType: model.COMMAND_RESPONSE_TYPE_EPHEMERAL}
		}
	} else {
		targetChannelId = channel.Id
	}

	if len(parsedMessage) > 0 {
		post := &model.Post{}
		post.Message = parsedMessage
		post.ChannelId = targetChannelId
		post.UserId = args.UserId
		if _, err = a.CreatePostMissingChannel(post, true); err != nil {
			return &model.CommandResponse{Text: args.T("api.command_msg.fail.app_error"), ResponseType: model.COMMAND_RESPONSE_TYPE_EPHEMERAL}
		}
	}

	team, err := a.GetTeam(args.TeamId)
	if err != nil {
		return &model.CommandResponse{Text: args.T("api.command_msg.fail.app_error"), ResponseType: model.COMMAND_RESPONSE_TYPE_EPHEMERAL}
	}

	return &model.CommandResponse{GotoLocation: args.SiteURL + "/" + team.Name + "/channels/" + channelName, Text: "", ResponseType: model.COMMAND_RESPONSE_TYPE_EPHEMERAL}
}<|MERGE_RESOLUTION|>--- conflicted
+++ resolved
@@ -26,11 +26,7 @@
 }
 
 func (*msgProvider) GetTrigger() string {
-<<<<<<< HEAD
-	return CMD_MSG
-=======
 	return CmdMsg
->>>>>>> 837b818b
 }
 
 func (*msgProvider) GetCommand(a *app.App, T goi18n.TranslateFunc) *model.Command {
