// Copyright (c) 2015-present Mattermost, Inc. All Rights Reserved.
// See LICENSE.txt for license information.

package app

import (
	"context"
	"encoding/json"
	"errors"
	"fmt"
	"net/http"
	"strings"
	"sync"
	"time"

	"github.com/mattermost/mattermost-server/v5/app/request"
	"github.com/mattermost/mattermost-server/v5/model"
	"github.com/mattermost/mattermost-server/v5/plugin"
	"github.com/mattermost/mattermost-server/v5/services/cache"
	"github.com/mattermost/mattermost-server/v5/shared/i18n"
	"github.com/mattermost/mattermost-server/v5/shared/mlog"
	"github.com/mattermost/mattermost-server/v5/store"
	"github.com/mattermost/mattermost-server/v5/store/sqlstore"
)

const (
	PendingPostIDsCacheSize = 25000
	PendingPostIDsCacheTTL  = 30 * time.Second
	PageDefault             = 0
)

func (a *App) CreatePostAsUser(c *request.Context, post *model.Post, currentSessionId string, setOnline bool) (*model.Post, *model.AppError) {
	// Check that channel has not been deleted
	channel, errCh := a.Srv().Store.Channel().Get(post.ChannelId, true)
	if errCh != nil {
		err := model.NewAppError("CreatePostAsUser", "api.context.invalid_param.app_error", map[string]interface{}{"Name": "post.channel_id"}, errCh.Error(), http.StatusBadRequest)
		return nil, err
	}

	if strings.HasPrefix(post.Type, model.POST_SYSTEM_MESSAGE_PREFIX) {
		err := model.NewAppError("CreatePostAsUser", "api.context.invalid_param.app_error", map[string]interface{}{"Name": "post.type"}, "", http.StatusBadRequest)
		return nil, err
	}

	if channel.DeleteAt != 0 {
		err := model.NewAppError("createPost", "api.post.create_post.can_not_post_to_deleted.error", nil, "", http.StatusBadRequest)
		return nil, err
	}

	rp, err := a.CreatePost(c, post, channel, true, setOnline)
	if err != nil {
		if err.Id == "api.post.create_post.root_id.app_error" ||
			err.Id == "api.post.create_post.channel_root_id.app_error" ||
			err.Id == "api.post.create_post.parent_id.app_error" {
			err.StatusCode = http.StatusBadRequest
		}

		if err.Id == "api.post.create_post.town_square_read_only" {
			user, nErr := a.Srv().Store.User().Get(context.Background(), post.UserId)
			if nErr != nil {
				var nfErr *store.ErrNotFound
				switch {
				case errors.As(nErr, &nfErr):
					return nil, model.NewAppError("CreatePostAsUser", MissingAccountError, nil, nfErr.Error(), http.StatusNotFound)
				default:
					return nil, model.NewAppError("CreatePostAsUser", "app.user.get.app_error", nil, nErr.Error(), http.StatusInternalServerError)
				}
			}

			T := i18n.GetUserTranslations(user.Locale)
			a.SendEphemeralPost(
				post.UserId,
				&model.Post{
					ChannelId: channel.Id,
					ParentId:  post.ParentId,
					RootId:    post.RootId,
					UserId:    post.UserId,
					Message:   T("api.post.create_post.town_square_read_only"),
					CreateAt:  model.GetMillis() + 1,
				},
			)
		}
		return nil, err
	}

	// Update the Channel LastViewAt only if:
	// the post does NOT have from_webhook prop set (e.g. Zapier app), and
	// the post does NOT have from_bot set (e.g. from discovering the user is a bot within CreatePost), and
	// the post is NOT a reply post with CRT enabled
	_, fromWebhook := post.GetProps()["from_webhook"]
	_, fromBot := post.GetProps()["from_bot"]
	isCRTReply := post.RootId != "" && a.isCRTEnabledForUser(post.UserId)
	if !fromWebhook && !fromBot && !isCRTReply {
		if _, err := a.MarkChannelsAsViewed([]string{post.ChannelId}, post.UserId, currentSessionId, true); err != nil {
			mlog.Warn(
				"Encountered error updating last viewed",
				mlog.String("channel_id", post.ChannelId),
				mlog.String("user_id", post.UserId),
				mlog.Err(err),
			)
		}
	}

	return rp, nil
}

func (a *App) CreatePostMissingChannel(c *request.Context, post *model.Post, triggerWebhooks bool) (*model.Post, *model.AppError) {
	channel, err := a.Srv().Store.Channel().Get(post.ChannelId, true)
	if err != nil {
		var nfErr *store.ErrNotFound
		switch {
		case errors.As(err, &nfErr):
			return nil, model.NewAppError("CreatePostMissingChannel", "app.channel.get.existing.app_error", nil, nfErr.Error(), http.StatusNotFound)
		default:
			return nil, model.NewAppError("CreatePostMissingChannel", "app.channel.get.find.app_error", nil, err.Error(), http.StatusInternalServerError)
		}
	}

	return a.CreatePost(c, post, channel, triggerWebhooks, true)
}

// deduplicateCreatePost attempts to make posting idempotent within a caching window.
func (a *App) deduplicateCreatePost(post *model.Post) (foundPost *model.Post, err *model.AppError) {
	// We rely on the client sending the pending post id across "duplicate" requests. If there
	// isn't one, we can't deduplicate, so allow creation normally.
	if post.PendingPostId == "" {
		return nil, nil
	}

	const unknownPostId = ""

	// Query the cache atomically for the given pending post id, saving a record if
	// it hasn't previously been seen.
	var postID string
	nErr := a.Srv().seenPendingPostIdsCache.Get(post.PendingPostId, &postID)
	if nErr == cache.ErrKeyNotFound {
		a.Srv().seenPendingPostIdsCache.SetWithExpiry(post.PendingPostId, unknownPostId, PendingPostIDsCacheTTL)
		return nil, nil
	}

	if nErr != nil {
		return nil, model.NewAppError("errorGetPostId", "api.post.error_get_post_id.pending", nil, "", http.StatusInternalServerError)
	}

	// If another thread saved the cache record, but hasn't yet updated it with the actual post
	// id (because it's still saving), notify the client with an error. Ideally, we'd wait
	// for the other thread, but coordinating that adds complexity to the happy path.
	if postID == unknownPostId {
		return nil, model.NewAppError("deduplicateCreatePost", "api.post.deduplicate_create_post.pending", nil, "", http.StatusInternalServerError)
	}

	// If the other thread finished creating the post, return the created post back to the
	// client, making the API call feel idempotent.
	actualPost, err := a.GetSinglePost(postID)
	if err != nil {
		return nil, model.NewAppError("deduplicateCreatePost", "api.post.deduplicate_create_post.failed_to_get", nil, err.Error(), http.StatusInternalServerError)
	}

	mlog.Debug("Deduplicated create post", mlog.String("post_id", actualPost.Id), mlog.String("pending_post_id", post.PendingPostId))

	return actualPost, nil
}

func (a *App) CreatePost(c *request.Context, post *model.Post, channel *model.Channel, triggerWebhooks, setOnline bool) (savedPost *model.Post, err *model.AppError) {
	foundPost, err := a.deduplicateCreatePost(post)
	if err != nil {
		return nil, err
	}
	if foundPost != nil {
		return foundPost, nil
	}

	// If we get this far, we've recorded the client-provided pending post id to the cache.
	// Remove it if we fail below, allowing a proper retry by the client.
	defer func() {
		if post.PendingPostId == "" {
			return
		}

		if err != nil {
			a.Srv().seenPendingPostIdsCache.Remove(post.PendingPostId)
			return
		}

		a.Srv().seenPendingPostIdsCache.SetWithExpiry(post.PendingPostId, savedPost.Id, PendingPostIDsCacheTTL)
	}()

	post.SanitizeProps()

	var pchan chan store.StoreResult
	if post.RootId != "" {
		pchan = make(chan store.StoreResult, 1)
		go func() {
			r, pErr := a.Srv().Store.Post().Get(sqlstore.WithMaster(context.Background()), post.RootId, false, false, false, "")
			pchan <- store.StoreResult{Data: r, NErr: pErr}
			close(pchan)
		}()
	}

	user, nErr := a.Srv().Store.User().Get(context.Background(), post.UserId)
	if nErr != nil {
		var nfErr *store.ErrNotFound
		switch {
		case errors.As(nErr, &nfErr):
			return nil, model.NewAppError("CreatePost", MissingAccountError, nil, nfErr.Error(), http.StatusNotFound)
		default:
			return nil, model.NewAppError("CreatePost", "app.user.get.app_error", nil, nErr.Error(), http.StatusInternalServerError)
		}
	}

	if user.IsBot {
		post.AddProp("from_bot", "true")
	}

	if a.Srv().License() != nil && *a.Config().TeamSettings.ExperimentalTownSquareIsReadOnly &&
		!post.IsSystemMessage() &&
		channel.Name == model.DEFAULT_CHANNEL &&
		!a.RolesGrantPermission(user.GetRoles(), model.PERMISSION_MANAGE_SYSTEM.Id) {
		return nil, model.NewAppError("createPost", "api.post.create_post.town_square_read_only", nil, "", http.StatusForbidden)
	}

	var ephemeralPost *model.Post
	if post.Type == "" && !a.HasPermissionToChannel(user.Id, channel.Id, model.PERMISSION_USE_CHANNEL_MENTIONS) {
		mention := post.DisableMentionHighlights()
		if mention != "" {
			T := i18n.GetUserTranslations(user.Locale)
			ephemeralPost = &model.Post{
				UserId:    user.Id,
				RootId:    post.RootId,
				ParentId:  post.ParentId,
				ChannelId: channel.Id,
				Message:   T("model.post.channel_notifications_disabled_in_channel.message", model.StringInterface{"ChannelName": channel.Name, "Mention": mention}),
				Props:     model.StringInterface{model.POST_PROPS_MENTION_HIGHLIGHT_DISABLED: true},
			}
		}
	}

	// Verify the parent/child relationships are correct
	var parentPostList *model.PostList
	if pchan != nil {
		result := <-pchan
		if result.NErr != nil {
			return nil, model.NewAppError("createPost", "api.post.create_post.root_id.app_error", nil, "", http.StatusBadRequest)
		}
		parentPostList = result.Data.(*model.PostList)
		if len(parentPostList.Posts) == 0 || !parentPostList.IsChannelId(post.ChannelId) {
			return nil, model.NewAppError("createPost", "api.post.create_post.channel_root_id.app_error", nil, "", http.StatusInternalServerError)
		}

		rootPost := parentPostList.Posts[post.RootId]
		if rootPost.RootId != "" {
			return nil, model.NewAppError("createPost", "api.post.create_post.root_id.app_error", nil, "", http.StatusBadRequest)
		}

		if post.ParentId == "" {
			post.ParentId = post.RootId
		}

		if post.RootId != post.ParentId {
			parent := parentPostList.Posts[post.ParentId]
			if parent == nil {
				return nil, model.NewAppError("createPost", "api.post.create_post.parent_id.app_error", nil, "", http.StatusInternalServerError)
			}
		}
	}

	post.Hashtags, _ = model.ParseHashtags(post.Message)

	if err = a.FillInPostProps(post, channel); err != nil {
		return nil, err
	}

	// Temporary fix so old plugins don't clobber new fields in SlackAttachment struct, see MM-13088
	if attachments, ok := post.GetProp("attachments").([]*model.SlackAttachment); ok {
		jsonAttachments, err := json.Marshal(attachments)
		if err == nil {
			attachmentsInterface := []interface{}{}
			err = json.Unmarshal(jsonAttachments, &attachmentsInterface)
			post.AddProp("attachments", attachmentsInterface)
		}
		if err != nil {
			mlog.Warn("Could not convert post attachments to map interface.", mlog.Err(err))
		}
	}

	if pluginsEnvironment := a.GetPluginsEnvironment(); pluginsEnvironment != nil {
		var rejectionError *model.AppError
		pluginContext := pluginContext(c)
		pluginsEnvironment.RunMultiPluginHook(func(hooks plugin.Hooks) bool {
			replacementPost, rejectionReason := hooks.MessageWillBePosted(pluginContext, post)
			if rejectionReason != "" {
				id := "Post rejected by plugin. " + rejectionReason
				if rejectionReason == plugin.DismissPostError {
					id = plugin.DismissPostError
				}
				rejectionError = model.NewAppError("createPost", id, nil, "", http.StatusBadRequest)
				return false
			}
			if replacementPost != nil {
				post = replacementPost
			}

			return true
		}, plugin.MessageWillBePostedID)

		if rejectionError != nil {
			return nil, rejectionError
		}
	}

	rpost, nErr := a.Srv().Store.Post().Save(post)
	if nErr != nil {
		var appErr *model.AppError
		var invErr *store.ErrInvalidInput
		switch {
		case errors.As(nErr, &appErr):
			return nil, appErr
		case errors.As(nErr, &invErr):
			return nil, model.NewAppError("CreatePost", "app.post.save.existing.app_error", nil, invErr.Error(), http.StatusBadRequest)
		default:
			return nil, model.NewAppError("CreatePost", "app.post.save.app_error", nil, nErr.Error(), http.StatusInternalServerError)
		}
	}

	// Update the mapping from pending post id to the actual post id, for any clients that
	// might be duplicating requests.
	a.Srv().seenPendingPostIdsCache.SetWithExpiry(post.PendingPostId, rpost.Id, PendingPostIDsCacheTTL)

	// We make a copy of the post for the plugin hook to avoid a race condition.
	rPostCopy := rpost.Clone()
	if pluginsEnvironment := a.GetPluginsEnvironment(); pluginsEnvironment != nil {
		a.Srv().Go(func() {
			pluginContext := pluginContext(c)
			pluginsEnvironment.RunMultiPluginHook(func(hooks plugin.Hooks) bool {
				hooks.MessageHasBeenPosted(pluginContext, rPostCopy)
				return true
			}, plugin.MessageHasBeenPostedID)
		})
	}

	if a.Metrics() != nil {
		a.Metrics().IncrementPostCreate()
	}

	if len(post.FileIds) > 0 {
		if err = a.attachFilesToPost(post); err != nil {
			mlog.Warn("Encountered error attaching files to post", mlog.String("post_id", post.Id), mlog.Any("file_ids", post.FileIds), mlog.Err(err))
		}

		if a.Metrics() != nil {
			a.Metrics().IncrementPostFileAttachment(len(post.FileIds))
		}
	}

	// Normally, we would let the API layer call PreparePostForClient, but we do it here since it also needs
	// to be done when we send the post over the websocket in handlePostEvents
	rpost = a.PreparePostForClient(rpost, true, false)

	// Make sure poster is following the thread
	if *a.Config().ServiceSettings.ThreadAutoFollow && rpost.RootId != "" {
		_, err := a.Srv().Store.Thread().MaintainMembership(user.Id, rpost.RootId, store.ThreadMembershipOpts{
<<<<<<< HEAD
			Following: true,
=======
			Following:       true,
			UpdateFollowing: true,
>>>>>>> bf88d605
		})
		if err != nil {
			mlog.Warn("Failed to update thread membership", mlog.Err(err))
		}
	}

	if err := a.handlePostEvents(c, rpost, user, channel, triggerWebhooks, parentPostList, setOnline); err != nil {
		mlog.Warn("Failed to handle post events", mlog.Err(err))
	}

	// Send any ephemeral posts after the post is created to ensure it shows up after the latest post created
	if ephemeralPost != nil {
		a.SendEphemeralPost(post.UserId, ephemeralPost)
	}

	return rpost, nil
}

func (a *App) attachFilesToPost(post *model.Post) *model.AppError {
	var attachedIds []string
	for _, fileID := range post.FileIds {
		err := a.Srv().Store.FileInfo().AttachToPost(fileID, post.Id, post.UserId)
		if err != nil {
			mlog.Warn("Failed to attach file to post", mlog.String("file_id", fileID), mlog.String("post_id", post.Id), mlog.Err(err))
			continue
		}

		attachedIds = append(attachedIds, fileID)
	}

	if len(post.FileIds) != len(attachedIds) {
		// We couldn't attach all files to the post, so ensure that post.FileIds reflects what was actually attached
		post.FileIds = attachedIds

		if _, err := a.Srv().Store.Post().Overwrite(post); err != nil {
			return model.NewAppError("attachFilesToPost", "app.post.overwrite.app_error", nil, err.Error(), http.StatusInternalServerError)
		}
	}

	return nil
}

// FillInPostProps should be invoked before saving posts to fill in properties such as
// channel_mentions.
//
// If channel is nil, FillInPostProps will look up the channel corresponding to the post.
func (a *App) FillInPostProps(post *model.Post, channel *model.Channel) *model.AppError {
	channelMentions := post.ChannelMentions()
	channelMentionsProp := make(map[string]interface{})

	if len(channelMentions) > 0 {
		if channel == nil {
			postChannel, err := a.Srv().Store.Channel().GetForPost(post.Id)
			if err != nil {
				return model.NewAppError("FillInPostProps", "api.context.invalid_param.app_error", map[string]interface{}{"Name": "post.channel_id"}, err.Error(), http.StatusBadRequest)
			}
			channel = postChannel
		}

		mentionedChannels, err := a.GetChannelsByNames(channelMentions, channel.TeamId)
		if err != nil {
			return err
		}

		for _, mentioned := range mentionedChannels {
			if mentioned.Type == model.CHANNEL_OPEN {
				team, err := a.Srv().Store.Team().Get(mentioned.TeamId)
				if err != nil {
					mlog.Warn("Failed to get team of the channel mention", mlog.String("team_id", channel.TeamId), mlog.String("channel_id", channel.Id), mlog.Err(err))
					continue
				}
				channelMentionsProp[mentioned.Name] = map[string]interface{}{
					"display_name": mentioned.DisplayName,
					"team_name":    team.Name,
				}
			}
		}
	}

	if len(channelMentionsProp) > 0 {
		post.AddProp("channel_mentions", channelMentionsProp)
	} else if post.GetProps() != nil {
		post.DelProp("channel_mentions")
	}

	matched := model.AT_MENTION_PATTEN.MatchString(post.Message)
	if a.Srv().License() != nil && *a.Srv().License().Features.LDAPGroups && matched && !a.HasPermissionToChannel(post.UserId, post.ChannelId, model.PERMISSION_USE_GROUP_MENTIONS) {
		post.AddProp(model.POST_PROPS_GROUP_HIGHLIGHT_DISABLED, true)
	}

	return nil
}

func (a *App) handlePostEvents(c *request.Context, post *model.Post, user *model.User, channel *model.Channel, triggerWebhooks bool, parentPostList *model.PostList, setOnline bool) error {
	var team *model.Team
	if channel.TeamId != "" {
		t, err := a.Srv().Store.Team().Get(channel.TeamId)
		if err != nil {
			return err
		}
		team = t
	} else {
		// Blank team for DMs
		team = &model.Team{}
	}

	a.invalidateCacheForChannel(channel)
	a.invalidateCacheForChannelPosts(channel.Id)

	if _, err := a.SendNotifications(post, team, channel, user, parentPostList, setOnline); err != nil {
		return err
	}

	if post.Type != model.POST_AUTO_RESPONDER { // don't respond to an auto-responder
		a.Srv().Go(func() {
			_, err := a.SendAutoResponseIfNecessary(c, channel, user, post)
			if err != nil {
				mlog.Error("Failed to send auto response", mlog.String("user_id", user.Id), mlog.String("post_id", post.Id), mlog.Err(err))
			}
		})
	}

	if triggerWebhooks {
		a.Srv().Go(func() {
			if err := a.handleWebhookEvents(c, post, team, channel, user); err != nil {
				mlog.Error(err.Error())
			}
		})
	}

	return nil
}

func (a *App) SendEphemeralPost(userID string, post *model.Post) *model.Post {
	post.Type = model.POST_EPHEMERAL

	// fill in fields which haven't been specified which have sensible defaults
	if post.Id == "" {
		post.Id = model.NewId()
	}
	if post.CreateAt == 0 {
		post.CreateAt = model.GetMillis()
	}
	if post.GetProps() == nil {
		post.SetProps(make(model.StringInterface))
	}

	post.GenerateActionIds()
	message := model.NewWebSocketEvent(model.WEBSOCKET_EVENT_EPHEMERAL_MESSAGE, "", post.ChannelId, userID, nil)
	post = a.PreparePostForClient(post, true, false)
	post = model.AddPostActionCookies(post, a.PostActionCookieSecret())
	message.Add("post", post.ToJson())
	a.Publish(message)

	return post
}

func (a *App) UpdateEphemeralPost(userID string, post *model.Post) *model.Post {
	post.Type = model.POST_EPHEMERAL

	post.UpdateAt = model.GetMillis()
	if post.GetProps() == nil {
		post.SetProps(make(model.StringInterface))
	}

	post.GenerateActionIds()
	message := model.NewWebSocketEvent(model.WEBSOCKET_EVENT_POST_EDITED, "", post.ChannelId, userID, nil)
	post = a.PreparePostForClient(post, true, false)
	post = model.AddPostActionCookies(post, a.PostActionCookieSecret())
	message.Add("post", post.ToJson())
	a.Publish(message)

	return post
}

func (a *App) DeleteEphemeralPost(userID, postID string) {
	post := &model.Post{
		Id:       postID,
		UserId:   userID,
		Type:     model.POST_EPHEMERAL,
		DeleteAt: model.GetMillis(),
		UpdateAt: model.GetMillis(),
	}

	message := model.NewWebSocketEvent(model.WEBSOCKET_EVENT_POST_DELETED, "", "", userID, nil)
	message.Add("post", post.ToJson())
	a.Publish(message)
}

func (a *App) UpdatePost(c *request.Context, post *model.Post, safeUpdate bool) (*model.Post, *model.AppError) {
	post.SanitizeProps()

	postLists, nErr := a.Srv().Store.Post().Get(context.Background(), post.Id, false, false, false, "")
	if nErr != nil {
		var nfErr *store.ErrNotFound
		var invErr *store.ErrInvalidInput
		switch {
		case errors.As(nErr, &invErr):
			return nil, model.NewAppError("UpdatePost", "app.post.get.app_error", nil, invErr.Error(), http.StatusBadRequest)
		case errors.As(nErr, &nfErr):
			return nil, model.NewAppError("UpdatePost", "app.post.get.app_error", nil, nfErr.Error(), http.StatusNotFound)
		default:
			return nil, model.NewAppError("UpdatePost", "app.post.get.app_error", nil, nErr.Error(), http.StatusInternalServerError)
		}
	}
	oldPost := postLists.Posts[post.Id]

	var err *model.AppError
	if oldPost == nil {
		err = model.NewAppError("UpdatePost", "api.post.update_post.find.app_error", nil, "id="+post.Id, http.StatusBadRequest)
		return nil, err
	}

	if oldPost.DeleteAt != 0 {
		err = model.NewAppError("UpdatePost", "api.post.update_post.permissions_details.app_error", map[string]interface{}{"PostId": post.Id}, "", http.StatusBadRequest)
		return nil, err
	}

	if oldPost.IsSystemMessage() {
		err = model.NewAppError("UpdatePost", "api.post.update_post.system_message.app_error", nil, "id="+post.Id, http.StatusBadRequest)
		return nil, err
	}

	if a.Srv().License() != nil {
		if *a.Config().ServiceSettings.PostEditTimeLimit != -1 && model.GetMillis() > oldPost.CreateAt+int64(*a.Config().ServiceSettings.PostEditTimeLimit*1000) && post.Message != oldPost.Message {
			err = model.NewAppError("UpdatePost", "api.post.update_post.permissions_time_limit.app_error", map[string]interface{}{"timeLimit": *a.Config().ServiceSettings.PostEditTimeLimit}, "", http.StatusBadRequest)
			return nil, err
		}
	}

	channel, err := a.GetChannel(oldPost.ChannelId)
	if err != nil {
		return nil, err
	}

	if channel.DeleteAt != 0 {
		return nil, model.NewAppError("UpdatePost", "api.post.update_post.can_not_update_post_in_deleted.error", nil, "", http.StatusBadRequest)
	}

	newPost := oldPost.Clone()

	if newPost.Message != post.Message {
		newPost.Message = post.Message
		newPost.EditAt = model.GetMillis()
		newPost.Hashtags, _ = model.ParseHashtags(post.Message)
	}

	if !safeUpdate {
		newPost.IsPinned = post.IsPinned
		newPost.HasReactions = post.HasReactions
		newPost.FileIds = post.FileIds
		newPost.SetProps(post.GetProps())
	}

	// Avoid deep-equal checks if EditAt was already modified through message change
	if newPost.EditAt == oldPost.EditAt && (!oldPost.FileIds.Equals(newPost.FileIds) || !oldPost.AttachmentsEqual(newPost)) {
		newPost.EditAt = model.GetMillis()
	}

	if err = a.FillInPostProps(post, nil); err != nil {
		return nil, err
	}

	if post.IsRemote() {
		oldPost.RemoteId = model.NewString(*post.RemoteId)
	}

	if pluginsEnvironment := a.GetPluginsEnvironment(); pluginsEnvironment != nil {
		var rejectionReason string
		pluginContext := pluginContext(c)
		pluginsEnvironment.RunMultiPluginHook(func(hooks plugin.Hooks) bool {
			newPost, rejectionReason = hooks.MessageWillBeUpdated(pluginContext, newPost, oldPost)
			return post != nil
		}, plugin.MessageWillBeUpdatedID)
		if newPost == nil {
			return nil, model.NewAppError("UpdatePost", "Post rejected by plugin. "+rejectionReason, nil, "", http.StatusBadRequest)
		}
	}

	rpost, nErr := a.Srv().Store.Post().Update(newPost, oldPost)
	if nErr != nil {
		var appErr *model.AppError
		switch {
		case errors.As(nErr, &appErr):
			return nil, appErr
		default:
			return nil, model.NewAppError("UpdatePost", "app.post.update.app_error", nil, nErr.Error(), http.StatusInternalServerError)
		}
	}

	if pluginsEnvironment := a.GetPluginsEnvironment(); pluginsEnvironment != nil {
		a.Srv().Go(func() {
			pluginContext := pluginContext(c)
			pluginsEnvironment.RunMultiPluginHook(func(hooks plugin.Hooks) bool {
				hooks.MessageHasBeenUpdated(pluginContext, newPost, oldPost)
				return true
			}, plugin.MessageHasBeenUpdatedID)
		})
	}

	rpost = a.PreparePostForClient(rpost, false, true)

	// Ensure IsFollowing is nil since this updated post will be broadcast to all users
	// and we don't want to have to populate it for every single user and broadcast to each
	// individually.
	rpost.IsFollowing = nil

	message := model.NewWebSocketEvent(model.WEBSOCKET_EVENT_POST_EDITED, "", rpost.ChannelId, "", nil)
	message.Add("post", rpost.ToJson())
	a.Publish(message)

	a.invalidateCacheForChannelPosts(rpost.ChannelId)

	return rpost, nil
}

func (a *App) PatchPost(c *request.Context, postID string, patch *model.PostPatch) (*model.Post, *model.AppError) {
	post, err := a.GetSinglePost(postID)
	if err != nil {
		return nil, err
	}

	channel, err := a.GetChannel(post.ChannelId)
	if err != nil {
		return nil, err
	}

	if channel.DeleteAt != 0 {
		err = model.NewAppError("PatchPost", "api.post.patch_post.can_not_update_post_in_deleted.error", nil, "", http.StatusBadRequest)
		return nil, err
	}

	if !a.HasPermissionToChannel(post.UserId, post.ChannelId, model.PERMISSION_USE_CHANNEL_MENTIONS) {
		patch.DisableMentionHighlights()
	}

	post.Patch(patch)

	updatedPost, err := a.UpdatePost(c, post, false)
	if err != nil {
		return nil, err
	}

	return updatedPost, nil
}

func (a *App) GetPostsPage(options model.GetPostsOptions) (*model.PostList, *model.AppError) {
	postList, err := a.Srv().Store.Post().GetPosts(options, false)
	if err != nil {
		var invErr *store.ErrInvalidInput
		switch {
		case errors.As(err, &invErr):
			return nil, model.NewAppError("GetPostsPage", "app.post.get_posts.app_error", nil, invErr.Error(), http.StatusBadRequest)
		default:
			return nil, model.NewAppError("GetPostsPage", "app.post.get_root_posts.app_error", nil, err.Error(), http.StatusInternalServerError)
		}
	}

	return postList, nil
}

func (a *App) GetPosts(channelID string, offset int, limit int) (*model.PostList, *model.AppError) {
	postList, err := a.Srv().Store.Post().GetPosts(model.GetPostsOptions{ChannelId: channelID, Page: offset, PerPage: limit}, true)
	if err != nil {
		var invErr *store.ErrInvalidInput
		switch {
		case errors.As(err, &invErr):
			return nil, model.NewAppError("GetPosts", "app.post.get_posts.app_error", nil, invErr.Error(), http.StatusBadRequest)
		default:
			return nil, model.NewAppError("GetPosts", "app.post.get_root_posts.app_error", nil, err.Error(), http.StatusInternalServerError)
		}
	}

	return postList, nil
}

func (a *App) GetPostsEtag(channelID string, collapsedThreads bool) string {
	return a.Srv().Store.Post().GetEtag(channelID, true, collapsedThreads)
}

func (a *App) GetPostsSince(options model.GetPostsSinceOptions) (*model.PostList, *model.AppError) {
	postList, err := a.Srv().Store.Post().GetPostsSince(options, true)
	if err != nil {
		return nil, model.NewAppError("GetPostsSince", "app.post.get_posts_since.app_error", nil, err.Error(), http.StatusInternalServerError)
	}

	return postList, nil
}

func (a *App) GetSinglePost(postID string) (*model.Post, *model.AppError) {
	post, err := a.Srv().Store.Post().GetSingle(postID, false)
	if err != nil {
		var nfErr *store.ErrNotFound
		switch {
		case errors.As(err, &nfErr):
			return nil, model.NewAppError("GetSinglePost", "app.post.get.app_error", nil, nfErr.Error(), http.StatusNotFound)
		default:
			return nil, model.NewAppError("GetSinglePost", "app.post.get.app_error", nil, err.Error(), http.StatusInternalServerError)
		}
	}

	return post, nil
}

func (a *App) GetPostThread(postID string, skipFetchThreads, collapsedThreads, collapsedThreadsExtended bool, userID string) (*model.PostList, *model.AppError) {
	posts, err := a.Srv().Store.Post().Get(context.Background(), postID, skipFetchThreads, collapsedThreads, collapsedThreadsExtended, userID)
	if err != nil {
		var nfErr *store.ErrNotFound
		var invErr *store.ErrInvalidInput
		switch {
		case errors.As(err, &invErr):
			return nil, model.NewAppError("GetPostThread", "app.post.get.app_error", nil, invErr.Error(), http.StatusBadRequest)
		case errors.As(err, &nfErr):
			return nil, model.NewAppError("GetPostThread", "app.post.get.app_error", nil, nfErr.Error(), http.StatusNotFound)
		default:
			return nil, model.NewAppError("GetPostThread", "app.post.get.app_error", nil, err.Error(), http.StatusInternalServerError)
		}
	}

	return posts, nil
}

func (a *App) GetFlaggedPosts(userID string, offset int, limit int) (*model.PostList, *model.AppError) {
	postList, err := a.Srv().Store.Post().GetFlaggedPosts(userID, offset, limit)
	if err != nil {
		return nil, model.NewAppError("GetFlaggedPosts", "app.post.get_flagged_posts.app_error", nil, err.Error(), http.StatusInternalServerError)
	}

	return postList, nil
}

func (a *App) GetFlaggedPostsForTeam(userID, teamID string, offset int, limit int) (*model.PostList, *model.AppError) {
	postList, err := a.Srv().Store.Post().GetFlaggedPostsForTeam(userID, teamID, offset, limit)
	if err != nil {
		return nil, model.NewAppError("GetFlaggedPostsForTeam", "app.post.get_flagged_posts.app_error", nil, err.Error(), http.StatusInternalServerError)
	}

	return postList, nil
}

func (a *App) GetFlaggedPostsForChannel(userID, channelID string, offset int, limit int) (*model.PostList, *model.AppError) {
	postList, err := a.Srv().Store.Post().GetFlaggedPostsForChannel(userID, channelID, offset, limit)
	if err != nil {
		return nil, model.NewAppError("GetFlaggedPostsForChannel", "app.post.get_flagged_posts.app_error", nil, err.Error(), http.StatusInternalServerError)
	}

	return postList, nil
}

func (a *App) GetPermalinkPost(c *request.Context, postID string, userID string) (*model.PostList, *model.AppError) {
	list, nErr := a.Srv().Store.Post().Get(context.Background(), postID, false, false, false, userID)
	if nErr != nil {
		var nfErr *store.ErrNotFound
		var invErr *store.ErrInvalidInput
		switch {
		case errors.As(nErr, &invErr):
			return nil, model.NewAppError("GetPermalinkPost", "app.post.get.app_error", nil, invErr.Error(), http.StatusBadRequest)
		case errors.As(nErr, &nfErr):
			return nil, model.NewAppError("GetPermalinkPost", "app.post.get.app_error", nil, nfErr.Error(), http.StatusNotFound)
		default:
			return nil, model.NewAppError("GetPermalinkPost", "app.post.get.app_error", nil, nErr.Error(), http.StatusInternalServerError)
		}
	}

	if len(list.Order) != 1 {
		return nil, model.NewAppError("getPermalinkTmp", "api.post_get_post_by_id.get.app_error", nil, "", http.StatusNotFound)
	}
	post := list.Posts[list.Order[0]]

	channel, err := a.GetChannel(post.ChannelId)
	if err != nil {
		return nil, err
	}

	if err = a.JoinChannel(c, channel, userID); err != nil {
		return nil, err
	}

	return list, nil
}

func (a *App) GetPostsBeforePost(options model.GetPostsOptions) (*model.PostList, *model.AppError) {
	postList, err := a.Srv().Store.Post().GetPostsBefore(options)
	if err != nil {
		var invErr *store.ErrInvalidInput
		switch {
		case errors.As(err, &invErr):
			return nil, model.NewAppError("GetPostsBeforePost", "app.post.get_posts_around.get.app_error", nil, invErr.Error(), http.StatusBadRequest)
		default:
			return nil, model.NewAppError("GetPostsBeforePost", "app.post.get_posts_around.get.app_error", nil, err.Error(), http.StatusInternalServerError)
		}
	}

	return postList, nil
}

func (a *App) GetPostsAfterPost(options model.GetPostsOptions) (*model.PostList, *model.AppError) {
	postList, err := a.Srv().Store.Post().GetPostsAfter(options)
	if err != nil {
		var invErr *store.ErrInvalidInput
		switch {
		case errors.As(err, &invErr):
			return nil, model.NewAppError("GetPostsAfterPost", "app.post.get_posts_around.get.app_error", nil, invErr.Error(), http.StatusBadRequest)
		default:
			return nil, model.NewAppError("GetPostsAfterPost", "app.post.get_posts_around.get.app_error", nil, err.Error(), http.StatusInternalServerError)
		}
	}

	return postList, nil
}

func (a *App) GetPostsAroundPost(before bool, options model.GetPostsOptions) (*model.PostList, *model.AppError) {
	var postList *model.PostList
	var err error
	if before {
		postList, err = a.Srv().Store.Post().GetPostsBefore(options)
	} else {
		postList, err = a.Srv().Store.Post().GetPostsAfter(options)
	}

	if err != nil {
		var invErr *store.ErrInvalidInput
		switch {
		case errors.As(err, &invErr):
			return nil, model.NewAppError("GetPostsAroundPost", "app.post.get_posts_around.get.app_error", nil, invErr.Error(), http.StatusBadRequest)
		default:
			return nil, model.NewAppError("GetPostsAroundPost", "app.post.get_posts_around.get.app_error", nil, err.Error(), http.StatusInternalServerError)
		}
	}

	return postList, nil
}

func (a *App) GetPostAfterTime(channelID string, time int64, collapsedThreads bool) (*model.Post, *model.AppError) {
	post, err := a.Srv().Store.Post().GetPostAfterTime(channelID, time, collapsedThreads)
	if err != nil {
		return nil, model.NewAppError("GetPostAfterTime", "app.post.get_post_after_time.app_error", nil, err.Error(), http.StatusInternalServerError)
	}

	return post, nil
}

func (a *App) GetPostIdAfterTime(channelID string, time int64, collapsedThreads bool) (string, *model.AppError) {
	postID, err := a.Srv().Store.Post().GetPostIdAfterTime(channelID, time, collapsedThreads)
	if err != nil {
		return "", model.NewAppError("GetPostIdAfterTime", "app.post.get_post_id_around.app_error", nil, err.Error(), http.StatusInternalServerError)
	}

	return postID, nil
}

func (a *App) GetPostIdBeforeTime(channelID string, time int64, collapsedThreads bool) (string, *model.AppError) {
	postID, err := a.Srv().Store.Post().GetPostIdBeforeTime(channelID, time, collapsedThreads)
	if err != nil {
		return "", model.NewAppError("GetPostIdBeforeTime", "app.post.get_post_id_around.app_error", nil, err.Error(), http.StatusInternalServerError)
	}

	return postID, nil
}

func (a *App) GetNextPostIdFromPostList(postList *model.PostList, collapsedThreads bool) string {
	if len(postList.Order) > 0 {
		firstPostId := postList.Order[0]
		firstPost := postList.Posts[firstPostId]
		nextPostId, err := a.GetPostIdAfterTime(firstPost.ChannelId, firstPost.CreateAt, collapsedThreads)
		if err != nil {
			mlog.Warn("GetNextPostIdFromPostList: failed in getting next post", mlog.Err(err))
		}

		return nextPostId
	}

	return ""
}

func (a *App) GetPrevPostIdFromPostList(postList *model.PostList, collapsedThreads bool) string {
	if len(postList.Order) > 0 {
		lastPostId := postList.Order[len(postList.Order)-1]
		lastPost := postList.Posts[lastPostId]
		previousPostId, err := a.GetPostIdBeforeTime(lastPost.ChannelId, lastPost.CreateAt, collapsedThreads)
		if err != nil {
			mlog.Warn("GetPrevPostIdFromPostList: failed in getting previous post", mlog.Err(err))
		}

		return previousPostId
	}

	return ""
}

// AddCursorIdsForPostList adds NextPostId and PrevPostId as cursor to the PostList.
// The conditional blocks ensure that it sets those cursor IDs immediately as afterPost, beforePost or empty,
// and only query to database whenever necessary.
func (a *App) AddCursorIdsForPostList(originalList *model.PostList, afterPost, beforePost string, since int64, page, perPage int, collapsedThreads bool) {
	prevPostIdSet := false
	prevPostId := ""
	nextPostIdSet := false
	nextPostId := ""

	if since > 0 { // "since" query to return empty NextPostId and PrevPostId
		nextPostIdSet = true
		prevPostIdSet = true
	} else if afterPost != "" {
		if page == 0 {
			prevPostId = afterPost
			prevPostIdSet = true
		}

		if len(originalList.Order) < perPage {
			nextPostIdSet = true
		}
	} else if beforePost != "" {
		if page == 0 {
			nextPostId = beforePost
			nextPostIdSet = true
		}

		if len(originalList.Order) < perPage {
			prevPostIdSet = true
		}
	}

	if !nextPostIdSet {
		nextPostId = a.GetNextPostIdFromPostList(originalList, collapsedThreads)
	}

	if !prevPostIdSet {
		prevPostId = a.GetPrevPostIdFromPostList(originalList, collapsedThreads)
	}

	originalList.NextPostId = nextPostId
	originalList.PrevPostId = prevPostId
}
func (a *App) GetPostsForChannelAroundLastUnread(channelID, userID string, limitBefore, limitAfter int, skipFetchThreads bool, collapsedThreads, collapsedThreadsExtended bool) (*model.PostList, *model.AppError) {
	var member *model.ChannelMember
	var err *model.AppError
	if member, err = a.GetChannelMember(context.Background(), channelID, userID); err != nil {
		return nil, err
	} else if member.LastViewedAt == 0 {
		return model.NewPostList(), nil
	}

	lastUnreadPostId, err := a.GetPostIdAfterTime(channelID, member.LastViewedAt, collapsedThreads)
	if err != nil {
		return nil, err
	} else if lastUnreadPostId == "" {
		return model.NewPostList(), nil
	}

	postList, err := a.GetPostThread(lastUnreadPostId, skipFetchThreads, collapsedThreads, collapsedThreadsExtended, userID)
	if err != nil {
		return nil, err
	}
	// Reset order to only include the last unread post: if the thread appears in the centre
	// channel organically, those replies will be added below.
	postList.Order = []string{lastUnreadPostId}

	if postListBefore, err := a.GetPostsBeforePost(model.GetPostsOptions{ChannelId: channelID, PostId: lastUnreadPostId, Page: PageDefault, PerPage: limitBefore, SkipFetchThreads: skipFetchThreads, CollapsedThreads: collapsedThreads, CollapsedThreadsExtended: collapsedThreadsExtended, UserId: userID}); err != nil {
		return nil, err
	} else if postListBefore != nil {
		postList.Extend(postListBefore)
	}

	if postListAfter, err := a.GetPostsAfterPost(model.GetPostsOptions{ChannelId: channelID, PostId: lastUnreadPostId, Page: PageDefault, PerPage: limitAfter - 1, SkipFetchThreads: skipFetchThreads, CollapsedThreads: collapsedThreads, CollapsedThreadsExtended: collapsedThreadsExtended, UserId: userID}); err != nil {
		return nil, err
	} else if postListAfter != nil {
		postList.Extend(postListAfter)
	}

	postList.SortByCreateAt()
	return postList, nil
}

func (a *App) DeletePost(postID, deleteByID string) (*model.Post, *model.AppError) {
	post, nErr := a.Srv().Store.Post().GetSingle(postID, false)
	if nErr != nil {
		return nil, model.NewAppError("DeletePost", "app.post.get.app_error", nil, nErr.Error(), http.StatusBadRequest)
	}

	channel, err := a.GetChannel(post.ChannelId)
	if err != nil {
		return nil, err
	}

	if channel.DeleteAt != 0 {
		err := model.NewAppError("DeletePost", "api.post.delete_post.can_not_delete_post_in_deleted.error", nil, "", http.StatusBadRequest)
		return nil, err
	}

	if err := a.Srv().Store.Post().Delete(postID, model.GetMillis(), deleteByID); err != nil {
		var nfErr *store.ErrNotFound
		switch {
		case errors.As(err, &nfErr):
			return nil, model.NewAppError("DeletePost", "app.post.delete.app_error", nil, nfErr.Error(), http.StatusNotFound)
		default:
			return nil, model.NewAppError("DeletePost", "app.post.delete.app_error", nil, err.Error(), http.StatusInternalServerError)
		}
	}

	postData := a.PreparePostForClient(post, false, false).ToJson()

	userMessage := model.NewWebSocketEvent(model.WEBSOCKET_EVENT_POST_DELETED, "", post.ChannelId, "", nil)
	userMessage.Add("post", postData)
	userMessage.GetBroadcast().ContainsSanitizedData = true
	a.Publish(userMessage)

	adminMessage := model.NewWebSocketEvent(model.WEBSOCKET_EVENT_POST_DELETED, "", post.ChannelId, "", nil)
	adminMessage.Add("post", postData)
	adminMessage.Add("delete_by", deleteByID)
	adminMessage.GetBroadcast().ContainsSensitiveData = true
	a.Publish(adminMessage)

	a.Srv().Go(func() {
		a.DeletePostFiles(post)
	})
	a.Srv().Go(func() {
		a.DeleteFlaggedPosts(post.Id)
	})

	a.invalidateCacheForChannelPosts(post.ChannelId)

	return post, nil
}

func (a *App) DeleteFlaggedPosts(postID string) {
	if err := a.Srv().Store.Preference().DeleteCategoryAndName(model.PREFERENCE_CATEGORY_FLAGGED_POST, postID); err != nil {
		mlog.Warn("Unable to delete flagged post preference when deleting post.", mlog.Err(err))
		return
	}
}

func (a *App) DeletePostFiles(post *model.Post) {
	if len(post.FileIds) == 0 {
		return
	}

	if _, err := a.Srv().Store.FileInfo().DeleteForPost(post.Id); err != nil {
		mlog.Warn("Encountered error when deleting files for post", mlog.String("post_id", post.Id), mlog.Err(err))
	}
}

func (a *App) parseAndFetchChannelIdByNameFromInFilter(c *request.Context, channelName, userID, teamID string, includeDeleted bool) (*model.Channel, error) {
	if strings.HasPrefix(channelName, "@") && strings.Contains(channelName, ",") {
		var userIDs []string
		users, err := a.GetUsersByUsernames(strings.Split(channelName[1:], ","), false, nil)
		if err != nil {
			return nil, err
		}
		for _, user := range users {
			userIDs = append(userIDs, user.Id)
		}

		channel, err := a.GetGroupChannel(userIDs)
		if err != nil {
			return nil, err
		}
		return channel, nil
	}

	if strings.HasPrefix(channelName, "@") && !strings.Contains(channelName, ",") {
		user, err := a.GetUserByUsername(channelName[1:])
		if err != nil {
			return nil, err
		}
		channel, err := a.GetOrCreateDirectChannel(c, userID, user.Id)
		if err != nil {
			return nil, err
		}
		return channel, nil
	}

	channel, err := a.GetChannelByName(channelName, teamID, includeDeleted)
	if err != nil {
		return nil, err
	}
	return channel, nil
}

func (a *App) searchPostsInTeam(teamID string, userID string, paramsList []*model.SearchParams, modifierFun func(*model.SearchParams)) (*model.PostList, *model.AppError) {
	var wg sync.WaitGroup

	pchan := make(chan store.StoreResult, len(paramsList))

	for _, params := range paramsList {
		// Don't allow users to search for everything.
		if params.Terms == "*" {
			continue
		}
		modifierFun(params)
		wg.Add(1)

		go func(params *model.SearchParams) {
			defer wg.Done()
			postList, err := a.Srv().Store.Post().Search(teamID, userID, params)
			pchan <- store.StoreResult{Data: postList, NErr: err}
		}(params)
	}

	wg.Wait()
	close(pchan)

	posts := model.NewPostList()

	for result := range pchan {
		if result.NErr != nil {
			return nil, model.NewAppError("searchPostsInTeam", "app.post.search.app_error", nil, result.NErr.Error(), http.StatusInternalServerError)
		}
		data := result.Data.(*model.PostList)
		posts.Extend(data)
	}

	posts.SortByCreateAt()
	return posts, nil
}

func (a *App) convertChannelNamesToChannelIds(c *request.Context, channels []string, userID string, teamID string, includeDeletedChannels bool) []string {
	for idx, channelName := range channels {
		channel, err := a.parseAndFetchChannelIdByNameFromInFilter(c, channelName, userID, teamID, includeDeletedChannels)
		if err != nil {
			mlog.Warn("error getting channel id by name from in filter", mlog.Err(err))
			continue
		}
		channels[idx] = channel.Id
	}
	return channels
}

func (a *App) convertUserNameToUserIds(usernames []string) []string {
	for idx, username := range usernames {
		user, err := a.GetUserByUsername(username)
		if err != nil {
			mlog.Warn("error getting user by username", mlog.String("user_name", username), mlog.Err(err))
			continue
		}
		usernames[idx] = user.Id
	}
	return usernames
}

func (a *App) SearchPostsInTeam(teamID string, paramsList []*model.SearchParams) (*model.PostList, *model.AppError) {
	if !*a.Config().ServiceSettings.EnablePostSearch {
		return nil, model.NewAppError("SearchPostsInTeam", "store.sql_post.search.disabled", nil, fmt.Sprintf("teamId=%v", teamID), http.StatusNotImplemented)
	}
	return a.searchPostsInTeam(teamID, "", paramsList, func(params *model.SearchParams) {
		params.SearchWithoutUserId = true
	})
}

func (a *App) SearchPostsInTeamForUser(c *request.Context, terms string, userID string, teamID string, isOrSearch bool, includeDeletedChannels bool, timeZoneOffset int, page, perPage int) (*model.PostSearchResults, *model.AppError) {
	var postSearchResults *model.PostSearchResults
	paramsList := model.ParseSearchParams(strings.TrimSpace(terms), timeZoneOffset)
	includeDeleted := includeDeletedChannels && *a.Config().TeamSettings.ExperimentalViewArchivedChannels

	if !*a.Config().ServiceSettings.EnablePostSearch {
		return nil, model.NewAppError("SearchPostsInTeamForUser", "store.sql_post.search.disabled", nil, fmt.Sprintf("teamId=%v userId=%v", teamID, userID), http.StatusNotImplemented)
	}

	finalParamsList := []*model.SearchParams{}

	for _, params := range paramsList {
		params.OrTerms = isOrSearch
		params.IncludeDeletedChannels = includeDeleted
		// Don't allow users to search for "*"
		if params.Terms != "*" {
			// Convert channel names to channel IDs
			params.InChannels = a.convertChannelNamesToChannelIds(c, params.InChannels, userID, teamID, includeDeletedChannels)
			params.ExcludedChannels = a.convertChannelNamesToChannelIds(c, params.ExcludedChannels, userID, teamID, includeDeletedChannels)

			// Convert usernames to user IDs
			params.FromUsers = a.convertUserNameToUserIds(params.FromUsers)
			params.ExcludedUsers = a.convertUserNameToUserIds(params.ExcludedUsers)

			finalParamsList = append(finalParamsList, params)
		}
	}

	// If the processed search params are empty, return empty search results.
	if len(finalParamsList) == 0 {
		return model.MakePostSearchResults(model.NewPostList(), nil), nil
	}

	postSearchResults, nErr := a.Srv().Store.Post().SearchPostsInTeamForUser(finalParamsList, userID, teamID, page, perPage)
	if nErr != nil {
		var appErr *model.AppError
		switch {
		case errors.As(nErr, &appErr):
			return nil, appErr
		default:
			return nil, model.NewAppError("SearchPostsInTeamForUser", "app.post.search.app_error", nil, nErr.Error(), http.StatusInternalServerError)
		}
	}

	return postSearchResults, nil
}

func (a *App) GetFileInfosForPostWithMigration(postID string) ([]*model.FileInfo, *model.AppError) {

	pchan := make(chan store.StoreResult, 1)
	go func() {
		post, err := a.Srv().Store.Post().GetSingle(postID, false)
		pchan <- store.StoreResult{Data: post, NErr: err}
		close(pchan)
	}()

	infos, err := a.GetFileInfosForPost(postID, false)
	if err != nil {
		return nil, err
	}

	if len(infos) == 0 {
		// No FileInfos were returned so check if they need to be created for this post
		result := <-pchan
		if result.NErr != nil {
			var nfErr *store.ErrNotFound
			switch {
			case errors.As(result.NErr, &nfErr):
				return nil, model.NewAppError("GetFileInfosForPostWithMigration", "app.post.get.app_error", nil, nfErr.Error(), http.StatusNotFound)
			default:
				return nil, model.NewAppError("GetFileInfosForPostWithMigration", "app.post.get.app_error", nil, result.NErr.Error(), http.StatusInternalServerError)
			}
		}
		post := result.Data.(*model.Post)

		if len(post.Filenames) > 0 {
			a.Srv().Store.FileInfo().InvalidateFileInfosForPostCache(postID, false)
			a.Srv().Store.FileInfo().InvalidateFileInfosForPostCache(postID, true)
			// The post has Filenames that need to be replaced with FileInfos
			infos = a.MigrateFilenamesToFileInfos(post)
		}
	}

	return infos, nil
}

func (a *App) GetFileInfosForPost(postID string, fromMaster bool) ([]*model.FileInfo, *model.AppError) {
	fileInfos, err := a.Srv().Store.FileInfo().GetForPost(postID, fromMaster, false, true)
	if err != nil {
		return nil, model.NewAppError("GetFileInfosForPost", "app.file_info.get_for_post.app_error", nil, err.Error(), http.StatusInternalServerError)
	}

	a.generateMiniPreviewForInfos(fileInfos)

	return fileInfos, nil
}

func (a *App) PostWithProxyAddedToImageURLs(post *model.Post) *model.Post {
	if f := a.ImageProxyAdder(); f != nil {
		return post.WithRewrittenImageURLs(f)
	}
	return post
}

func (a *App) PostWithProxyRemovedFromImageURLs(post *model.Post) *model.Post {
	if f := a.ImageProxyRemover(); f != nil {
		return post.WithRewrittenImageURLs(f)
	}
	return post
}

func (a *App) PostPatchWithProxyRemovedFromImageURLs(patch *model.PostPatch) *model.PostPatch {
	if f := a.ImageProxyRemover(); f != nil {
		return patch.WithRewrittenImageURLs(f)
	}
	return patch
}

func (a *App) ImageProxyAdder() func(string) string {
	if !*a.Config().ImageProxySettings.Enable {
		return nil
	}

	return func(url string) string {
		return a.Srv().ImageProxy.GetProxiedImageURL(url)
	}
}

func (a *App) ImageProxyRemover() (f func(string) string) {
	if !*a.Config().ImageProxySettings.Enable {
		return nil
	}

	return func(url string) string {
		return a.Srv().ImageProxy.GetUnproxiedImageURL(url)
	}
}

func (s *Server) MaxPostSize() int {
	maxPostSize := s.Store.Post().GetMaxPostSize()
	if maxPostSize == 0 {
		return model.POST_MESSAGE_MAX_RUNES_V1
	}

	return maxPostSize
}

func (a *App) MaxPostSize() int {
	return a.Srv().MaxPostSize()
}

// countThreadMentions returns the number of times the user is mentioned in a specified thread after the timestamp.
func (a *App) countThreadMentions(user *model.User, post *model.Post, teamID string, timestamp int64) (int64, *model.AppError) {
	channel, err := a.GetChannel(post.ChannelId)
	if err != nil {
		return 0, err
	}

	keywords := addMentionKeywordsForUser(
		map[string][]string{},
		user,
		map[string]string{},
		&model.Status{Status: model.STATUS_ONLINE}, // Assume the user is online since they would've triggered this
		true, // Assume channel mentions are always allowed for simplicity
	)

	posts, nErr := a.Srv().Store.Thread().GetPosts(post.Id, timestamp)
	if nErr != nil {
		return 0, model.NewAppError("countMentionsFromPost", "app.channel.count_posts_since.app_error", nil, nErr.Error(), http.StatusInternalServerError)
	}

	count := 0

	if channel.Type == model.CHANNEL_DIRECT {
		// In a DM channel, every post made by the other user is a mention
		otherId := channel.GetOtherUserIdForDM(user.Id)
		for _, p := range posts {
			if p.UserId == otherId {
				count++
			}
		}

		return int64(count), nil
	}

	var team *model.Team
	if teamID != "" {
		team, err = a.GetTeam(teamID)
		if err != nil {
			return 0, err
		}
	}

	groups, nErr := a.getGroupsAllowedForReferenceInChannel(channel, team)
	if nErr != nil {
		return 0, model.NewAppError("countMentionsFromPost", "app.channel.count_posts_since.app_error", nil, nErr.Error(), http.StatusInternalServerError)
	}
	posts = append(posts, post)

	for _, p := range posts {
		if p.CreateAt >= timestamp {
			mentions := getExplicitMentions(p, keywords, groups)
			if _, ok := mentions.Mentions[user.Id]; ok {
				count += 1
			}
		}
	}

	return int64(count), nil
}

// countMentionsFromPost returns the number of posts in the post's channel that mention the user after and including the
// given post.
func (a *App) countMentionsFromPost(user *model.User, post *model.Post) (int, int, *model.AppError) {
	channel, err := a.GetChannel(post.ChannelId)
	if err != nil {
		return 0, 0, err
	}

	if channel.Type == model.CHANNEL_DIRECT {
		// In a DM channel, every post made by the other user is a mention
		count, countRoot, nErr := a.Srv().Store.Channel().CountPostsAfter(post.ChannelId, post.CreateAt-1, channel.GetOtherUserIdForDM(user.Id))
		if nErr != nil {
			return 0, 0, model.NewAppError("countMentionsFromPost", "app.channel.count_posts_since.app_error", nil, nErr.Error(), http.StatusInternalServerError)
		}

		return count, countRoot, nil
	}

	channelMember, err := a.GetChannelMember(context.Background(), channel.Id, user.Id)
	if err != nil {
		return 0, 0, err
	}

	keywords := addMentionKeywordsForUser(
		map[string][]string{},
		user,
		channelMember.NotifyProps,
		&model.Status{Status: model.STATUS_ONLINE}, // Assume the user is online since they would've triggered this
		true, // Assume channel mentions are always allowed for simplicity
	)
	commentMentions := user.NotifyProps[model.COMMENTS_NOTIFY_PROP]
	checkForCommentMentions := commentMentions == model.COMMENTS_NOTIFY_ROOT || commentMentions == model.COMMENTS_NOTIFY_ANY

	// A mapping of thread root IDs to whether or not a post in that thread mentions the user
	mentionedByThread := make(map[string]bool)

	thread, err := a.GetPostThread(post.Id, false, false, false, user.Id)
	if err != nil {
		return 0, 0, err
	}

	count := 0
	countRoot := 0
	if isPostMention(user, post, keywords, thread.Posts, mentionedByThread, checkForCommentMentions) {
		count += 1
		if post.RootId == "" {
			countRoot += 1
		}
	}

	page := 0
	perPage := 200
	for {
		postList, err := a.GetPostsAfterPost(model.GetPostsOptions{
			ChannelId: post.ChannelId,
			PostId:    post.Id,
			Page:      page,
			PerPage:   perPage,
		})
		if err != nil {
			return 0, 0, err
		}

		for _, postID := range postList.Order {
			if isPostMention(user, postList.Posts[postID], keywords, postList.Posts, mentionedByThread, checkForCommentMentions) {
				count += 1
				if postList.Posts[postID].RootId == "" {
					countRoot += 1
				}
			}
		}

		if len(postList.Order) < perPage {
			break
		}

		page += 1
	}

	return count, countRoot, nil
}

func isCommentMention(user *model.User, post *model.Post, otherPosts map[string]*model.Post, mentionedByThread map[string]bool) bool {
	if post.RootId == "" {
		// Not a comment
		return false
	}

	if mentioned, ok := mentionedByThread[post.RootId]; ok {
		// We've already figured out if the user was mentioned by this thread
		return mentioned
	}

	// Whether or not the user was mentioned because they started the thread
	mentioned := otherPosts[post.RootId].UserId == user.Id

	// Or because they commented on it before this post
	if !mentioned && user.NotifyProps[model.COMMENTS_NOTIFY_PROP] == model.COMMENTS_NOTIFY_ANY {
		for _, otherPost := range otherPosts {
			if otherPost.Id == post.Id {
				continue
			}

			if otherPost.RootId != post.RootId {
				continue
			}

			if otherPost.UserId == user.Id && otherPost.CreateAt < post.CreateAt {
				// Found a comment made by the user from before this post
				mentioned = true
				break
			}
		}
	}

	mentionedByThread[post.RootId] = mentioned
	return mentioned
}

func isPostMention(user *model.User, post *model.Post, keywords map[string][]string, otherPosts map[string]*model.Post, mentionedByThread map[string]bool, checkForCommentMentions bool) bool {
	// Prevent the user from mentioning themselves
	if post.UserId == user.Id && post.GetProp("from_webhook") != "true" {
		return false
	}

	// Check for keyword mentions
	mentions := getExplicitMentions(post, keywords, make(map[string]*model.Group))
	if _, ok := mentions.Mentions[user.Id]; ok {
		return true
	}

	// Check for mentions caused by being added to the channel
	if post.Type == model.POST_ADD_TO_CHANNEL {
		if addedUserId, ok := post.GetProp(model.POST_PROPS_ADDED_USER_ID).(string); ok && addedUserId == user.Id {
			return true
		}
	}

	// Check for comment mentions
	if checkForCommentMentions && isCommentMention(user, post, otherPosts, mentionedByThread) {
		return true
	}

	return false
}

func (a *App) GetThreadMembershipsForUser(userID, teamID string) ([]*model.ThreadMembership, error) {
	return a.Srv().Store.Thread().GetMembershipsForUser(userID, teamID)
}

func (a *App) GetPostIfAuthorized(postID string, session *model.Session) (*model.Post, *model.AppError) {
	post, err := a.GetSinglePost(postID)
	if err != nil {
		return nil, err
	}

	channel, err := a.GetChannel(post.ChannelId)
	if err != nil {
		return nil, err
	}

	if !a.SessionHasPermissionToChannel(*session, channel.Id, model.PERMISSION_READ_CHANNEL) {
		if channel.Type == model.CHANNEL_OPEN {
			if !a.SessionHasPermissionToTeam(*session, channel.TeamId, model.PERMISSION_READ_PUBLIC_CHANNEL) {
				return nil, a.MakePermissionError(session, []*model.Permission{model.PERMISSION_READ_PUBLIC_CHANNEL})
			}
		} else {
			return nil, a.MakePermissionError(session, []*model.Permission{model.PERMISSION_READ_CHANNEL})
		}
	}

	return post, nil
}<|MERGE_RESOLUTION|>--- conflicted
+++ resolved
@@ -359,12 +359,8 @@
 	// Make sure poster is following the thread
 	if *a.Config().ServiceSettings.ThreadAutoFollow && rpost.RootId != "" {
 		_, err := a.Srv().Store.Thread().MaintainMembership(user.Id, rpost.RootId, store.ThreadMembershipOpts{
-<<<<<<< HEAD
-			Following: true,
-=======
 			Following:       true,
 			UpdateFollowing: true,
->>>>>>> bf88d605
 		})
 		if err != nil {
 			mlog.Warn("Failed to update thread membership", mlog.Err(err))
