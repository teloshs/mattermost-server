// Copyright (c) 2015-present Mattermost, Inc. All Rights Reserved.
// See LICENSE.txt for license information.

package app

import (
	"context"
	"crypto/ecdsa"
	"crypto/tls"
	"fmt"
	"hash/maphash"
	"net"
	"net/http"
	"net/url"
	"os"
	"os/exec"
	"path"
	"path/filepath"
	"strings"
	"sync"
	"sync/atomic"
	"syscall"
	"time"

	"github.com/getsentry/sentry-go"
	sentryhttp "github.com/getsentry/sentry-go/http"
	"github.com/gorilla/mux"
	"github.com/pkg/errors"
	"github.com/rs/cors"

	"golang.org/x/crypto/acme/autocert"

	"github.com/mattermost/mattermost-server/v5/audit"
	"github.com/mattermost/mattermost-server/v5/config"
	"github.com/mattermost/mattermost-server/v5/einterfaces"
	"github.com/mattermost/mattermost-server/v5/jobs"
	"github.com/mattermost/mattermost-server/v5/mlog"
	"github.com/mattermost/mattermost-server/v5/model"
	"github.com/mattermost/mattermost-server/v5/plugin"
	"github.com/mattermost/mattermost-server/v5/services/awsmeter"
	"github.com/mattermost/mattermost-server/v5/services/cache"
	"github.com/mattermost/mattermost-server/v5/services/filesstore"
	"github.com/mattermost/mattermost-server/v5/services/httpservice"
	"github.com/mattermost/mattermost-server/v5/services/imageproxy"
	"github.com/mattermost/mattermost-server/v5/services/mailservice"
	"github.com/mattermost/mattermost-server/v5/services/searchengine"
	"github.com/mattermost/mattermost-server/v5/services/searchengine/bleveengine"
	"github.com/mattermost/mattermost-server/v5/services/telemetry"
	"github.com/mattermost/mattermost-server/v5/services/timezones"
	"github.com/mattermost/mattermost-server/v5/services/tracing"
	"github.com/mattermost/mattermost-server/v5/services/upgrader"
	"github.com/mattermost/mattermost-server/v5/store"
	"github.com/mattermost/mattermost-server/v5/store/localcachelayer"
	"github.com/mattermost/mattermost-server/v5/store/retrylayer"
	"github.com/mattermost/mattermost-server/v5/store/searchlayer"
	"github.com/mattermost/mattermost-server/v5/store/sqlstore"
	"github.com/mattermost/mattermost-server/v5/store/timerlayer"
	"github.com/mattermost/mattermost-server/v5/utils"
)

var MaxNotificationsPerChannelDefault int64 = 1000000

// declaring this as var to allow overriding in tests
var SENTRY_DSN = "placeholder_sentry_dsn"

type Server struct {
	sqlStore           *sqlstore.SqlSupplier
	Store              store.Store
	WebSocketRouter    *WebSocketRouter
	AppInitializedOnce sync.Once

	// RootRouter is the starting point for all HTTP requests to the server.
	RootRouter *mux.Router

	// LocalRouter is the starting point for all the local UNIX socket
	// requests to the server
	LocalRouter *mux.Router

	// Router is the starting point for all web, api4 and ws requests to the server. It differs
	// from RootRouter only if the SiteURL contains a /subpath.
	Router *mux.Router

	Server      *http.Server
	ListenAddr  *net.TCPAddr
	RateLimiter *RateLimiter
	Busy        *Busy

	localModeServer *http.Server

	didFinishListen chan struct{}

	goroutineCount      int32
	goroutineExitSignal chan struct{}

	PluginsEnvironment     *plugin.Environment
	PluginConfigListenerId string
	PluginsLock            sync.RWMutex

	EmailService *EmailService

	hubs     []*Hub
	hashSeed maphash.Seed

	PushNotificationsHub   PushNotificationsHub
	pushNotificationClient *http.Client // TODO: move this to it's own package

	runjobs bool
	Jobs    *jobs.JobServer

	clusterLeaderListeners sync.Map

	licenseValue       atomic.Value
	clientLicenseValue atomic.Value
	licenseListeners   map[string]func(*model.License, *model.License)

	timezones *timezones.Timezones

	newStore func() store.Store

	htmlTemplateWatcher     *utils.HTMLTemplateWatcher
	sessionCache            cache.Cache
	seenPendingPostIdsCache cache.Cache
	statusCache             cache.Cache
	configListenerId        string
	licenseListenerId       string
	logListenerId           string
	clusterLeaderListenerId string
	searchConfigListenerId  string
	searchLicenseListenerId string
	loggerLicenseListenerId string
	configStore             *config.Store
	asymmetricSigningKey    *ecdsa.PrivateKey
	postActionCookieSecret  []byte

	advancedLogListenerCleanup func()

	pluginCommands     []*PluginCommand
	pluginCommandsLock sync.RWMutex

	clientConfig        atomic.Value
	clientConfigHash    atomic.Value
	limitedClientConfig atomic.Value

	telemetryService *telemetry.TelemetryService

	phase2PermissionsMigrationComplete bool

	HTTPService httpservice.HTTPService

	ImageProxy *imageproxy.ImageProxy

	Audit            *audit.Audit
	Log              *mlog.Logger
	NotificationsLog *mlog.Logger

	joinCluster       bool
	startMetrics      bool
	startSearchEngine bool

	SearchEngine *searchengine.Broker

	AccountMigration einterfaces.AccountMigrationInterface
	Cluster          einterfaces.ClusterInterface
	Compliance       einterfaces.ComplianceInterface
	DataRetention    einterfaces.DataRetentionInterface
	Ldap             einterfaces.LdapInterface
	MessageExport    einterfaces.MessageExportInterface
	Cloud            einterfaces.CloudInterface
	Metrics          einterfaces.MetricsInterface
	Notification     einterfaces.NotificationInterface
	Saml             einterfaces.SamlInterface

	CacheProvider cache.Provider

	tracer *tracing.Tracer

	// These are used to prevent concurrent upload requests
	// for a given upload session which could cause inconsistencies
	// and data corruption.
	uploadLockMapMut sync.Mutex
	uploadLockMap    map[string]bool

	featureFlagSynchronizer      *config.FeatureFlagSynchronizer
	featureFlagStop              chan struct{}
	featureFlagStopped           chan struct{}
	featureFlagSynchronizerMutex sync.Mutex
}

func NewServer(options ...Option) (*Server, error) {
	rootRouter := mux.NewRouter()
	localRouter := mux.NewRouter()

	s := &Server{
		goroutineExitSignal: make(chan struct{}, 1),
		RootRouter:          rootRouter,
		LocalRouter:         localRouter,
		licenseListeners:    map[string]func(*model.License, *model.License){},
		hashSeed:            maphash.MakeSeed(),
		uploadLockMap:       map[string]bool{},
	}

	for _, option := range options {
		if err := option(s); err != nil {
			return nil, errors.Wrap(err, "failed to apply option")
		}
	}

	if s.configStore == nil {
		innerStore, err := config.NewFileStore("config.json", true)
		if err != nil {
			return nil, errors.Wrap(err, "failed to load config")
		}
		configStore, err := config.NewStoreFromBacking(innerStore)
		if err != nil {
			return nil, errors.Wrap(err, "failed to load config")
		}

		s.configStore = configStore
	}

	if err := s.initLogging(); err != nil {
		mlog.Error(err.Error())
	}

	// This is called after initLogging() to avoid a race condition.
	mlog.Info("Server is initializing...")

	// It is important to initialize the hub only after the global logger is set
	// to avoid race conditions while logging from inside the hub.
	fakeApp := New(ServerConnector(s))
	fakeApp.HubStart()

	if *s.Config().LogSettings.EnableDiagnostics && *s.Config().LogSettings.EnableSentry {
		if strings.Contains(SENTRY_DSN, "placeholder") {
			mlog.Warn("Sentry reporting is enabled, but SENTRY_DSN is not set. Disabling reporting.")
		} else {
			if err := sentry.Init(sentry.ClientOptions{
				Dsn:              SENTRY_DSN,
				Release:          model.BuildHash,
				AttachStacktrace: true,
				BeforeSend: func(event *sentry.Event, hint *sentry.EventHint) *sentry.Event {
					// sanitize data sent to sentry to reduce exposure of PII
					if event.Request != nil {
						event.Request.Cookies = ""
						event.Request.QueryString = ""
						event.Request.Headers = nil
						event.Request.Data = ""
					}
					return event
				},
			}); err != nil {
				mlog.Warn("Sentry could not be initiated, probably bad DSN?", mlog.Err(err))
			}
		}
	}

	if *s.Config().ServiceSettings.EnableOpenTracing {
		tracer, err := tracing.New()
		if err != nil {
			return nil, err
		}
		s.tracer = tracer
	}

	s.HTTPService = httpservice.MakeHTTPService(s)
	s.pushNotificationClient = s.HTTPService.MakeClient(true)

	s.ImageProxy = imageproxy.MakeImageProxy(s, s.HTTPService, s.Log)

	if err := utils.TranslationsPreInit(); err != nil {
		return nil, errors.Wrapf(err, "unable to load Mattermost translation files")
	}

	searchEngine := searchengine.NewBroker(s.Config(), s.Jobs)
	bleveEngine := bleveengine.NewBleveEngine(s.Config(), s.Jobs)
	if err := bleveEngine.Start(); err != nil {
		return nil, err
	}
	searchEngine.RegisterBleveEngine(bleveEngine)
	s.SearchEngine = searchEngine

	// at the moment we only have this implementation
	// in the future the cache provider will be built based on the loaded config
	s.CacheProvider = cache.NewProvider()
	if err := s.CacheProvider.Connect(); err != nil {
		return nil, errors.Wrapf(err, "Unable to connect to cache provider")
	}

	s.sessionCache = s.CacheProvider.NewCache(&cache.CacheOptions{
		Size: model.SESSION_CACHE_SIZE,
	})
	s.seenPendingPostIdsCache = s.CacheProvider.NewCache(&cache.CacheOptions{
		Size: PENDING_POST_IDS_CACHE_SIZE,
	})
	s.statusCache = s.CacheProvider.NewCache(&cache.CacheOptions{
		Size: model.STATUS_CACHE_SIZE,
	})

	s.createPushNotificationsHub()

	if err := utils.InitTranslations(s.Config().LocalizationSettings); err != nil {
		return nil, errors.Wrapf(err, "unable to load Mattermost translation files")
	}

	s.initEnterprise()

	if *s.Config().SqlSettings.DriverName == model.DATABASE_DRIVER_COCKROACH && model.BuildEnterpriseReady != "true" {
		return nil, errors.New("Unable to use CockroachDB as database in Team Edition, you need a mattermost EE and a license compatible with the CockroachDB feature")
	}

	if s.newStore == nil {
		s.newStore = func() store.Store {
			s.sqlStore = sqlstore.NewSqlSupplier(s.Config().SqlSettings, s.Metrics)
			searchStore := searchlayer.NewSearchLayer(
				localcachelayer.NewLocalCacheLayer(
					retrylayer.New(s.sqlStore),
					s.Metrics,
					s.Cluster,
					s.CacheProvider,
				),
				s.SearchEngine,
				s.Config(),
			)

			s.AddConfigListener(func(prevCfg, cfg *model.Config) {
				searchStore.UpdateConfig(cfg)
			})

			s.sqlStore.UpdateLicense(s.License())
			s.AddLicenseListener(func(oldLicense, newLicense *model.License) {
				s.sqlStore.UpdateLicense(newLicense)
			})

			return timerlayer.New(
				searchStore,
				s.Metrics,
			)
		}
	}

	if htmlTemplateWatcher, err := utils.NewHTMLTemplateWatcher("templates"); err != nil {
		mlog.Error("Failed to parse server templates", mlog.Err(err))
	} else {
		s.htmlTemplateWatcher = htmlTemplateWatcher
	}

	s.Store = s.newStore()

	s.configListenerId = s.AddConfigListener(func(_, _ *model.Config) {
		s.configOrLicenseListener()

		message := model.NewWebSocketEvent(model.WEBSOCKET_EVENT_CONFIG_CHANGED, "", "", "", nil)

		message.Add("config", s.ClientConfigWithComputed())
		s.Go(func() {
			s.Publish(message)
		})
	})
	s.licenseListenerId = s.AddLicenseListener(func(oldLicense, newLicense *model.License) {
		s.configOrLicenseListener()

		message := model.NewWebSocketEvent(model.WEBSOCKET_EVENT_LICENSE_CHANGED, "", "", "", nil)
		message.Add("license", s.GetSanitizedClientLicense())
		s.Go(func() {
			s.Publish(message)
		})

	})

	s.telemetryService = telemetry.New(s, s.Store, s.SearchEngine, s.Log)

	emailService, err := NewEmailService(s)
	if err != nil {
		return nil, errors.Wrapf(err, "unable to initialize email service")
	}
	s.EmailService = emailService

	if model.BuildEnterpriseReady == "true" {
		s.LoadLicense()
	}

<<<<<<< HEAD
	if *s.Config().SqlSettings.DriverName == model.DATABASE_DRIVER_COCKROACH && (s.License() == nil || !*s.License().Features.CockroachDB) {
		return nil, errors.New("Unable to use CockroachDB as database, you need a license compatible with the CockroachDB feature")
	}
=======
	s.setupFeatureFlags()
>>>>>>> cae59d32

	s.initJobs()

	s.clusterLeaderListenerId = s.AddClusterLeaderChangedListener(func() {
		mlog.Info("Cluster leader changed. Determining if job schedulers should be running:", mlog.Bool("isLeader", s.IsLeader()))
		if s.Jobs != nil && s.Jobs.Schedulers != nil {
			s.Jobs.Schedulers.HandleClusterLeaderChange(s.IsLeader())
		}
		s.setupFeatureFlags()
	})

	if s.joinCluster && s.Cluster != nil {
		s.Cluster.StartInterNodeCommunication()
	}

	if err = s.ensureAsymmetricSigningKey(); err != nil {
		return nil, errors.Wrapf(err, "unable to ensure asymmetric signing key")
	}

	if err = s.ensurePostActionCookieSecret(); err != nil {
		return nil, errors.Wrapf(err, "unable to ensure PostAction cookie secret")
	}

	if err = s.ensureInstallationDate(); err != nil {
		return nil, errors.Wrapf(err, "unable to ensure installation date")
	}

	if err = s.ensureFirstServerRunTimestamp(); err != nil {
		return nil, errors.Wrapf(err, "unable to ensure first run timestamp")
	}

	s.regenerateClientConfig()

	subpath, err := utils.GetSubpathFromConfig(s.Config())
	if err != nil {
		return nil, errors.Wrap(err, "failed to parse SiteURL subpath")
	}
	s.Router = s.RootRouter.PathPrefix(subpath).Subrouter()

	// FakeApp: remove this when we have the ServePluginRequest and ServePluginPublicRequest migrated in the server
	pluginsRoute := s.Router.PathPrefix("/plugins/{plugin_id:[A-Za-z0-9\\_\\-\\.]+}").Subrouter()
	pluginsRoute.HandleFunc("", fakeApp.ServePluginRequest)
	pluginsRoute.HandleFunc("/public/{public_file:.*}", fakeApp.ServePluginPublicRequest)
	pluginsRoute.HandleFunc("/{anything:.*}", fakeApp.ServePluginRequest)

	// If configured with a subpath, redirect 404s at the root back into the subpath.
	if subpath != "/" {
		s.RootRouter.NotFoundHandler = http.HandlerFunc(func(w http.ResponseWriter, r *http.Request) {
			r.URL.Path = path.Join(subpath, r.URL.Path)
			http.Redirect(w, r, r.URL.String(), http.StatusFound)
		})
	}

	s.WebSocketRouter = &WebSocketRouter{
		server:   s,
		handlers: make(map[string]webSocketHandler),
	}
	s.WebSocketRouter.app = fakeApp

	if appErr := mailservice.TestConnection(s.Config()); appErr != nil {
		mlog.Error("Mail server connection test is failed: " + appErr.Message)
	}

	if _, err = url.ParseRequestURI(*s.Config().ServiceSettings.SiteURL); err != nil {
		mlog.Error("SiteURL must be set. Some features will operate incorrectly if the SiteURL is not set. See documentation for details: http://about.mattermost.com/default-site-url")
	}

	backend, appErr := s.FileBackend()
	if appErr == nil {
		appErr = backend.TestConnection()
	}
	if appErr != nil {
		mlog.Error("Problem with file storage settings", mlog.Err(appErr))
	}

	model.AppErrorInit(utils.T)

	s.timezones = timezones.New()
	// Start email batching because it's not like the other jobs
	s.AddConfigListener(func(_, _ *model.Config) {
		s.EmailService.InitEmailBatching()
	})

	// Start plugin health check job
	pluginsEnvironment := s.PluginsEnvironment
	if pluginsEnvironment != nil {
		pluginsEnvironment.InitPluginHealthCheckJob(*s.Config().PluginSettings.Enable && *s.Config().PluginSettings.EnableHealthCheck)
	}
	s.AddConfigListener(func(_, c *model.Config) {
		pluginsEnvironment := s.PluginsEnvironment
		if pluginsEnvironment != nil {
			pluginsEnvironment.InitPluginHealthCheckJob(*s.Config().PluginSettings.Enable && *c.PluginSettings.EnableHealthCheck)
		}
	})

	logCurrentVersion := fmt.Sprintf("Current version is %v (%v/%v/%v/%v)", model.CurrentVersion, model.BuildNumber, model.BuildDate, model.BuildHash, model.BuildHashEnterprise)
	mlog.Info(
		logCurrentVersion,
		mlog.String("current_version", model.CurrentVersion),
		mlog.String("build_number", model.BuildNumber),
		mlog.String("build_date", model.BuildDate),
		mlog.String("build_hash", model.BuildHash),
		mlog.String("build_hash_enterprise", model.BuildHashEnterprise),
	)
	if model.BuildEnterpriseReady == "true" {
		mlog.Info("Enterprise Build", mlog.Bool("enterprise_build", true))
	} else {
		mlog.Info("Team Edition Build", mlog.Bool("enterprise_build", false))
	}

	pwd, _ := os.Getwd()
	mlog.Info("Printing current working", mlog.String("directory", pwd))
	mlog.Info("Loaded config", mlog.String("source", s.configStore.String()))

	s.checkPushNotificationServerUrl()

	license := s.License()
	if license == nil {
		s.UpdateConfig(func(cfg *model.Config) {
			cfg.TeamSettings.MaxNotificationsPerChannel = &MaxNotificationsPerChannelDefault
		})
	}

	s.ReloadConfig()

	allowAdvancedLogging := license != nil && *license.Features.AdvancedLogging

	if s.Audit == nil {
		s.Audit = &audit.Audit{}
		s.Audit.Init(audit.DefMaxQueueSize)
		if err = s.configureAudit(s.Audit, allowAdvancedLogging); err != nil {
			mlog.Error("Error configuring audit", mlog.Err(err))
		}
	}

	s.removeUnlicensedLogTargets(license)
	s.enableLoggingMetrics()

	s.loggerLicenseListenerId = s.AddLicenseListener(func(oldLicense, newLicense *model.License) {
		s.removeUnlicensedLogTargets(newLicense)
		s.enableLoggingMetrics()
	})

	// Enable developer settings if this is a "dev" build
	if model.BuildNumber == "dev" {
		s.UpdateConfig(func(cfg *model.Config) { *cfg.ServiceSettings.EnableDeveloper = true })
	}

	if err = s.Store.Status().ResetAll(); err != nil {
		mlog.Error("Error to reset the server status.", mlog.Err(err))
	}

	if s.startMetrics && s.Metrics != nil {
		s.Metrics.StartServer()
	}

	s.SearchEngine.UpdateConfig(s.Config())
	searchConfigListenerId, searchLicenseListenerId := s.StartSearchEngine()
	s.searchConfigListenerId = searchConfigListenerId
	s.searchLicenseListenerId = searchLicenseListenerId

	// if enabled - perform initial product notices fetch
	if *s.Config().AnnouncementSettings.AdminNoticesEnabled || *s.Config().AnnouncementSettings.UserNoticesEnabled {
		go fakeApp.UpdateProductNotices()
	}

	return s, nil
}

func (s *Server) RunJobs() {
	if s.runjobs {
		s.Go(func() {
			runSecurityJob(s)
		})
		s.Go(func() {
			firstRun, err := s.getFirstServerRunTimestamp()
			if err != nil {
				mlog.Warn("Fetching time of first server run failed. Setting to 'now'.")
				s.ensureFirstServerRunTimestamp()
				firstRun = utils.MillisFromTime(time.Now())
			}
			s.telemetryService.RunTelemetryJob(firstRun)
		})
		s.Go(func() {
			runSessionCleanupJob(s)
		})
		s.Go(func() {
			runTokenCleanupJob(s)
		})
		s.Go(func() {
			runCommandWebhookCleanupJob(s)
		})

		if complianceI := s.Compliance; complianceI != nil {
			complianceI.StartComplianceDailyJob()
		}

		if *s.Config().JobSettings.RunJobs && s.Jobs != nil {
			s.Jobs.StartWorkers()
		}
		if *s.Config().JobSettings.RunScheduler && s.Jobs != nil {
			s.Jobs.StartSchedulers()
		}

		if *s.Config().ServiceSettings.EnableAWSMetering {
			runReportToAWSMeterJob(s)
		}
	}
}

// Global app options that should be applied to apps created by this server
func (s *Server) AppOptions() []AppOption {
	return []AppOption{
		ServerConnector(s),
	}
}

// initLogging initializes and configures the logger. This may be called more than once.
func (s *Server) initLogging() error {
	if s.Log == nil {
		s.Log = mlog.NewLogger(utils.MloggerConfigFromLoggerConfig(&s.Config().LogSettings, utils.GetLogFileLocation))
	}

	if s.NotificationsLog == nil {
		notificationLogSettings := utils.GetLogSettingsFromNotificationsLogSettings(&s.Config().NotificationLogSettings)
		s.NotificationsLog = mlog.NewLogger(utils.MloggerConfigFromLoggerConfig(notificationLogSettings, utils.GetNotificationsLogFileLocation)).
			WithCallerSkip(1).With(mlog.String("logSource", "notifications"))
	}

	// Redirect default golang logger to this logger
	mlog.RedirectStdLog(s.Log)

	// Use this app logger as the global logger (eventually remove all instances of global logging)
	mlog.InitGlobalLogger(s.Log)

	if s.logListenerId != "" {
		s.RemoveConfigListener(s.logListenerId)
	}
	s.logListenerId = s.AddConfigListener(func(_, after *model.Config) {
		s.Log.ChangeLevels(utils.MloggerConfigFromLoggerConfig(&after.LogSettings, utils.GetLogFileLocation))

		notificationLogSettings := utils.GetLogSettingsFromNotificationsLogSettings(&after.NotificationLogSettings)
		s.NotificationsLog.ChangeLevels(utils.MloggerConfigFromLoggerConfig(notificationLogSettings, utils.GetNotificationsLogFileLocation))
	})

	// Configure advanced logging.
	// Advanced logging is E20 only, however logging must be initialized before the license
	// file is loaded.  If no valid E20 license exists then advanced logging will be
	// shutdown once license is loaded/checked.
	if *s.Config().LogSettings.AdvancedLoggingConfig != "" {
		dsn := *s.Config().LogSettings.AdvancedLoggingConfig
		isJson := config.IsJsonMap(dsn)

		// If this is a file based config we need the full path so it can be watched.
		if !isJson && strings.HasPrefix(s.configStore.String(), "file://") && !filepath.IsAbs(dsn) {
			configPath := strings.TrimPrefix(s.configStore.String(), "file://")
			dsn = filepath.Join(filepath.Dir(configPath), dsn)
		}

		cfg, err := config.NewLogConfigSrc(dsn, isJson, s.configStore)
		if err != nil {
			return fmt.Errorf("invalid advanced logging config, %w", err)
		}

		if err := mlog.ConfigAdvancedLogging(cfg.Get()); err != nil {
			return fmt.Errorf("error configuring advanced logging, %w", err)
		}

		if !isJson {
			mlog.Info("Loaded advanced logging config", mlog.String("source", dsn))
		}

		listenerId := cfg.AddListener(func(_, newCfg mlog.LogTargetCfg) {
			if err := mlog.ConfigAdvancedLogging(newCfg); err != nil {
				mlog.Error("Error re-configuring advanced logging", mlog.Err(err))
			} else {
				mlog.Info("Re-configured advanced logging")
			}
		})

		// In case initLogging is called more than once.
		if s.advancedLogListenerCleanup != nil {
			s.advancedLogListenerCleanup()
		}

		s.advancedLogListenerCleanup = func() {
			cfg.RemoveListener(listenerId)
		}
	}
	return nil
}

func (s *Server) removeUnlicensedLogTargets(license *model.License) {
	if license != nil && *license.Features.AdvancedLogging {
		// advanced logging enabled via license; no need to remove any targets
		return
	}

	timeoutCtx, cancelCtx := context.WithTimeout(context.Background(), time.Second*10)
	defer cancelCtx()

	mlog.RemoveTargets(timeoutCtx, func(ti mlog.TargetInfo) bool {
		return ti.Type != "*target.Writer" && ti.Type != "*target.File"
	})
}

func (s *Server) enableLoggingMetrics() {
	if s.Metrics == nil {
		return
	}

	if err := mlog.EnableMetrics(s.Metrics.GetLoggerMetricsCollector()); err != nil {
		mlog.Error("Failed to enable advanced logging metrics", mlog.Err(err))
	} else {
		mlog.Debug("Advanced logging metrics enabled")
	}
}

const TIME_TO_WAIT_FOR_CONNECTIONS_TO_CLOSE_ON_SERVER_SHUTDOWN = time.Second

func (s *Server) StopHTTPServer() {
	if s.Server != nil {
		ctx, cancel := context.WithTimeout(context.Background(), TIME_TO_WAIT_FOR_CONNECTIONS_TO_CLOSE_ON_SERVER_SHUTDOWN)
		defer cancel()
		didShutdown := false
		for s.didFinishListen != nil && !didShutdown {
			if err := s.Server.Shutdown(ctx); err != nil {
				mlog.Warn("Unable to shutdown server", mlog.Err(err))
			}
			timer := time.NewTimer(time.Millisecond * 50)
			select {
			case <-s.didFinishListen:
				didShutdown = true
			case <-timer.C:
			}
			timer.Stop()
		}
		s.Server.Close()
		s.Server = nil
	}
}

func (s *Server) Shutdown() error {
	mlog.Info("Stopping Server...")

	defer sentry.Flush(2 * time.Second)

	s.HubStop()
	s.ShutDownPlugins()
	s.RemoveLicenseListener(s.licenseListenerId)
	s.RemoveLicenseListener(s.loggerLicenseListenerId)
	s.RemoveClusterLeaderChangedListener(s.clusterLeaderListenerId)

	if s.tracer != nil {
		if err := s.tracer.Close(); err != nil {
			mlog.Error("Unable to cleanly shutdown opentracing client", mlog.Err(err))
		}
	}

	err := s.telemetryService.Shutdown()
	if err != nil {
		mlog.Error("Unable to cleanly shutdown telemetry client", mlog.Err(err))
	}

	s.StopHTTPServer()
	s.stopLocalModeServer()
	// Push notification hub needs to be shutdown after HTTP server
	// to prevent stray requests from generating a push notification after it's shut down.
	s.StopPushNotificationsHubWorkers()

	s.WaitForGoroutines()

	if s.htmlTemplateWatcher != nil {
		s.htmlTemplateWatcher.Close()
	}

	if s.advancedLogListenerCleanup != nil {
		s.advancedLogListenerCleanup()
		s.advancedLogListenerCleanup = nil
	}

	s.RemoveConfigListener(s.configListenerId)
	s.RemoveConfigListener(s.logListenerId)
	s.stopSearchEngine()

	s.Audit.Shutdown()

	s.stopFeatureFlagUpdateJob()

	s.configStore.Close()

	if s.Cluster != nil {
		s.Cluster.StopInterNodeCommunication()
	}

	if s.Metrics != nil {
		s.Metrics.StopServer()
	}

	// This must be done after the cluster is stopped.
	if s.Jobs != nil && s.runjobs {
		s.Jobs.StopWorkers()
		s.Jobs.StopSchedulers()
	}

	if s.Store != nil {
		s.Store.Close()
	}

	if s.CacheProvider != nil {
		if err = s.CacheProvider.Close(); err != nil {
			mlog.Error("Unable to cleanly shutdown cache", mlog.Err(err))
		}
	}

	timeoutCtx, timeoutCancel := context.WithTimeout(context.Background(), time.Second*15)
	defer timeoutCancel()
	if err := mlog.Flush(timeoutCtx); err != nil {
		mlog.Error("Error flushing logs", mlog.Err(err))
	}

	mlog.Info("Server stopped")

	// this should just write the "server stopped" record, the rest are already flushed.
	timeoutCtx2, timeoutCancel2 := context.WithTimeout(context.Background(), time.Second*5)
	defer timeoutCancel2()
	_ = mlog.ShutdownAdvancedLogging(timeoutCtx2)

	return nil
}

func (s *Server) Restart() error {
	percentage, err := s.UpgradeToE0Status()
	if err != nil || percentage != 100 {
		return errors.Wrap(err, "unable to restart because the system has not been upgraded")
	}
	s.Shutdown()

	argv0, err := exec.LookPath(os.Args[0])
	if err != nil {
		return err
	}

	if _, err = os.Stat(argv0); err != nil {
		return err
	}

	mlog.Info("Restarting server")
	return syscall.Exec(argv0, os.Args, os.Environ())
}

func (s *Server) isUpgradedFromTE() bool {
	val, err := s.Store.System().GetByName(model.SYSTEM_UPGRADED_FROM_TE_ID)
	if err != nil {
		return false
	}
	return val.Value == "true"
}

func (s *Server) CanIUpgradeToE0() error {
	return upgrader.CanIUpgradeToE0()
}

func (s *Server) UpgradeToE0() error {
	if err := upgrader.UpgradeToE0(); err != nil {
		return err
	}
	upgradedFromTE := &model.System{Name: model.SYSTEM_UPGRADED_FROM_TE_ID, Value: "true"}
	s.Store.System().Save(upgradedFromTE)
	return nil
}

func (s *Server) UpgradeToE0Status() (int64, error) {
	return upgrader.UpgradeToE0Status()
}

// Go creates a goroutine, but maintains a record of it to ensure that execution completes before
// the server is shutdown.
func (s *Server) Go(f func()) {
	atomic.AddInt32(&s.goroutineCount, 1)

	go func() {
		f()

		atomic.AddInt32(&s.goroutineCount, -1)
		select {
		case s.goroutineExitSignal <- struct{}{}:
		default:
		}
	}()
}

// WaitForGoroutines blocks until all goroutines created by App.Go exit.
func (s *Server) WaitForGoroutines() {
	for atomic.LoadInt32(&s.goroutineCount) != 0 {
		<-s.goroutineExitSignal
	}
}

var corsAllowedMethods = []string{
	"POST",
	"GET",
	"OPTIONS",
	"PUT",
	"PATCH",
	"DELETE",
}

// golang.org/x/crypto/acme/autocert/autocert.go
func handleHTTPRedirect(w http.ResponseWriter, r *http.Request) {
	if r.Method != "GET" && r.Method != "HEAD" {
		http.Error(w, "Use HTTPS", http.StatusBadRequest)
		return
	}
	target := "https://" + stripPort(r.Host) + r.URL.RequestURI()
	http.Redirect(w, r, target, http.StatusFound)
}

// golang.org/x/crypto/acme/autocert/autocert.go
func stripPort(hostport string) string {
	host, _, err := net.SplitHostPort(hostport)
	if err != nil {
		return hostport
	}
	return net.JoinHostPort(host, "443")
}

func (s *Server) Start() error {
	mlog.Info("Starting Server...")

	var handler http.Handler = s.RootRouter

	if *s.Config().LogSettings.EnableDiagnostics && *s.Config().LogSettings.EnableSentry && !strings.Contains(SENTRY_DSN, "placeholder") {
		sentryHandler := sentryhttp.New(sentryhttp.Options{
			Repanic: true,
		})
		handler = sentryHandler.Handle(handler)
	}

	if allowedOrigins := *s.Config().ServiceSettings.AllowCorsFrom; allowedOrigins != "" {
		exposedCorsHeaders := *s.Config().ServiceSettings.CorsExposedHeaders
		allowCredentials := *s.Config().ServiceSettings.CorsAllowCredentials
		debug := *s.Config().ServiceSettings.CorsDebug
		corsWrapper := cors.New(cors.Options{
			AllowedOrigins:   strings.Fields(allowedOrigins),
			AllowedMethods:   corsAllowedMethods,
			AllowedHeaders:   []string{"*"},
			ExposedHeaders:   strings.Fields(exposedCorsHeaders),
			MaxAge:           86400,
			AllowCredentials: allowCredentials,
			Debug:            debug,
		})

		// If we have debugging of CORS turned on then forward messages to logs
		if debug {
			corsWrapper.Log = s.Log.StdLog(mlog.String("source", "cors"))
		}

		handler = corsWrapper.Handler(handler)
	}

	if *s.Config().RateLimitSettings.Enable {
		mlog.Info("RateLimiter is enabled")

		rateLimiter, err := NewRateLimiter(&s.Config().RateLimitSettings, s.Config().ServiceSettings.TrustedProxyIPHeader)
		if err != nil {
			return err
		}

		s.RateLimiter = rateLimiter
		handler = rateLimiter.RateLimitHandler(handler)
	}
	s.Busy = NewBusy(s.Cluster)

	// Creating a logger for logging errors from http.Server at error level
	errStdLog, err := s.Log.StdLogAt(mlog.LevelError, mlog.String("source", "httpserver"))
	if err != nil {
		return err
	}

	s.Server = &http.Server{
		Handler:      handler,
		ReadTimeout:  time.Duration(*s.Config().ServiceSettings.ReadTimeout) * time.Second,
		WriteTimeout: time.Duration(*s.Config().ServiceSettings.WriteTimeout) * time.Second,
		IdleTimeout:  time.Duration(*s.Config().ServiceSettings.IdleTimeout) * time.Second,
		ErrorLog:     errStdLog,
	}

	addr := *s.Config().ServiceSettings.ListenAddress
	if addr == "" {
		if *s.Config().ServiceSettings.ConnectionSecurity == model.CONN_SECURITY_TLS {
			addr = ":https"
		} else {
			addr = ":http"
		}
	}

	listener, err := net.Listen("tcp", addr)
	if err != nil {
		errors.Wrapf(err, utils.T("api.server.start_server.starting.critical"), err)
		return err
	}
	s.ListenAddr = listener.Addr().(*net.TCPAddr)

	logListeningPort := fmt.Sprintf("Server is listening on %v", listener.Addr().String())
	mlog.Info(logListeningPort, mlog.String("address", listener.Addr().String()))

	m := &autocert.Manager{
		Cache:  autocert.DirCache(*s.Config().ServiceSettings.LetsEncryptCertificateCacheFile),
		Prompt: autocert.AcceptTOS,
	}

	if *s.Config().ServiceSettings.Forward80To443 {
		if host, port, err := net.SplitHostPort(addr); err != nil {
			mlog.Error("Unable to setup forwarding", mlog.Err(err))
		} else if port != "443" {
			return fmt.Errorf(utils.T("api.server.start_server.forward80to443.enabled_but_listening_on_wrong_port"), port)
		} else {
			httpListenAddress := net.JoinHostPort(host, "http")

			if *s.Config().ServiceSettings.UseLetsEncrypt {
				server := &http.Server{
					Addr:     httpListenAddress,
					Handler:  m.HTTPHandler(nil),
					ErrorLog: s.Log.StdLog(mlog.String("source", "le_forwarder_server")),
				}
				go server.ListenAndServe()
			} else {
				go func() {
					redirectListener, err := net.Listen("tcp", httpListenAddress)
					if err != nil {
						mlog.Error("Unable to setup forwarding", mlog.Err(err))
						return
					}
					defer redirectListener.Close()

					server := &http.Server{
						Handler:  http.HandlerFunc(handleHTTPRedirect),
						ErrorLog: s.Log.StdLog(mlog.String("source", "forwarder_server")),
					}
					server.Serve(redirectListener)
				}()
			}
		}
	} else if *s.Config().ServiceSettings.UseLetsEncrypt {
		return errors.New(utils.T("api.server.start_server.forward80to443.disabled_while_using_lets_encrypt"))
	}

	s.didFinishListen = make(chan struct{})
	go func() {
		var err error
		if *s.Config().ServiceSettings.ConnectionSecurity == model.CONN_SECURITY_TLS {

			tlsConfig := &tls.Config{
				PreferServerCipherSuites: true,
				CurvePreferences:         []tls.CurveID{tls.CurveP521, tls.CurveP384, tls.CurveP256},
			}

			switch *s.Config().ServiceSettings.TLSMinVer {
			case "1.0":
				tlsConfig.MinVersion = tls.VersionTLS10
			case "1.1":
				tlsConfig.MinVersion = tls.VersionTLS11
			default:
				tlsConfig.MinVersion = tls.VersionTLS12
			}

			defaultCiphers := []uint16{
				tls.TLS_ECDHE_ECDSA_WITH_AES_128_GCM_SHA256,
				tls.TLS_ECDHE_ECDSA_WITH_AES_256_GCM_SHA384,
				tls.TLS_ECDHE_RSA_WITH_AES_128_GCM_SHA256,
				tls.TLS_ECDHE_RSA_WITH_AES_256_GCM_SHA384,
				tls.TLS_RSA_WITH_AES_128_GCM_SHA256,
				tls.TLS_RSA_WITH_AES_256_GCM_SHA384,
			}

			if len(s.Config().ServiceSettings.TLSOverwriteCiphers) == 0 {
				tlsConfig.CipherSuites = defaultCiphers
			} else {
				var cipherSuites []uint16
				for _, cipher := range s.Config().ServiceSettings.TLSOverwriteCiphers {
					value, ok := model.ServerTLSSupportedCiphers[cipher]

					if !ok {
						mlog.Warn("Unsupported cipher passed", mlog.String("cipher", cipher))
						continue
					}

					cipherSuites = append(cipherSuites, value)
				}

				if len(cipherSuites) == 0 {
					mlog.Warn("No supported ciphers passed, fallback to default cipher suite")
					cipherSuites = defaultCiphers
				}

				tlsConfig.CipherSuites = cipherSuites
			}

			certFile := ""
			keyFile := ""

			if *s.Config().ServiceSettings.UseLetsEncrypt {
				tlsConfig.GetCertificate = m.GetCertificate
				tlsConfig.NextProtos = append(tlsConfig.NextProtos, "h2")
			} else {
				certFile = *s.Config().ServiceSettings.TLSCertFile
				keyFile = *s.Config().ServiceSettings.TLSKeyFile
			}

			s.Server.TLSConfig = tlsConfig
			err = s.Server.ServeTLS(listener, certFile, keyFile)
		} else {
			err = s.Server.Serve(listener)
		}

		if err != nil && err != http.ErrServerClosed {
			mlog.Critical("Error starting server", mlog.Err(err))
			time.Sleep(time.Second)
		}

		close(s.didFinishListen)
	}()

	if *s.Config().ServiceSettings.EnableLocalMode {
		if err := s.startLocalModeServer(); err != nil {
			mlog.Critical(err.Error())
		}
	}

	return nil
}

func (s *Server) startLocalModeServer() error {
	s.localModeServer = &http.Server{
		Handler: s.LocalRouter,
	}

	socket := *s.configStore.Get().ServiceSettings.LocalModeSocketLocation
	unixListener, err := net.Listen("unix", socket)
	if err != nil {
		return errors.Wrapf(err, utils.T("api.server.start_server.starting.critical"), err)
	}
	if err = os.Chmod(socket, 0600); err != nil {
		return errors.Wrapf(err, utils.T("api.server.start_server.starting.critical"), err)
	}

	go func() {
		err = s.localModeServer.Serve(unixListener)
		if err != nil && err != http.ErrServerClosed {
			mlog.Critical("Error starting unix socket server", mlog.Err(err))
		}
	}()
	return nil
}

func (s *Server) stopLocalModeServer() {
	if s.localModeServer != nil {
		s.localModeServer.Close()
	}
}

func (a *App) OriginChecker() func(*http.Request) bool {
	if allowed := *a.Config().ServiceSettings.AllowCorsFrom; allowed != "" {
		if allowed != "*" {
			siteURL, err := url.Parse(*a.Config().ServiceSettings.SiteURL)
			if err == nil {
				siteURL.Path = ""
				allowed += " " + siteURL.String()
			}
		}

		return utils.OriginChecker(allowed)
	}
	return nil
}

func (s *Server) checkPushNotificationServerUrl() {
	notificationServer := *s.Config().EmailSettings.PushNotificationServer
	if strings.HasPrefix(notificationServer, "http://") {
		mlog.Warn("Your push notification server is configured with HTTP. For improved security, update to HTTPS in your configuration.")
	}
}

func runSecurityJob(s *Server) {
	doSecurity(s)
	model.CreateRecurringTask("Security", func() {
		doSecurity(s)
	}, time.Hour*4)
}

func runTokenCleanupJob(s *Server) {
	doTokenCleanup(s)
	model.CreateRecurringTask("Token Cleanup", func() {
		doTokenCleanup(s)
	}, time.Hour*1)
}

func runCommandWebhookCleanupJob(s *Server) {
	doCommandWebhookCleanup(s)
	model.CreateRecurringTask("Command Hook Cleanup", func() {
		doCommandWebhookCleanup(s)
	}, time.Hour*1)
}

func runSessionCleanupJob(s *Server) {
	doSessionCleanup(s)
	model.CreateRecurringTask("Session Cleanup", func() {
		doSessionCleanup(s)
	}, time.Hour*24)
}

func runLicenseExpirationCheckJob(a *App) {
	doLicenseExpirationCheck(a)
	model.CreateRecurringTask("License Expiration Check", func() {
		doLicenseExpirationCheck(a)
	}, time.Hour*24)
}

func runReportToAWSMeterJob(s *Server) {
	model.CreateRecurringTask("Collect and send usage report to AWS Metering Service", func() {
		doReportUsageToAWSMeteringService(s)
	}, time.Hour*model.AWS_METERING_REPORT_INTERVAL)
}

func doReportUsageToAWSMeteringService(s *Server) {
	awsMeter := awsmeter.New(s.Store, s.Config())
	if awsMeter == nil {
		mlog.Error("Cannot obtain instance of AWS Metering Service.")
		return
	}

	dimensions := []string{model.AWS_METERING_DIMENSION_USAGE_HRS}
	reports := awsMeter.GetUserCategoryUsage(dimensions, time.Now().UTC(), time.Now().Add(-model.AWS_METERING_REPORT_INTERVAL*time.Hour).UTC())
	awsMeter.ReportUserCategoryUsage(reports)
}

func runCheckWarnMetricStatusJob(a *App) {
	doCheckWarnMetricStatus(a)
	model.CreateRecurringTask("Check Warn Metric Status Job", func() {
		doCheckWarnMetricStatus(a)
	}, time.Hour*model.WARN_METRIC_JOB_INTERVAL)
}

func doSecurity(s *Server) {
	s.DoSecurityUpdateCheck()
}

func doTokenCleanup(s *Server) {
	s.Store.Token().Cleanup()
}

func doCommandWebhookCleanup(s *Server) {
	s.Store.CommandWebhook().Cleanup()
}

const (
	SESSIONS_CLEANUP_BATCH_SIZE = 1000
)

func doSessionCleanup(s *Server) {
	s.Store.Session().Cleanup(model.GetMillis(), SESSIONS_CLEANUP_BATCH_SIZE)
}

func doCheckWarnMetricStatus(a *App) {
	license := a.Srv().License()
	if license != nil {
		mlog.Debug("License is present, skip")
		return
	}

	// Get the system fields values from store
	systemDataList, nErr := a.Srv().Store.System().Get()
	if nErr != nil {
		mlog.Error("No system properties obtained", mlog.Err(nErr))
		return
	}

	warnMetricStatusFromStore := make(map[string]string)

	for key, value := range systemDataList {
		if strings.HasPrefix(key, model.WARN_METRIC_STATUS_STORE_PREFIX) {
			if _, ok := model.WarnMetricsTable[key]; ok {
				warnMetricStatusFromStore[key] = value
				if value == model.WARN_METRIC_STATUS_ACK {
					// If any warn metric has already been acked, we return
					mlog.Debug("Warn metrics have been acked, skip")
					return
				}
			}
		}
	}

	lastWarnMetricRunTimestamp, err := a.Srv().getLastWarnMetricTimestamp()
	if err != nil {
		mlog.Debug("Cannot obtain last advisory run timestamp", mlog.Err(err))
	} else {
		currentTime := utils.MillisFromTime(time.Now())
		// If the admin advisory has already been shown in the last 7 days
		if (currentTime-lastWarnMetricRunTimestamp)/(model.WARN_METRIC_JOB_WAIT_TIME) < 1 {
			mlog.Debug("No advisories should be shown during the wait interval time")
			return
		}
	}

	numberOfActiveUsers, err0 := a.Srv().Store.User().Count(model.UserCountOptions{})
	if err0 != nil {
		mlog.Error("Error attempting to get active registered users.", mlog.Err(err0))
	}

	teamCount, err1 := a.Srv().Store.Team().AnalyticsTeamCount(false)
	if err1 != nil {
		mlog.Error("Error attempting to get number of teams.", mlog.Err(err1))
	}

	openChannelCount, err2 := a.Srv().Store.Channel().AnalyticsTypeCount("", model.CHANNEL_OPEN)
	if err2 != nil {
		mlog.Error("Error attempting to get number of public channels.", mlog.Err(err2))
	}

	// If an account is created with a different email domain
	// Search for an entry that has an email account different from the current domain
	// Get domain account from site url
	localDomainAccount := utils.GetHostnameFromSiteURL(*a.Srv().Config().ServiceSettings.SiteURL)
	isDiffEmailAccount, err3 := a.Srv().Store.User().AnalyticsGetExternalUsers(localDomainAccount)
	if err3 != nil {
		mlog.Error("Error attempting to get number of private channels.", mlog.Err(err3))
	}

	warnMetrics := []model.WarnMetric{}

	if numberOfActiveUsers < model.WARN_METRIC_NUMBER_OF_ACTIVE_USERS_25 {
		return
	} else if teamCount >= model.WarnMetricsTable[model.SYSTEM_WARN_METRIC_NUMBER_OF_TEAMS_5].Limit && warnMetricStatusFromStore[model.SYSTEM_WARN_METRIC_NUMBER_OF_TEAMS_5] != model.WARN_METRIC_STATUS_RUNONCE {
		warnMetrics = append(warnMetrics, model.WarnMetricsTable[model.SYSTEM_WARN_METRIC_NUMBER_OF_TEAMS_5])
	} else if *a.Config().ServiceSettings.EnableMultifactorAuthentication && warnMetricStatusFromStore[model.SYSTEM_WARN_METRIC_MFA] != model.WARN_METRIC_STATUS_RUNONCE {
		warnMetrics = append(warnMetrics, model.WarnMetricsTable[model.SYSTEM_WARN_METRIC_MFA])
	} else if isDiffEmailAccount && warnMetricStatusFromStore[model.SYSTEM_WARN_METRIC_EMAIL_DOMAIN] != model.WARN_METRIC_STATUS_RUNONCE {
		warnMetrics = append(warnMetrics, model.WarnMetricsTable[model.SYSTEM_WARN_METRIC_EMAIL_DOMAIN])
	} else if openChannelCount >= model.WarnMetricsTable[model.SYSTEM_WARN_METRIC_NUMBER_OF_CHANNELS_50].Limit && warnMetricStatusFromStore[model.SYSTEM_WARN_METRIC_NUMBER_OF_CHANNELS_50] != model.WARN_METRIC_STATUS_RUNONCE {
		warnMetrics = append(warnMetrics, model.WarnMetricsTable[model.SYSTEM_WARN_METRIC_NUMBER_OF_CHANNELS_50])
	}

	// If the system did not cross any of the thresholds for the Contextual Advisories
	if len(warnMetrics) == 0 {
		if numberOfActiveUsers >= model.WarnMetricsTable[model.SYSTEM_WARN_METRIC_NUMBER_OF_ACTIVE_USERS_100].Limit && numberOfActiveUsers < model.WarnMetricsTable[model.SYSTEM_WARN_METRIC_NUMBER_OF_ACTIVE_USERS_200].Limit && warnMetricStatusFromStore[model.SYSTEM_WARN_METRIC_NUMBER_OF_ACTIVE_USERS_100] != model.WARN_METRIC_STATUS_RUNONCE {
			warnMetrics = append(warnMetrics, model.WarnMetricsTable[model.SYSTEM_WARN_METRIC_NUMBER_OF_ACTIVE_USERS_100])
		} else if numberOfActiveUsers >= model.WarnMetricsTable[model.SYSTEM_WARN_METRIC_NUMBER_OF_ACTIVE_USERS_200].Limit && numberOfActiveUsers < model.WarnMetricsTable[model.SYSTEM_WARN_METRIC_NUMBER_OF_ACTIVE_USERS_300].Limit && warnMetricStatusFromStore[model.SYSTEM_WARN_METRIC_NUMBER_OF_ACTIVE_USERS_200] != model.WARN_METRIC_STATUS_RUNONCE {
			warnMetrics = append(warnMetrics, model.WarnMetricsTable[model.SYSTEM_WARN_METRIC_NUMBER_OF_ACTIVE_USERS_200])
		} else if numberOfActiveUsers >= model.WarnMetricsTable[model.SYSTEM_WARN_METRIC_NUMBER_OF_ACTIVE_USERS_300].Limit && numberOfActiveUsers < model.WarnMetricsTable[model.SYSTEM_WARN_METRIC_NUMBER_OF_ACTIVE_USERS_500].Limit && warnMetricStatusFromStore[model.SYSTEM_WARN_METRIC_NUMBER_OF_ACTIVE_USERS_300] != model.WARN_METRIC_STATUS_RUNONCE {
			warnMetrics = append(warnMetrics, model.WarnMetricsTable[model.SYSTEM_WARN_METRIC_NUMBER_OF_ACTIVE_USERS_300])
		} else if numberOfActiveUsers >= model.WarnMetricsTable[model.SYSTEM_WARN_METRIC_NUMBER_OF_ACTIVE_USERS_500].Limit {
			var tWarnMetric model.WarnMetric

			if warnMetricStatusFromStore[model.SYSTEM_WARN_METRIC_NUMBER_OF_ACTIVE_USERS_500] != model.WARN_METRIC_STATUS_RUNONCE {
				tWarnMetric = model.WarnMetricsTable[model.SYSTEM_WARN_METRIC_NUMBER_OF_ACTIVE_USERS_500]
			}

			postsCount, err4 := a.Srv().Store.Post().AnalyticsPostCount("", false, false)
			if err4 != nil {
				mlog.Error("Error attempting to get number of posts.", mlog.Err(err4))
			}

			if postsCount > model.WarnMetricsTable[model.SYSTEM_WARN_METRIC_NUMBER_OF_POSTS_2M].Limit && warnMetricStatusFromStore[model.SYSTEM_WARN_METRIC_NUMBER_OF_POSTS_2M] != model.WARN_METRIC_STATUS_RUNONCE {
				tWarnMetric = model.WarnMetricsTable[model.SYSTEM_WARN_METRIC_NUMBER_OF_POSTS_2M]
			}

			if tWarnMetric != (model.WarnMetric{}) {
				warnMetrics = append(warnMetrics, tWarnMetric)
			}
		}
	}

	isE0Edition := model.BuildEnterpriseReady == "true" // license == nil was already validated upstream

	for _, warnMetric := range warnMetrics {
		data, nErr := a.Srv().Store.System().GetByName(warnMetric.Id)
		if nErr == nil && data != nil && warnMetric.IsBotOnly && data.Value == model.WARN_METRIC_STATUS_RUNONCE {
			mlog.Debug("This metric warning is bot only and ran once")
			continue
		}

		warnMetricStatus, _ := a.getWarnMetricStatusAndDisplayTextsForId(warnMetric.Id, nil, isE0Edition)
		if !warnMetric.IsBotOnly {
			// Banner and bot metric types - send websocket event every interval
			message := model.NewWebSocketEvent(model.WEBSOCKET_WARN_METRIC_STATUS_RECEIVED, "", "", "", nil)
			message.Add("warnMetricStatus", warnMetricStatus.ToJson())
			a.Publish(message)

			// Banner and bot metric types, send the bot message only once
			if data != nil && data.Value == model.WARN_METRIC_STATUS_RUNONCE {
				continue
			}
		}

		if nerr := a.notifyAdminsOfWarnMetricStatus(warnMetric.Id, isE0Edition); nerr != nil {
			mlog.Error("Failed to send notifications to admin users.", mlog.Err(nerr))
		}

		if warnMetric.IsRunOnce {
			a.setWarnMetricsStatusForId(warnMetric.Id, model.WARN_METRIC_STATUS_RUNONCE)
		} else {
			a.setWarnMetricsStatusForId(warnMetric.Id, model.WARN_METRIC_STATUS_LIMIT_REACHED)
		}
	}
}

func doLicenseExpirationCheck(a *App) {
	a.Srv().LoadLicense()
	license := a.Srv().License()

	if license == nil {
		mlog.Debug("License cannot be found.")
		return
	}

	if !license.IsPastGracePeriod() {
		mlog.Debug("License is not past the grace period.")
		return
	}

	users, err := a.Srv().Store.User().GetSystemAdminProfiles()
	if err != nil {
		mlog.Error("Failed to get system admins for license expired message from Mattermost.")
		return
	}

	//send email to admin(s)
	for _, user := range users {
		user := user
		if user.Email == "" {
			mlog.Error("Invalid system admin email.", mlog.String("user_email", user.Email))
			continue
		}

		mlog.Debug("Sending license expired email.", mlog.String("user_email", user.Email))
		a.Srv().Go(func() {
			if err := a.Srv().EmailService.SendRemoveExpiredLicenseEmail(user.Email, user.Locale, *a.Config().ServiceSettings.SiteURL, license.Id); err != nil {
				mlog.Error("Error while sending the license expired email.", mlog.String("user_email", user.Email), mlog.Err(err))
			}
		})
	}

	//remove the license
	a.Srv().RemoveLicense()
}

func (s *Server) StartSearchEngine() (string, string) {
	if s.SearchEngine.ElasticsearchEngine != nil && s.SearchEngine.ElasticsearchEngine.IsActive() {
		s.Go(func() {
			if err := s.SearchEngine.ElasticsearchEngine.Start(); err != nil {
				s.Log.Error(err.Error())
			}
		})
	}

	configListenerId := s.AddConfigListener(func(oldConfig *model.Config, newConfig *model.Config) {
		if s.SearchEngine == nil {
			return
		}
		s.SearchEngine.UpdateConfig(newConfig)

		if s.SearchEngine.ElasticsearchEngine != nil && !*oldConfig.ElasticsearchSettings.EnableIndexing && *newConfig.ElasticsearchSettings.EnableIndexing {
			s.Go(func() {
				if err := s.SearchEngine.ElasticsearchEngine.Start(); err != nil {
					mlog.Error(err.Error())
				}
			})
		} else if s.SearchEngine.ElasticsearchEngine != nil && *oldConfig.ElasticsearchSettings.EnableIndexing && !*newConfig.ElasticsearchSettings.EnableIndexing {
			s.Go(func() {
				if err := s.SearchEngine.ElasticsearchEngine.Stop(); err != nil {
					mlog.Error(err.Error())
				}
			})
		} else if s.SearchEngine.ElasticsearchEngine != nil && *oldConfig.ElasticsearchSettings.Password != *newConfig.ElasticsearchSettings.Password || *oldConfig.ElasticsearchSettings.Username != *newConfig.ElasticsearchSettings.Username || *oldConfig.ElasticsearchSettings.ConnectionUrl != *newConfig.ElasticsearchSettings.ConnectionUrl || *oldConfig.ElasticsearchSettings.Sniff != *newConfig.ElasticsearchSettings.Sniff {
			s.Go(func() {
				if *oldConfig.ElasticsearchSettings.EnableIndexing {
					if err := s.SearchEngine.ElasticsearchEngine.Stop(); err != nil {
						mlog.Error(err.Error())
					}
					if err := s.SearchEngine.ElasticsearchEngine.Start(); err != nil {
						mlog.Error(err.Error())
					}
				}
			})
		}
	})

	licenseListenerId := s.AddLicenseListener(func(oldLicense, newLicense *model.License) {
		if s.SearchEngine == nil {
			return
		}
		if oldLicense == nil && newLicense != nil {
			if s.SearchEngine.ElasticsearchEngine != nil && s.SearchEngine.ElasticsearchEngine.IsActive() {
				s.Go(func() {
					if err := s.SearchEngine.ElasticsearchEngine.Start(); err != nil {
						mlog.Error(err.Error())
					}
				})
			}
		} else if oldLicense != nil && newLicense == nil {
			if s.SearchEngine.ElasticsearchEngine != nil {
				s.Go(func() {
					if err := s.SearchEngine.ElasticsearchEngine.Stop(); err != nil {
						mlog.Error(err.Error())
					}
				})
			}
		}
	})

	return configListenerId, licenseListenerId
}

func (s *Server) stopSearchEngine() {
	s.RemoveConfigListener(s.searchConfigListenerId)
	s.RemoveLicenseListener(s.searchLicenseListenerId)
	if s.SearchEngine != nil && s.SearchEngine.ElasticsearchEngine != nil && s.SearchEngine.ElasticsearchEngine.IsActive() {
		s.SearchEngine.ElasticsearchEngine.Stop()
	}
	if s.SearchEngine != nil && s.SearchEngine.BleveEngine != nil && s.SearchEngine.BleveEngine.IsActive() {
		s.SearchEngine.BleveEngine.Stop()
	}
}

func (s *Server) FileBackend() (filesstore.FileBackend, *model.AppError) {
	license := s.License()
	return filesstore.NewFileBackend(&s.Config().FileSettings, license != nil && *license.Features.Compliance)
}

func (s *Server) TotalWebsocketConnections() int {
	// This method is only called after the hub is initialized.
	// Therefore, no mutex is needed to protect s.hubs.
	count := int64(0)
	for _, hub := range s.hubs {
		count = count + atomic.LoadInt64(&hub.connectionCount)
	}

	return int(count)
}

func (s *Server) ClusterHealthScore() int {
	return s.Cluster.HealthScore()
}

func (s *Server) configOrLicenseListener() {
	s.regenerateClientConfig()
}

func (s *Server) ClientConfigHash() string {
	return s.clientConfigHash.Load().(string)
}

func (s *Server) initJobs() {
	s.Jobs = jobs.NewJobServer(s, s.Store)
	if jobsDataRetentionJobInterface != nil {
		s.Jobs.DataRetentionJob = jobsDataRetentionJobInterface(s)
	}
	if jobsMessageExportJobInterface != nil {
		s.Jobs.MessageExportJob = jobsMessageExportJobInterface(s)
	}
	if jobsElasticsearchAggregatorInterface != nil {
		s.Jobs.ElasticsearchAggregator = jobsElasticsearchAggregatorInterface(s)
	}
	if jobsElasticsearchIndexerInterface != nil {
		s.Jobs.ElasticsearchIndexer = jobsElasticsearchIndexerInterface(s)
	}
	if jobsBleveIndexerInterface != nil {
		s.Jobs.BleveIndexer = jobsBleveIndexerInterface(s)
	}
	if jobsMigrationsInterface != nil {
		s.Jobs.Migrations = jobsMigrationsInterface(s)
	}
}

func (s *Server) TelemetryId() string {
	if s.telemetryService == nil {
		return ""
	}
	return s.telemetryService.TelemetryID
}

func (s *Server) HttpService() httpservice.HTTPService {
	return s.HTTPService
}

func (s *Server) SetLog(l *mlog.Logger) {
	s.Log = l
}<|MERGE_RESOLUTION|>--- conflicted
+++ resolved
@@ -379,13 +379,11 @@
 		s.LoadLicense()
 	}
 
-<<<<<<< HEAD
 	if *s.Config().SqlSettings.DriverName == model.DATABASE_DRIVER_COCKROACH && (s.License() == nil || !*s.License().Features.CockroachDB) {
 		return nil, errors.New("Unable to use CockroachDB as database, you need a license compatible with the CockroachDB feature")
 	}
-=======
+
 	s.setupFeatureFlags()
->>>>>>> cae59d32
 
 	s.initJobs()
 
