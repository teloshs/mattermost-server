--- conflicted
+++ resolved
@@ -22,35 +22,6 @@
 )
 
 type App struct {
-<<<<<<< HEAD
-	Srv *Server
-
-	Log              *mlog.Logger
-	NotificationsLog *mlog.Logger
-
-	T              goi18n.TranslateFunc
-	Session        model.Session
-	RequestId      string
-	IpAddress      string
-	Path           string
-	UserAgent      string
-	AcceptLanguage string
-
-	AccountMigration einterfaces.AccountMigrationInterface
-	Cluster          einterfaces.ClusterInterface
-	Compliance       einterfaces.ComplianceInterface
-	DataRetention    einterfaces.DataRetentionInterface
-	SearchEngine     *searchengine.Broker
-	Ldap             einterfaces.LdapInterface
-	MessageExport    einterfaces.MessageExportInterface
-	Metrics          einterfaces.MetricsInterface
-	Notification     einterfaces.NotificationInterface
-	Saml             einterfaces.SamlInterface
-
-	HTTPService httpservice.HTTPService
-	ImageProxy  *imageproxy.ImageProxy
-	Timezones   *timezones.Timezones
-=======
 	srv *Server
 
 	log              *mlog.Logger
@@ -68,7 +39,7 @@
 	cluster          einterfaces.ClusterInterface
 	compliance       einterfaces.ComplianceInterface
 	dataRetention    einterfaces.DataRetentionInterface
-	elasticsearch    einterfaces.ElasticsearchInterface
+	searchEngine     *searchengine.Broker
 	ldap             einterfaces.LdapInterface
 	messageExport    einterfaces.MessageExportInterface
 	metrics          einterfaces.MetricsInterface
@@ -80,7 +51,6 @@
 	timezones   *timezones.Timezones
 
 	context context.Context
->>>>>>> 53e07a68
 }
 
 func New(options ...AppOption) *App {
@@ -233,8 +203,8 @@
 func (a *App) DataRetention() einterfaces.DataRetentionInterface {
 	return a.dataRetention
 }
-func (a *App) Elasticsearch() einterfaces.ElasticsearchInterface {
-	return a.elasticsearch
+func (a *App) SearchEngine() *searchengine.Broker {
+	return a.searchEngine
 }
 func (a *App) Ldap() einterfaces.LdapInterface {
 	return a.ldap
