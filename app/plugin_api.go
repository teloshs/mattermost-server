// Copyright (c) 2015-present Mattermost, Inc. All Rights Reserved.
// See LICENSE.txt for license information.

package app

import (
	"bytes"
	"context"
	"encoding/json"
	"fmt"
	"io"
	"io/ioutil"
	"net/http"
	"net/url"
	"path/filepath"
	"strconv"
	"strings"

	"github.com/mattermost/mattermost-server/v6/app/request"
	"github.com/mattermost/mattermost-server/v6/model"
	"github.com/mattermost/mattermost-server/v6/shared/i18n"
	"github.com/mattermost/mattermost-server/v6/shared/mlog"
)

type PluginAPI struct {
	id       string
	app      *App
	ctx      *request.Context
	logger   mlog.Sugar
	manifest *model.Manifest
}

func NewPluginAPI(a *App, c *request.Context, manifest *model.Manifest) *PluginAPI {
	return &PluginAPI{
		id:       manifest.Id,
		manifest: manifest,
		ctx:      c,
		app:      a,
		logger:   a.Log().Sugar(mlog.String("plugin_id", manifest.Id)),
	}
}

func (api *PluginAPI) LoadPluginConfiguration(dest interface{}) error {
	finalConfig := make(map[string]interface{})

	// First set final config to defaults
	if api.manifest.SettingsSchema != nil {
		for _, setting := range api.manifest.SettingsSchema.Settings {
			finalConfig[strings.ToLower(setting.Key)] = setting.Default
		}
	}

	// If we have settings given we override the defaults with them
	for setting, value := range api.app.Config().PluginSettings.Plugins[api.id] {
		finalConfig[strings.ToLower(setting)] = value
	}

	pluginSettingsJsonBytes, err := json.Marshal(finalConfig)
	if err != nil {
		api.logger.Error("Error marshaling config for plugin", mlog.Err(err))
		return nil
	}
	err = json.Unmarshal(pluginSettingsJsonBytes, dest)
	if err != nil {
		api.logger.Error("Error unmarshaling config for plugin", mlog.Err(err))
	}
	return nil
}

func (api *PluginAPI) RegisterCommand(command *model.Command) error {
	return api.app.RegisterPluginCommand(api.id, command)
}

func (api *PluginAPI) UnregisterCommand(teamID, trigger string) error {
	api.app.UnregisterPluginCommand(api.id, teamID, trigger)
	return nil
}

func (api *PluginAPI) ExecuteSlashCommand(commandArgs *model.CommandArgs) (*model.CommandResponse, error) {
	user, appErr := api.app.GetUser(commandArgs.UserId)
	if appErr != nil {
		return nil, appErr
	}
	commandArgs.T = i18n.GetUserTranslations(user.Locale)
	commandArgs.SiteURL = api.app.GetSiteURL()
	response, appErr := api.app.ExecuteCommand(api.ctx, commandArgs)
	if appErr != nil {
		return response, appErr
	}
	return response, nil
}

func (api *PluginAPI) GetSession(sessionID string) (*model.Session, *model.AppError) {
	session, err := api.app.GetSessionById(sessionID)

	if err != nil {
		return nil, err
	}

	return session, nil
}

func (api *PluginAPI) GetConfig() *model.Config {
	return api.app.GetSanitizedConfig()
}

// GetUnsanitizedConfig gets the configuration for a system admin without removing secrets.
func (api *PluginAPI) GetUnsanitizedConfig() *model.Config {
	return api.app.Config().Clone()
}

func (api *PluginAPI) SaveConfig(config *model.Config) *model.AppError {
	_, _, err := api.app.SaveConfig(config, true)
	return err
}

func (api *PluginAPI) GetPluginConfig() map[string]interface{} {
	cfg := api.app.GetSanitizedConfig()
	if pluginConfig, isOk := cfg.PluginSettings.Plugins[api.manifest.Id]; isOk {
		return pluginConfig
	}
	return map[string]interface{}{}
}

func (api *PluginAPI) SavePluginConfig(pluginConfig map[string]interface{}) *model.AppError {
	cfg := api.app.GetSanitizedConfig()
	cfg.PluginSettings.Plugins[api.manifest.Id] = pluginConfig
	_, _, err := api.app.SaveConfig(cfg, true)
	return err
}

func (api *PluginAPI) GetBundlePath() (string, error) {
	bundlePath, err := filepath.Abs(filepath.Join(*api.GetConfig().PluginSettings.Directory, api.manifest.Id))
	if err != nil {
		return "", err
	}

	return bundlePath, err
}

func (api *PluginAPI) GetLicense() *model.License {
	return api.app.Srv().License()
}

func (api *PluginAPI) IsEnterpriseReady() bool {
	result, _ := strconv.ParseBool(model.BuildEnterpriseReady)
	return result
}

func (api *PluginAPI) GetServerVersion() string {
	return model.CurrentVersion
}

func (api *PluginAPI) GetSystemInstallDate() (int64, *model.AppError) {
	return api.app.Srv().getSystemInstallDate()
}

func (api *PluginAPI) GetDiagnosticId() string {
	return api.app.TelemetryId()
}

func (api *PluginAPI) GetTelemetryId() string {
	return api.app.TelemetryId()
}

func (api *PluginAPI) CreateTeam(team *model.Team) (*model.Team, *model.AppError) {
	return api.app.CreateTeam(api.ctx, team)
}

func (api *PluginAPI) DeleteTeam(teamID string) *model.AppError {
	return api.app.SoftDeleteTeam(teamID)
}

func (api *PluginAPI) GetTeams() ([]*model.Team, *model.AppError) {
	return api.app.GetAllTeams()
}

func (api *PluginAPI) GetTeam(teamID string) (*model.Team, *model.AppError) {
	return api.app.GetTeam(teamID)
}

func (api *PluginAPI) SearchTeams(term string) ([]*model.Team, *model.AppError) {
	teams, _, err := api.app.SearchAllTeams(&model.TeamSearch{Term: term})
	return teams, err
}

func (api *PluginAPI) GetTeamByName(name string) (*model.Team, *model.AppError) {
	return api.app.GetTeamByName(name)
}

func (api *PluginAPI) GetTeamsUnreadForUser(userID string) ([]*model.TeamUnread, *model.AppError) {
	return api.app.GetTeamsUnreadForUser("", userID, false)
}

func (api *PluginAPI) UpdateTeam(team *model.Team) (*model.Team, *model.AppError) {
	return api.app.UpdateTeam(team)
}

func (api *PluginAPI) GetTeamsForUser(userID string) ([]*model.Team, *model.AppError) {
	return api.app.GetTeamsForUser(userID)
}

func (api *PluginAPI) CreateTeamMember(teamID, userID string) (*model.TeamMember, *model.AppError) {
	return api.app.AddTeamMember(api.ctx, teamID, userID)
}

func (api *PluginAPI) CreateTeamMembers(teamID string, userIDs []string, requestorId string) ([]*model.TeamMember, *model.AppError) {
	members, err := api.app.AddTeamMembers(api.ctx, teamID, userIDs, requestorId, false)
	if err != nil {
		return nil, err
	}
	return model.TeamMembersWithErrorToTeamMembers(members), nil
}

func (api *PluginAPI) CreateTeamMembersGracefully(teamID string, userIDs []string, requestorId string) ([]*model.TeamMemberWithError, *model.AppError) {
	return api.app.AddTeamMembers(api.ctx, teamID, userIDs, requestorId, true)
}

func (api *PluginAPI) DeleteTeamMember(teamID, userID, requestorId string) *model.AppError {
	return api.app.RemoveUserFromTeam(api.ctx, teamID, userID, requestorId)
}

func (api *PluginAPI) GetTeamMembers(teamID string, page, perPage int) ([]*model.TeamMember, *model.AppError) {
	return api.app.GetTeamMembers(teamID, page*perPage, perPage, nil)
}

func (api *PluginAPI) GetTeamMember(teamID, userID string) (*model.TeamMember, *model.AppError) {
	return api.app.GetTeamMember(teamID, userID)
}

func (api *PluginAPI) GetTeamMembersForUser(userID string, page int, perPage int) ([]*model.TeamMember, *model.AppError) {
	return api.app.GetTeamMembersForUserWithPagination(userID, page, perPage)
}

func (api *PluginAPI) UpdateTeamMemberRoles(teamID, userID, newRoles string) (*model.TeamMember, *model.AppError) {
	return api.app.UpdateTeamMemberRoles(teamID, userID, newRoles)
}

func (api *PluginAPI) GetTeamStats(teamID string) (*model.TeamStats, *model.AppError) {
	return api.app.GetTeamStats(teamID, nil)
}

func (api *PluginAPI) CreateUser(user *model.User) (*model.User, *model.AppError) {
	return api.app.CreateUser(api.ctx, user)
}

func (api *PluginAPI) DeleteUser(userID string) *model.AppError {
	user, err := api.app.GetUser(userID)
	if err != nil {
		return err
	}
	_, err = api.app.UpdateActive(api.ctx, user, false)
	return err
}

func (api *PluginAPI) GetUsers(options *model.UserGetOptions) ([]*model.User, *model.AppError) {
	return api.app.GetUsers(options)
}

func (api *PluginAPI) GetUser(userID string) (*model.User, *model.AppError) {
	return api.app.GetUser(userID)
}

func (api *PluginAPI) GetUserByEmail(email string) (*model.User, *model.AppError) {
	return api.app.GetUserByEmail(email)
}

func (api *PluginAPI) GetUserByUsername(name string) (*model.User, *model.AppError) {
	return api.app.GetUserByUsername(name)
}

func (api *PluginAPI) GetUsersByUsernames(usernames []string) ([]*model.User, *model.AppError) {
	return api.app.GetUsersByUsernames(usernames, true, nil)
}

func (api *PluginAPI) GetUsersInTeam(teamID string, page int, perPage int) ([]*model.User, *model.AppError) {
	options := &model.UserGetOptions{InTeamId: teamID, Page: page, PerPage: perPage}
	return api.app.GetUsersInTeam(options)
}

func (api *PluginAPI) GetPreferencesForUser(userID string) ([]model.Preference, *model.AppError) {
	return api.app.GetPreferencesForUser(userID)
}

func (api *PluginAPI) UpdatePreferencesForUser(userID string, preferences []model.Preference) *model.AppError {
	return api.app.UpdatePreferences(userID, preferences)
}

func (api *PluginAPI) DeletePreferencesForUser(userID string, preferences []model.Preference) *model.AppError {
	return api.app.DeletePreferences(userID, preferences)
}

func (api *PluginAPI) CreateUserAccessToken(token *model.UserAccessToken) (*model.UserAccessToken, *model.AppError) {
	return api.app.CreateUserAccessToken(token)
}

func (api *PluginAPI) RevokeUserAccessToken(tokenID string) *model.AppError {
	accessToken, err := api.app.GetUserAccessToken(tokenID, false)
	if err != nil {
		return err
	}

	return api.app.RevokeUserAccessToken(accessToken)
}

func (api *PluginAPI) UpdateUser(user *model.User) (*model.User, *model.AppError) {
	return api.app.UpdateUser(user, true)
}

func (api *PluginAPI) UpdateUserActive(userID string, active bool) *model.AppError {
	return api.app.UpdateUserActive(api.ctx, userID, active)
}

func (api *PluginAPI) GetUserStatus(userID string) (*model.Status, *model.AppError) {
	return api.app.GetStatus(userID)
}

func (api *PluginAPI) GetUserStatusesByIds(userIDs []string) ([]*model.Status, *model.AppError) {
	return api.app.GetUserStatusesByIds(userIDs)
}

func (api *PluginAPI) UpdateUserStatus(userID, status string) (*model.Status, *model.AppError) {
	switch status {
	case model.StatusOnline:
		api.app.SetStatusOnline(userID, true)
	case model.StatusOffline:
		api.app.SetStatusOffline(userID, true)
	case model.StatusAway:
		api.app.SetStatusAwayIfNeeded(userID, true)
	case model.StatusDnd:
		api.app.SetStatusDoNotDisturb(userID)
	default:
		return nil, model.NewAppError("UpdateUserStatus", "plugin.api.update_user_status.bad_status", nil, "unrecognized status", http.StatusBadRequest)
	}

	return api.app.GetStatus(userID)
}

func (api *PluginAPI) SetUserStatusTimedDND(userID string, endTime int64) (*model.Status, *model.AppError) {
	// read-after-write bug which will fail if there are replicas.
	// it works for now because we have a cache in between.
	// FIXME: make SetStatusDoNotDisturbTimed return updated status
	api.app.SetStatusDoNotDisturbTimed(userID, endTime)
	return api.app.GetStatus(userID)
}

<<<<<<< HEAD
=======
func (api *PluginAPI) UpdateUserCustomStatus(userID string, customStatus *model.CustomStatus) *model.AppError {
	return api.app.SetCustomStatus(userID, customStatus)
}

func (api *PluginAPI) RemoveUserCustomStatus(userID string) *model.AppError {
	return api.app.RemoveCustomStatus(userID)
}

func (api *PluginAPI) GetUserCustomStatus(userID string) (*model.CustomStatus, *model.AppError) {
	return api.app.GetCustomStatus(userID)
}

>>>>>>> 929caaff
func (api *PluginAPI) GetUsersInChannel(channelID, sortBy string, page, perPage int) ([]*model.User, *model.AppError) {
	switch sortBy {
	case model.ChannelSortByUsername:
		return api.app.GetUsersInChannel(&model.UserGetOptions{
			InChannelId: channelID,
			Page:        page,
			PerPage:     perPage,
		})
	case model.ChannelSortByStatus:
		return api.app.GetUsersInChannelByStatus(&model.UserGetOptions{
			InChannelId: channelID,
			Page:        page,
			PerPage:     perPage,
		})
	default:
		return nil, model.NewAppError("GetUsersInChannel", "plugin.api.get_users_in_channel", nil, "invalid sort option", http.StatusBadRequest)
	}
}

func (api *PluginAPI) GetLDAPUserAttributes(userID string, attributes []string) (map[string]string, *model.AppError) {
	if api.app.Ldap() == nil {
		return nil, model.NewAppError("GetLdapUserAttributes", "ent.ldap.disabled.app_error", nil, "", http.StatusNotImplemented)
	}

	user, err := api.app.GetUser(userID)
	if err != nil {
		return nil, err
	}

	if user.AuthData == nil {
		return map[string]string{}, nil
	}

	// Only bother running the query if the user's auth service is LDAP or it's SAML and sync is enabled.
	if user.AuthService == model.UserAuthServiceLdap ||
		(user.AuthService == model.UserAuthServiceSaml && *api.app.Config().SamlSettings.EnableSyncWithLdap) {
		return api.app.Ldap().GetUserAttributes(*user.AuthData, attributes)
	}

	return map[string]string{}, nil
}

func (api *PluginAPI) CreateChannel(channel *model.Channel) (*model.Channel, *model.AppError) {
	return api.app.CreateChannel(api.ctx, channel, false)
}

func (api *PluginAPI) DeleteChannel(channelID string) *model.AppError {
	channel, err := api.app.GetChannel(channelID)
	if err != nil {
		return err
	}
	return api.app.DeleteChannel(api.ctx, channel, "")
}

func (api *PluginAPI) GetPublicChannelsForTeam(teamID string, page, perPage int) ([]*model.Channel, *model.AppError) {
	channels, err := api.app.GetPublicChannelsForTeam(teamID, page*perPage, perPage)
	if err != nil {
		return nil, err
	}
	return channels, err
}

func (api *PluginAPI) GetChannel(channelID string) (*model.Channel, *model.AppError) {
	return api.app.GetChannel(channelID)
}

func (api *PluginAPI) GetChannelByName(teamID, name string, includeDeleted bool) (*model.Channel, *model.AppError) {
	return api.app.GetChannelByName(name, teamID, includeDeleted)
}

func (api *PluginAPI) GetChannelByNameForTeamName(teamName, channelName string, includeDeleted bool) (*model.Channel, *model.AppError) {
	return api.app.GetChannelByNameForTeamName(channelName, teamName, includeDeleted)
}

func (api *PluginAPI) GetChannelsForTeamForUser(teamID, userID string, includeDeleted bool) ([]*model.Channel, *model.AppError) {
	channels, err := api.app.GetChannelsForTeamForUser(teamID, userID, includeDeleted, 0)
	if err != nil {
		return nil, err
	}
	return channels, err
}

func (api *PluginAPI) GetChannelStats(channelID string) (*model.ChannelStats, *model.AppError) {
	memberCount, err := api.app.GetChannelMemberCount(channelID)
	if err != nil {
		return nil, err
	}
	guestCount, err := api.app.GetChannelMemberCount(channelID)
	if err != nil {
		return nil, err
	}
	return &model.ChannelStats{ChannelId: channelID, MemberCount: memberCount, GuestCount: guestCount}, nil
}

func (api *PluginAPI) GetDirectChannel(userID1, userID2 string) (*model.Channel, *model.AppError) {
	return api.app.GetOrCreateDirectChannel(api.ctx, userID1, userID2)
}

func (api *PluginAPI) GetGroupChannel(userIDs []string) (*model.Channel, *model.AppError) {
	return api.app.CreateGroupChannel(userIDs, "")
}

func (api *PluginAPI) UpdateChannel(channel *model.Channel) (*model.Channel, *model.AppError) {
	return api.app.UpdateChannel(channel)
}

func (api *PluginAPI) SearchChannels(teamID string, term string) ([]*model.Channel, *model.AppError) {
	channels, err := api.app.SearchChannels(teamID, term)
	if err != nil {
		return nil, err
	}
	return channels, err
}

func (api *PluginAPI) CreateChannelSidebarCategory(userID, teamID string, newCategory *model.SidebarCategoryWithChannels) (*model.SidebarCategoryWithChannels, *model.AppError) {
	return api.app.CreateSidebarCategory(userID, teamID, newCategory)
}

func (api *PluginAPI) GetChannelSidebarCategories(userID, teamID string) (*model.OrderedSidebarCategories, *model.AppError) {
	return api.app.GetSidebarCategories(userID, teamID)
}

func (api *PluginAPI) UpdateChannelSidebarCategories(userID, teamID string, categories []*model.SidebarCategoryWithChannels) ([]*model.SidebarCategoryWithChannels, *model.AppError) {
	return api.app.UpdateSidebarCategories(userID, teamID, categories)
}

func (api *PluginAPI) SearchUsers(search *model.UserSearch) ([]*model.User, *model.AppError) {
	pluginSearchUsersOptions := &model.UserSearchOptions{
		IsAdmin:       true,
		AllowInactive: search.AllowInactive,
		Limit:         search.Limit,
	}
	return api.app.SearchUsers(search, pluginSearchUsersOptions)
}

func (api *PluginAPI) SearchPostsInTeam(teamID string, paramsList []*model.SearchParams) ([]*model.Post, *model.AppError) {
	postList, err := api.app.SearchPostsInTeam(teamID, paramsList)
	if err != nil {
		return nil, err
	}
	return postList.ToSlice(), nil
}

func (api *PluginAPI) SearchPostsInTeamForUser(teamID string, userID string, searchParams model.SearchParameter) (*model.PostSearchResults, *model.AppError) {
	var terms string
	if searchParams.Terms != nil {
		terms = *searchParams.Terms
	}

	timeZoneOffset := 0
	if searchParams.TimeZoneOffset != nil {
		timeZoneOffset = *searchParams.TimeZoneOffset
	}

	isOrSearch := false
	if searchParams.IsOrSearch != nil {
		isOrSearch = *searchParams.IsOrSearch
	}

	page := 0
	if searchParams.Page != nil {
		page = *searchParams.Page
	}

	perPage := 100
	if searchParams.PerPage != nil {
		perPage = *searchParams.PerPage
	}

	includeDeletedChannels := false
	if searchParams.IncludeDeletedChannels != nil {
		includeDeletedChannels = *searchParams.IncludeDeletedChannels
	}

	return api.app.SearchPostsForUser(api.ctx, terms, userID, teamID, isOrSearch, includeDeletedChannels, timeZoneOffset, page, perPage)
}

func (api *PluginAPI) AddChannelMember(channelID, userID string) (*model.ChannelMember, *model.AppError) {
	channel, err := api.GetChannel(channelID)
	if err != nil {
		return nil, err
	}

	return api.app.AddChannelMember(api.ctx, userID, channel, ChannelMemberOpts{
		// For now, don't allow overriding these via the plugin API.
		UserRequestorID: "",
		PostRootID:      "",
	})
}

func (api *PluginAPI) AddUserToChannel(channelID, userID, asUserID string) (*model.ChannelMember, *model.AppError) {
	channel, err := api.GetChannel(channelID)
	if err != nil {
		return nil, err
	}

	return api.app.AddChannelMember(api.ctx, userID, channel, ChannelMemberOpts{
		UserRequestorID: asUserID,
	})
}

func (api *PluginAPI) GetChannelMember(channelID, userID string) (*model.ChannelMember, *model.AppError) {
	return api.app.GetChannelMember(context.Background(), channelID, userID)
}

func (api *PluginAPI) GetChannelMembers(channelID string, page, perPage int) (model.ChannelMembers, *model.AppError) {
	return api.app.GetChannelMembersPage(channelID, page, perPage)
}

func (api *PluginAPI) GetChannelMembersByIds(channelID string, userIDs []string) (model.ChannelMembers, *model.AppError) {
	return api.app.GetChannelMembersByIds(channelID, userIDs)
}

func (api *PluginAPI) GetChannelMembersForUser(_, userID string, page, perPage int) ([]*model.ChannelMember, *model.AppError) {
	// The team ID parameter was never used in the SQL query.
	// But we keep this to maintain compatibility.
	return api.app.GetChannelMembersForUserWithPagination(userID, page, perPage)
}

func (api *PluginAPI) UpdateChannelMemberRoles(channelID, userID, newRoles string) (*model.ChannelMember, *model.AppError) {
	return api.app.UpdateChannelMemberRoles(channelID, userID, newRoles)
}

func (api *PluginAPI) UpdateChannelMemberNotifications(channelID, userID string, notifications map[string]string) (*model.ChannelMember, *model.AppError) {
	return api.app.UpdateChannelMemberNotifyProps(notifications, channelID, userID)
}

func (api *PluginAPI) DeleteChannelMember(channelID, userID string) *model.AppError {
	return api.app.LeaveChannel(api.ctx, channelID, userID)
}

func (api *PluginAPI) GetGroup(groupId string) (*model.Group, *model.AppError) {
	return api.app.GetGroup(groupId)
}

func (api *PluginAPI) GetGroupByName(name string) (*model.Group, *model.AppError) {
	return api.app.GetGroupByName(name, model.GroupSearchOpts{})
}

func (api *PluginAPI) GetGroupMemberUsers(groupID string, page, perPage int) ([]*model.User, *model.AppError) {
	users, _, err := api.app.GetGroupMemberUsersPage(groupID, page, perPage)

	return users, err
}

func (api *PluginAPI) GetGroupsBySource(groupSource model.GroupSource) ([]*model.Group, *model.AppError) {
	return api.app.GetGroupsBySource(groupSource)
}

func (api *PluginAPI) GetGroupsForUser(userID string) ([]*model.Group, *model.AppError) {
	return api.app.GetGroupsByUserId(userID)
}

func (api *PluginAPI) CreatePost(post *model.Post) (*model.Post, *model.AppError) {
	return api.app.CreatePostMissingChannel(api.ctx, post, true)
}

func (api *PluginAPI) AddReaction(reaction *model.Reaction) (*model.Reaction, *model.AppError) {
	return api.app.SaveReactionForPost(api.ctx, reaction)
}

func (api *PluginAPI) RemoveReaction(reaction *model.Reaction) *model.AppError {
	return api.app.DeleteReactionForPost(api.ctx, reaction)
}

func (api *PluginAPI) GetReactions(postID string) ([]*model.Reaction, *model.AppError) {
	return api.app.GetReactionsForPost(postID)
}

func (api *PluginAPI) SendEphemeralPost(userID string, post *model.Post) *model.Post {
	return api.app.SendEphemeralPost(userID, post)
}

func (api *PluginAPI) UpdateEphemeralPost(userID string, post *model.Post) *model.Post {
	return api.app.UpdateEphemeralPost(userID, post)
}

func (api *PluginAPI) DeleteEphemeralPost(userID, postID string) {
	api.app.DeleteEphemeralPost(userID, postID)
}

func (api *PluginAPI) DeletePost(postID string) *model.AppError {
	_, err := api.app.DeletePost(postID, api.id)
	return err
}

func (api *PluginAPI) GetPostThread(postID string) (*model.PostList, *model.AppError) {
	return api.app.GetPostThread(postID, false, false, false, "")
}

func (api *PluginAPI) GetPost(postID string) (*model.Post, *model.AppError) {
	return api.app.GetSinglePost(postID)
}

func (api *PluginAPI) GetPostsSince(channelID string, time int64) (*model.PostList, *model.AppError) {
	return api.app.GetPostsSince(model.GetPostsSinceOptions{ChannelId: channelID, Time: time})
}

func (api *PluginAPI) GetPostsAfter(channelID, postID string, page, perPage int) (*model.PostList, *model.AppError) {
	return api.app.GetPostsAfterPost(model.GetPostsOptions{ChannelId: channelID, PostId: postID, Page: page, PerPage: perPage})
}

func (api *PluginAPI) GetPostsBefore(channelID, postID string, page, perPage int) (*model.PostList, *model.AppError) {
	return api.app.GetPostsBeforePost(model.GetPostsOptions{ChannelId: channelID, PostId: postID, Page: page, PerPage: perPage})
}

func (api *PluginAPI) GetPostsForChannel(channelID string, page, perPage int) (*model.PostList, *model.AppError) {
	return api.app.GetPostsPage(model.GetPostsOptions{ChannelId: channelID, Page: page, PerPage: perPage})
}

func (api *PluginAPI) UpdatePost(post *model.Post) (*model.Post, *model.AppError) {
	return api.app.UpdatePost(api.ctx, post, false)
}

func (api *PluginAPI) GetProfileImage(userID string) ([]byte, *model.AppError) {
	user, err := api.app.GetUser(userID)
	if err != nil {
		return nil, err
	}

	data, _, err := api.app.GetProfileImage(user)
	return data, err
}

func (api *PluginAPI) SetProfileImage(userID string, data []byte) *model.AppError {
	if _, err := api.app.GetUser(userID); err != nil {
		return err
	}

	return api.app.SetProfileImageFromFile(userID, bytes.NewReader(data))
}

func (api *PluginAPI) GetEmojiList(sortBy string, page, perPage int) ([]*model.Emoji, *model.AppError) {
	return api.app.GetEmojiList(page, perPage, sortBy)
}

func (api *PluginAPI) GetEmojiByName(name string) (*model.Emoji, *model.AppError) {
	return api.app.GetEmojiByName(name)
}

func (api *PluginAPI) GetEmoji(emojiId string) (*model.Emoji, *model.AppError) {
	return api.app.GetEmoji(emojiId)
}

func (api *PluginAPI) CopyFileInfos(userID string, fileIDs []string) ([]string, *model.AppError) {
	return api.app.CopyFileInfos(userID, fileIDs)
}

func (api *PluginAPI) GetFileInfo(fileID string) (*model.FileInfo, *model.AppError) {
	return api.app.GetFileInfo(fileID)
}

func (api *PluginAPI) GetFileInfos(page, perPage int, opt *model.GetFileInfosOptions) ([]*model.FileInfo, *model.AppError) {
	return api.app.GetFileInfos(page, perPage, opt)
}

func (api *PluginAPI) GetFileLink(fileID string) (string, *model.AppError) {
	if !*api.app.Config().FileSettings.EnablePublicLink {
		return "", model.NewAppError("GetFileLink", "plugin_api.get_file_link.disabled.app_error", nil, "", http.StatusNotImplemented)
	}

	info, err := api.app.GetFileInfo(fileID)
	if err != nil {
		return "", err
	}

	if info.PostId == "" {
		return "", model.NewAppError("GetFileLink", "plugin_api.get_file_link.no_post.app_error", nil, "file_id="+info.Id, http.StatusBadRequest)
	}

	return api.app.GeneratePublicLink(api.app.GetSiteURL(), info), nil
}

func (api *PluginAPI) ReadFile(path string) ([]byte, *model.AppError) {
	return api.app.ReadFile(path)
}

func (api *PluginAPI) GetFile(fileID string) ([]byte, *model.AppError) {
	return api.app.GetFile(fileID)
}

func (api *PluginAPI) UploadFile(data []byte, channelID string, filename string) (*model.FileInfo, *model.AppError) {
	return api.app.UploadFile(api.ctx, data, channelID, filename)
}

func (api *PluginAPI) GetEmojiImage(emojiId string) ([]byte, string, *model.AppError) {
	return api.app.GetEmojiImage(emojiId)
}

func (api *PluginAPI) GetTeamIcon(teamID string) ([]byte, *model.AppError) {
	team, err := api.app.GetTeam(teamID)
	if err != nil {
		return nil, err
	}

	data, err := api.app.GetTeamIcon(team)
	if err != nil {
		return nil, err
	}
	return data, nil
}

func (api *PluginAPI) SetTeamIcon(teamID string, data []byte) *model.AppError {
	team, err := api.app.GetTeam(teamID)
	if err != nil {
		return err
	}

	return api.app.SetTeamIconFromFile(team, bytes.NewReader(data))
}

func (api *PluginAPI) OpenInteractiveDialog(dialog model.OpenDialogRequest) *model.AppError {
	return api.app.OpenInteractiveDialog(dialog)
}

func (api *PluginAPI) RemoveTeamIcon(teamID string) *model.AppError {
	_, err := api.app.GetTeam(teamID)
	if err != nil {
		return err
	}

	err = api.app.RemoveTeamIcon(teamID)
	if err != nil {
		return err
	}
	return nil
}

// Mail Section

func (api *PluginAPI) SendMail(to, subject, htmlBody string) *model.AppError {
	if to == "" {
		return model.NewAppError("SendMail", "plugin_api.send_mail.missing_to", nil, "", http.StatusBadRequest)
	}

	if subject == "" {
		return model.NewAppError("SendMail", "plugin_api.send_mail.missing_subject", nil, "", http.StatusBadRequest)
	}

	if htmlBody == "" {
		return model.NewAppError("SendMail", "plugin_api.send_mail.missing_htmlbody", nil, "", http.StatusBadRequest)
	}

	if err := api.app.Srv().EmailService.SendNotificationMail(to, subject, htmlBody); err != nil {
		return model.NewAppError("SendMail", "plugin_api.send_mail.missing_htmlbody", nil, err.Error(), http.StatusInternalServerError)
	}

	return nil
}

// Plugin Section

func (api *PluginAPI) GetPlugins() ([]*model.Manifest, *model.AppError) {
	plugins, err := api.app.GetPlugins()
	if err != nil {
		return nil, err
	}
	var manifests []*model.Manifest
	for _, manifest := range plugins.Active {
		manifests = append(manifests, &manifest.Manifest)
	}
	for _, manifest := range plugins.Inactive {
		manifests = append(manifests, &manifest.Manifest)
	}
	return manifests, nil
}

func (api *PluginAPI) EnablePlugin(id string) *model.AppError {
	return api.app.EnablePlugin(id)
}

func (api *PluginAPI) DisablePlugin(id string) *model.AppError {
	return api.app.DisablePlugin(id)
}

func (api *PluginAPI) RemovePlugin(id string) *model.AppError {
	return api.app.Channels().RemovePlugin(id)
}

func (api *PluginAPI) GetPluginStatus(id string) (*model.PluginStatus, *model.AppError) {
	return api.app.GetPluginStatus(id)
}

func (api *PluginAPI) InstallPlugin(file io.Reader, replace bool) (*model.Manifest, *model.AppError) {
	if !*api.app.Config().PluginSettings.Enable || !*api.app.Config().PluginSettings.EnableUploads {
		return nil, model.NewAppError("installPlugin", "app.plugin.upload_disabled.app_error", nil, "", http.StatusNotImplemented)
	}

	fileBuffer, err := ioutil.ReadAll(file)
	if err != nil {
		return nil, model.NewAppError("InstallPlugin", "api.plugin.upload.file.app_error", nil, "", http.StatusBadRequest)
	}

	return api.app.InstallPlugin(bytes.NewReader(fileBuffer), replace)
}

// KV Store Section

func (api *PluginAPI) KVSetWithOptions(key string, value []byte, options model.PluginKVSetOptions) (bool, *model.AppError) {
	return api.app.SetPluginKeyWithOptions(api.id, key, value, options)
}

func (api *PluginAPI) KVSet(key string, value []byte) *model.AppError {
	return api.app.SetPluginKey(api.id, key, value)
}

func (api *PluginAPI) KVCompareAndSet(key string, oldValue, newValue []byte) (bool, *model.AppError) {
	return api.app.CompareAndSetPluginKey(api.id, key, oldValue, newValue)
}

func (api *PluginAPI) KVCompareAndDelete(key string, oldValue []byte) (bool, *model.AppError) {
	return api.app.CompareAndDeletePluginKey(api.id, key, oldValue)
}

func (api *PluginAPI) KVSetWithExpiry(key string, value []byte, expireInSeconds int64) *model.AppError {
	return api.app.SetPluginKeyWithExpiry(api.id, key, value, expireInSeconds)
}

func (api *PluginAPI) KVGet(key string) ([]byte, *model.AppError) {
	return api.app.GetPluginKey(api.id, key)
}

func (api *PluginAPI) KVDelete(key string) *model.AppError {
	return api.app.DeletePluginKey(api.id, key)
}

func (api *PluginAPI) KVDeleteAll() *model.AppError {
	return api.app.DeleteAllKeysForPlugin(api.id)
}

func (api *PluginAPI) KVList(page, perPage int) ([]string, *model.AppError) {
	return api.app.ListPluginKeys(api.id, page, perPage)
}

func (api *PluginAPI) PublishWebSocketEvent(event string, payload map[string]interface{}, broadcast *model.WebsocketBroadcast) {
	ev := model.NewWebSocketEvent(fmt.Sprintf("custom_%v_%v", api.id, event), "", "", "", nil)
	ev = ev.SetBroadcast(broadcast).SetData(payload)
	api.app.Publish(ev)
}

func (api *PluginAPI) HasPermissionTo(userID string, permission *model.Permission) bool {
	return api.app.HasPermissionTo(userID, permission)
}

func (api *PluginAPI) HasPermissionToTeam(userID, teamID string, permission *model.Permission) bool {
	return api.app.HasPermissionToTeam(userID, teamID, permission)
}

func (api *PluginAPI) HasPermissionToChannel(userID, channelID string, permission *model.Permission) bool {
	return api.app.HasPermissionToChannel(userID, channelID, permission)
}

func (api *PluginAPI) LogDebug(msg string, keyValuePairs ...interface{}) {
	api.logger.Debugw(msg, keyValuePairs...)
}
func (api *PluginAPI) LogInfo(msg string, keyValuePairs ...interface{}) {
	api.logger.Infow(msg, keyValuePairs...)
}
func (api *PluginAPI) LogError(msg string, keyValuePairs ...interface{}) {
	api.logger.Errorw(msg, keyValuePairs...)
}
func (api *PluginAPI) LogWarn(msg string, keyValuePairs ...interface{}) {
	api.logger.Warnw(msg, keyValuePairs...)
}

func (api *PluginAPI) CreateBot(bot *model.Bot) (*model.Bot, *model.AppError) {
	// Bots created by a plugin should use the plugin's ID for the creator field, unless
	// otherwise specified by the plugin.
	if bot.OwnerId == "" {
		bot.OwnerId = api.id
	}
	// Bots cannot be owners of other bots
	if user, err := api.app.GetUser(bot.OwnerId); err == nil {
		if user.IsBot {
			return nil, model.NewAppError("CreateBot", "plugin_api.bot_cant_create_bot", nil, "", http.StatusBadRequest)
		}
	}

	return api.app.CreateBot(api.ctx, bot)
}

func (api *PluginAPI) PatchBot(userID string, botPatch *model.BotPatch) (*model.Bot, *model.AppError) {
	return api.app.PatchBot(userID, botPatch)
}

func (api *PluginAPI) GetBot(userID string, includeDeleted bool) (*model.Bot, *model.AppError) {
	return api.app.GetBot(userID, includeDeleted)
}

func (api *PluginAPI) GetBots(options *model.BotGetOptions) ([]*model.Bot, *model.AppError) {
	bots, err := api.app.GetBots(options)

	return []*model.Bot(bots), err
}

func (api *PluginAPI) UpdateBotActive(userID string, active bool) (*model.Bot, *model.AppError) {
	return api.app.UpdateBotActive(api.ctx, userID, active)
}

func (api *PluginAPI) PermanentDeleteBot(userID string) *model.AppError {
	return api.app.PermanentDeleteBot(userID)
}

func (api *PluginAPI) PublishUserTyping(userID, channelID, parentId string) *model.AppError {
	return api.app.PublishUserTyping(userID, channelID, parentId)
}

func (api *PluginAPI) PluginHTTP(request *http.Request) *http.Response {
	split := strings.SplitN(request.URL.Path, "/", 3)
	if len(split) != 3 {
		return &http.Response{
			StatusCode: http.StatusBadRequest,
			Body:       ioutil.NopCloser(bytes.NewBufferString("Not enough URL. Form of URL should be /<pluginid>/*")),
		}
	}
	destinationPluginId := split[1]
	newURL, err := url.Parse("/" + split[2])
	newURL.RawQuery = request.URL.Query().Encode()
	request.URL = newURL
	if destinationPluginId == "" || err != nil {
		message := "No plugin specified. Form of URL should be /<pluginid>/*"
		if err != nil {
			message = "Form of URL should be /<pluginid>/* Error: " + err.Error()
		}
		return &http.Response{
			StatusCode: http.StatusBadRequest,
			Body:       ioutil.NopCloser(bytes.NewBufferString(message)),
		}
	}
	responseTransfer := &PluginResponseWriter{}
	api.app.ServeInterPluginRequest(responseTransfer, request, api.id, destinationPluginId)
	return responseTransfer.GenerateResponse()
}

func (api *PluginAPI) CreateCommand(cmd *model.Command) (*model.Command, error) {
	cmd.CreatorId = ""
	cmd.PluginId = api.id

	cmd, appErr := api.app.createCommand(cmd)

	if appErr != nil {
		return cmd, appErr
	}

	return cmd, nil
}

func (api *PluginAPI) ListCommands(teamID string) ([]*model.Command, error) {
	ret := make([]*model.Command, 0)

	cmds, err := api.ListPluginCommands(teamID)
	if err != nil {
		return nil, err
	}
	ret = append(ret, cmds...)

	cmds, err = api.ListBuiltInCommands()
	if err != nil {
		return nil, err
	}
	ret = append(ret, cmds...)

	cmds, err = api.ListCustomCommands(teamID)
	if err != nil {
		return nil, err
	}
	ret = append(ret, cmds...)

	return ret, nil
}

func (api *PluginAPI) ListCustomCommands(teamID string) ([]*model.Command, error) {
	// Plugins are allowed to bypass the a.Config().ServiceSettings.EnableCommands setting.
	return api.app.Srv().Store.Command().GetByTeam(teamID)
}

func (api *PluginAPI) ListPluginCommands(teamID string) ([]*model.Command, error) {
	commands := make([]*model.Command, 0)
	seen := make(map[string]bool)

	for _, cmd := range api.app.PluginCommandsForTeam(teamID) {
		if !seen[cmd.Trigger] {
			seen[cmd.Trigger] = true
			commands = append(commands, cmd)
		}
	}

	return commands, nil
}

func (api *PluginAPI) ListBuiltInCommands() ([]*model.Command, error) {
	commands := make([]*model.Command, 0)
	seen := make(map[string]bool)

	for _, value := range commandProviders {
		if cmd := value.GetCommand(api.app, i18n.T); cmd != nil {
			cpy := *cmd
			if cpy.AutoComplete && !seen[cpy.Trigger] {
				cpy.Sanitize()
				seen[cpy.Trigger] = true
				commands = append(commands, &cpy)
			}
		}
	}

	return commands, nil
}

func (api *PluginAPI) GetCommand(commandID string) (*model.Command, error) {
	return api.app.Srv().Store.Command().Get(commandID)
}

func (api *PluginAPI) UpdateCommand(commandID string, updatedCmd *model.Command) (*model.Command, error) {
	oldCmd, err := api.GetCommand(commandID)
	if err != nil {
		return nil, err
	}

	updatedCmd.Trigger = strings.ToLower(updatedCmd.Trigger)
	updatedCmd.Id = oldCmd.Id
	updatedCmd.Token = oldCmd.Token
	updatedCmd.CreateAt = oldCmd.CreateAt
	updatedCmd.UpdateAt = model.GetMillis()
	updatedCmd.DeleteAt = oldCmd.DeleteAt
	updatedCmd.PluginId = api.id
	if updatedCmd.TeamId == "" {
		updatedCmd.TeamId = oldCmd.TeamId
	}

	return api.app.Srv().Store.Command().Update(updatedCmd)
}

func (api *PluginAPI) DeleteCommand(commandID string) error {
	err := api.app.Srv().Store.Command().Delete(commandID, model.GetMillis())
	if err != nil {
		return err
	}

	return nil
}

func (api *PluginAPI) CreateOAuthApp(app *model.OAuthApp) (*model.OAuthApp, *model.AppError) {
	return api.app.CreateOAuthApp(app)
}

func (api *PluginAPI) GetOAuthApp(appID string) (*model.OAuthApp, *model.AppError) {
	return api.app.GetOAuthApp(appID)
}

func (api *PluginAPI) UpdateOAuthApp(app *model.OAuthApp) (*model.OAuthApp, *model.AppError) {
	oldApp, err := api.GetOAuthApp(app.Id)
	if err != nil {
		return nil, err
	}

	return api.app.UpdateOAuthApp(oldApp, app)
}

func (api *PluginAPI) DeleteOAuthApp(appID string) *model.AppError {
	return api.app.DeleteOAuthApp(appID)
}

// PublishPluginClusterEvent broadcasts a plugin event to all other running instances of
// the calling plugin.
func (api *PluginAPI) PublishPluginClusterEvent(ev model.PluginClusterEvent,
	opts model.PluginClusterEventSendOptions) error {
	if api.app.Cluster() == nil {
		return nil
	}

	msg := &model.ClusterMessage{
		Event:            model.ClusterEventPluginEvent,
		SendType:         opts.SendType,
		WaitForAllToSend: false,
		Props: map[string]string{
			"PluginID": api.id,
			"EventID":  ev.Id,
		},
		Data: ev.Data,
	}

	// If TargetId is empty we broadcast to all other cluster nodes.
	if opts.TargetId == "" {
		api.app.Cluster().SendClusterMessage(msg)
	} else {
		if err := api.app.Cluster().SendClusterMessageToNode(opts.TargetId, msg); err != nil {
			return fmt.Errorf("failed to send message to cluster node %q: %w", opts.TargetId, err)
		}
	}

	return nil
}

// RequestTrialLicense requests a trial license and installs it in the server
func (api *PluginAPI) RequestTrialLicense(requesterID string, users int, termsAccepted bool, receiveEmailsAccepted bool) *model.AppError {
	if *api.app.Config().ExperimentalSettings.RestrictSystemAdmin {
		return model.NewAppError("RequestTrialLicense", "api.restricted_system_admin", nil, "", http.StatusForbidden)
	}

	if !termsAccepted {
		return model.NewAppError("RequestTrialLicense", "api.license.request-trial.bad-request.terms-not-accepted", nil, "", http.StatusBadRequest)
	}

	if users == 0 {
		return model.NewAppError("RequestTrialLicense", "api.license.request-trial.bad-request", nil, "", http.StatusBadRequest)
	}

	requester, err := api.app.GetUser(requesterID)
	if err != nil {
		return err
	}

	trialLicenseRequest := &model.TrialLicenseRequest{
		ServerID:              api.app.TelemetryId(),
		Name:                  requester.GetDisplayName(model.ShowFullName),
		Email:                 requester.Email,
		SiteName:              *api.app.Config().TeamSettings.SiteName,
		SiteURL:               *api.app.Config().ServiceSettings.SiteURL,
		Users:                 users,
		TermsAccepted:         termsAccepted,
		ReceiveEmailsAccepted: receiveEmailsAccepted,
	}

	if trialLicenseRequest.SiteURL == "" {
		return model.NewAppError("RequestTrialLicense", "api.license.request_trial_license.no-site-url.app_error", nil, "", http.StatusBadRequest)
	}

	return api.app.Srv().RequestTrialLicense(trialLicenseRequest)
}<|MERGE_RESOLUTION|>--- conflicted
+++ resolved
@@ -344,8 +344,6 @@
 	return api.app.GetStatus(userID)
 }
 
-<<<<<<< HEAD
-=======
 func (api *PluginAPI) UpdateUserCustomStatus(userID string, customStatus *model.CustomStatus) *model.AppError {
 	return api.app.SetCustomStatus(userID, customStatus)
 }
@@ -358,7 +356,6 @@
 	return api.app.GetCustomStatus(userID)
 }
 
->>>>>>> 929caaff
 func (api *PluginAPI) GetUsersInChannel(channelID, sortBy string, page, perPage int) ([]*model.User, *model.AppError) {
 	switch sortBy {
 	case model.ChannelSortByUsername:
