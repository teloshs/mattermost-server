--- conflicted
+++ resolved
@@ -117,8 +117,6 @@
 		})
 	}
 
-<<<<<<< HEAD
-=======
 	t.Run("should send to basic user in basic channel", func(t *testing.T) {
 		event = event.SetBroadcast(&model.WebsocketBroadcast{ChannelId: th.BasicChannel.Id})
 
@@ -145,7 +143,6 @@
 		assert.True(t, adminUserWc.shouldSendEvent(event), "expected admin")
 	})
 
->>>>>>> 929caaff
 	event2 := model.NewWebSocketEvent(model.WebsocketEventUpdateTeam, th.BasicTeam.Id, "", "", nil)
 	assert.True(t, basicUserWc.shouldSendEvent(event2))
 	assert.True(t, basicUser2Wc.shouldSendEvent(event2))
